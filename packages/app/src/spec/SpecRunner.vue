--- conflicted
+++ resolved
@@ -34,13 +34,8 @@
 import { gql } from '@urql/core'
 import type { SpecRunnerFragment } from '../generated/graphql'
 import InlineSpecList from '../specs/InlineSpecList.vue'
-<<<<<<< HEAD
-import { getMobxRunnerStore } from '../store'
 import { getEventManager, UnifiedRunnerAPI } from '../runner'
-=======
 import { useAutStore } from '../store'
-import { UnifiedRunnerAPI } from '../runner'
->>>>>>> 91a11dcf
 import type { BaseSpec } from '@packages/types'
 import SnapshotControls from './SnapshotControls.vue'
 import SpecRunnerHeader from './SpecRunnerHeader.vue'
