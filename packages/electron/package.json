--- conflicted
+++ resolved
@@ -24,12 +24,8 @@
     "minimist": "1.2.0"
   },
   "devDependencies": {
-<<<<<<< HEAD
     "@packages/coffee": "*",
-    "electron": "5.0.10",
-=======
     "electron": "7.1.4",
->>>>>>> f5ac7b66
     "mocha": "3.5.3"
   },
   "files": [
