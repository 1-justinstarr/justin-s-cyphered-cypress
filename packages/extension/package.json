{
  "name": "@packages/extension",
  "version": "0.0.0-development",
  "private": true,
  "main": "index.js",
  "scripts": {
    "build": "gulp build",
    "build-prod": "yarn build",
    "clean": "gulp clean",
    "clean-deps": "rm -rf node_modules",
    "postinstall": "echo '@packages/extension needs: yarn build'",
    "test": "yarn test-unit",
    "test-debug": "yarn test-unit --inspect-brk=5566",
    "test-unit": "cross-env NODE_ENV=test mocha -r @packages/ts/register --reporter mocha-multi-reporters --reporter-options configFile=../../mocha-reporter-config.json",
    "test-watch": "yarn test-unit --watch",
    "watch": "webpack --watch --progress"
  },
  "dependencies": {
<<<<<<< HEAD
    "bluebird": "3.7.2",
    "lodash": "4.17.19"
=======
    "bluebird": "3.5.3",
    "lodash": "4.17.21"
>>>>>>> e3a5bdf1
  },
  "devDependencies": {
    "@cypress/icons": "0.7.0",
    "@packages/socket": "0.0.0-development",
    "chai": "3.5.0",
    "coffeescript": "1.12.7",
    "cross-env": "6.0.3",
    "eol": "0.9.1",
    "fs-extra": "8.1.0",
    "gulp": "4.0.2",
    "gulp-clean": "0.4.0",
    "gulp-rename": "1.4.0",
    "mocha": "3.5.3",
    "mock-require": "3.0.3",
    "rimraf": "3.0.2",
    "sinon": "7.3.2",
    "sinon-chai": "3.3.0",
    "ts-loader": "8.0.13",
    "webextension-polyfill": "0.4.0",
    "webpack": "4.44.2"
  },
  "files": [
    "app",
    "dist",
    "lib",
    "theme"
  ]
}<|MERGE_RESOLUTION|>--- conflicted
+++ resolved
@@ -16,13 +16,8 @@
     "watch": "webpack --watch --progress"
   },
   "dependencies": {
-<<<<<<< HEAD
-    "bluebird": "3.7.2",
-    "lodash": "4.17.19"
-=======
     "bluebird": "3.5.3",
     "lodash": "4.17.21"
->>>>>>> e3a5bdf1
   },
   "devDependencies": {
     "@cypress/icons": "0.7.0",
