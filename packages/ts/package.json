{
  "name": "@packages/ts",
  "version": "0.0.0-development",
  "private": true,
  "main": "index.js",
  "scripts": {
    "clean-deps": "rimraf node_modules",
    "postinstall": "patch-package",
    "test": "yarn test-unit",
    "test-unit": "node test",
    "test-watch": "echo 'no watching of tests'"
  },
  "dependencies": {
    "debug": "^4.3.2",
<<<<<<< HEAD
    "tslib": "2.3.0"
=======
    "tslib": "2.3.1"
>>>>>>> bd1c7cd0
  },
  "devDependencies": {
    "rimraf": "3.0.2",
    "ts-node": "^10.2.1",
    "typescript-cached-transpile": "^0.0.6"
  },
  "files": [
    "register.js"
  ]
}<|MERGE_RESOLUTION|>--- conflicted
+++ resolved
@@ -12,11 +12,7 @@
   },
   "dependencies": {
     "debug": "^4.3.2",
-<<<<<<< HEAD
-    "tslib": "2.3.0"
-=======
     "tslib": "2.3.1"
->>>>>>> bd1c7cd0
   },
   "devDependencies": {
     "rimraf": "3.0.2",
