<<<<<<< HEAD
import cs from 'classnames'
import React, { MouseEvent } from 'react'
import FlashOnClick from '../lib/flash-on-click'
import { Events } from '../lib/events'
import AttemptModel from '../attempts/attempt-model'

interface Props {
  events: Events
  model: AttemptModel
  isTestError: boolean,
  displayMessage: string
}

function TestError (props: Props) {
  const { model, events, isTestError, displayMessage } = props

  function _onErrorClick (e: MouseEvent) {
    e.stopPropagation()
    events.emit('show:error', model.testId, model.id)
  }

  return (
    <FlashOnClick
      message='Printed output to your console'
      onClick={_onErrorClick}
    >
      <pre className={cs('attempt-error', { 'test-error': isTestError })}>{displayMessage}</pre>
    </FlashOnClick>
=======
import _ from 'lodash'
import React, { MouseEvent } from 'react'
import { observer } from 'mobx-react'
import Markdown from 'markdown-it'
// @ts-ignore
import Tooltip from '@cypress/react-tooltip'

import Collapsible from '../collapsible/collapsible'

import events from '../lib/events'
import TestModel from '../test/test-model'

interface Props {
  model: TestModel
}

const TestError = observer((props: Props) => {
  const md = new Markdown('zero')

  md.enable(['backticks', 'emphasis', 'escape'])

  const onPrint = (e: MouseEvent) => {
    e.stopPropagation()

    events.emit('show:error', props.model.id)
  }

  const formattedMessage = (message?: string) => {
    return message ? md.renderInline(message) : ''
  }

  const { err } = props.model

  if (!err.displayMessage) return null

  return (
    <div className='runnable-err-wrapper'>
      <div className='runnable-err'>
        <div className='runnable-err-header'>
          <div className='runnable-err-name'>
            <i className='fas fa-exclamation-circle'></i>
            {err.name}
          </div>

          <Tooltip title='Print error to console'>
            <button className='runnable-err-print' onClick={onPrint}>
              <i className='fas fa-terminal'></i>
            </button>
          </Tooltip>
        </div>
        <div className='runnable-err-message'>
          <span dangerouslySetInnerHTML={{ __html: formattedMessage(err.message) }}></span>
          {err.docsUrl &&
            <a className='runnable-err-docs-url' href={err.docsUrl} target='_blank'>
              Learn more
              <i className='fas fa-external-link-alt'></i>
            </a>
          }
        </div>

        {err.stack &&
          <Collapsible
            header='View stack trace'
            headerClass='runnable-err-stack-expander'
            contentClass='runnable-err-stack-trace'
          >
            {err.stack}
          </Collapsible>
        }
      </div>
    </div>
>>>>>>> 2319a11d
  )
})

export default TestError<|MERGE_RESOLUTION|>--- conflicted
+++ resolved
@@ -1,33 +1,4 @@
-<<<<<<< HEAD
 import cs from 'classnames'
-import React, { MouseEvent } from 'react'
-import FlashOnClick from '../lib/flash-on-click'
-import { Events } from '../lib/events'
-import AttemptModel from '../attempts/attempt-model'
-
-interface Props {
-  events: Events
-  model: AttemptModel
-  isTestError: boolean,
-  displayMessage: string
-}
-
-function TestError (props: Props) {
-  const { model, events, isTestError, displayMessage } = props
-
-  function _onErrorClick (e: MouseEvent) {
-    e.stopPropagation()
-    events.emit('show:error', model.testId, model.id)
-  }
-
-  return (
-    <FlashOnClick
-      message='Printed output to your console'
-      onClick={_onErrorClick}
-    >
-      <pre className={cs('attempt-error', { 'test-error': isTestError })}>{displayMessage}</pre>
-    </FlashOnClick>
-=======
 import _ from 'lodash'
 import React, { MouseEvent } from 'react'
 import { observer } from 'mobx-react'
@@ -78,7 +49,7 @@
             </button>
           </Tooltip>
         </div>
-        <div className='runnable-err-message'>
+        <div className={cs('runnable-err-message', { 'test-err-message': props.isTestError })}>
           <span dangerouslySetInnerHTML={{ __html: formattedMessage(err.message) }}></span>
           {err.docsUrl &&
             <a className='runnable-err-docs-url' href={err.docsUrl} target='_blank'>
@@ -99,7 +70,6 @@
         }
       </div>
     </div>
->>>>>>> 2319a11d
   )
 })
 
