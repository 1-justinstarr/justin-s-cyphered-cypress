import { EventEmitter } from 'events'
import { RootRunnable } from '../../src/runnables/runnables-store'
import { addCommand } from '../support/utils'

<<<<<<< HEAD
describe('commands', { viewportWidth: 400, viewportHeight: 700 }, () => {
=======
describe('commands', () => {
>>>>>>> 84d600f2
  let runner: EventEmitter
  let runnables: RootRunnable
  const inProgressStartedAt = (new Date(2000, 0, 1)).toISOString()

  beforeEach(() => {
    cy.fixture('runnables_commands').then((_runnables) => {
      runnables = _runnables
    })

    runner = new EventEmitter()

    cy.visit('/').then((win) => {
      win.render({
        runner,
        runnerStore: {
          spec: {
            name: 'foo',
            absolute: '/foo/bar',
            relative: 'foo/bar',
          },
        },
      })
    })

    cy.get('.reporter').then(() => {
      runner.emit('runnables:ready', runnables)
      runner.emit('reporter:start', {})
      addCommand(runner, {
        id: 9,
        name: 'get',
        message: '#in-progress',
        state: 'pending',
        timeout: 4000,
        wallClockStartedAt: inProgressStartedAt,
      })
    })

    cy.contains('http://localhost:3000') // ensure test content has loaded
  })

  it.only('displays all the commands', () => {
    addCommand(runner, {
      id: 102,
      name: 'get',
      message: '#element',
      state: 'passed',
      timeout: 4000,
      wallClockStartedAt: inProgressStartedAt,
    })

    addCommand(runner, {
      id: 124,
      name: 'within',
      state: 'passed',
      type: 'child',
      timeout: 4000,
      wallClockStartedAt: inProgressStartedAt,
    })

    addCommand(runner, {
      id: 125,
      name: 'get',
      message: '#my_element',
      state: 'passed',
      timeout: 4000,
      group: 124,
      wallClockStartedAt: inProgressStartedAt,
    })

    addCommand(runner, {
      id: 129,
      name: 'within',
      state: 'passed',
      type: 'child',
      group: 124,
      timeout: 4000,
      wallClockStartedAt: inProgressStartedAt,
    })

    addCommand(runner, {
      id: 130,
      name: 'get',
      message: '#my_element that _has_ a really long message to show **wrapping** works as expected',
      state: 'passed',
      timeout: 4000,
      groupLevel: 1,
      group: 129,
      wallClockStartedAt: inProgressStartedAt,
    })

    addCommand(runner, {
      id: 1229,
      name: 'within',
      state: 'passed',
      type: 'child',
      group: 130,
      groupLevel: 1,
      timeout: 4000,
      wallClockStartedAt: inProgressStartedAt,
    })

    addCommand(runner, {
      id: 1311,
      name: 'get',
      message: '#my_element_nested',
      state: 'passed',
      timeout: 4000,
      groupLevel: 2,
      group: 1229,
      wallClockStartedAt: inProgressStartedAt,
    })

    addCommand(runner, {
      id: 1291,
      name: 'assert',
      type: 'child',
      message: 'has class named .omg',
      state: 'passed',
      timeout: 4000,
      group: 1229,
      groupLevel: 2,
      wallClockStartedAt: inProgressStartedAt,
    })

    addCommand(runner, {
      id: 1291,
      name: 'log',
      message: 'do something else',
      state: 'passed',
      timeout: 4000,
      group: 130,
      groupLevel: 1,
      wallClockStartedAt: inProgressStartedAt,
    })

    addCommand(runner, {
      id: 135,
      name: 'and',
      type: 'child',
      message: 'has class named .lets-roll',
      state: 'passed',
      timeout: 4000,
      group: 124,
      wallClockStartedAt: inProgressStartedAt,
    })

    const indicators = ['successful', 'pending', 'aborted', 'bad']

    indicators.forEach((indicator, index) => {
      addCommand(runner, {
        id: 1600 + index,
        name: 'xhr',
        event: true,
        state: 'passed',
        timeout: 4000,
        renderProps: {
          indicator,
          message: `${indicator} indicator`,
        },
        wallClockStartedAt: inProgressStartedAt,
      })
    })

    const assertStates = ['passed', 'pending', 'failed']

    assertStates.forEach((state, index) => {
      addCommand(runner, {
        id: 1700 + index,
        name: 'assert',
        type: 'child',
        message: 'expected **element** to have length of **16** but got **12** instead',
        state,
        timeout: 4000,
        wallClockStartedAt: inProgressStartedAt,
      })
    })

    cy.get('.command23', { timeout: 9000 }).should('have.length', 25)

    cy.percySnapshot()
  })

  it('includes the type class', () => {
    cy.contains('#exists').closest('.command-wrapper')
    .should('have.class', 'command-type-parent')

    cy.contains('#doesnt-exist').closest('.command-wrapper')
    .should('have.class', 'command-type-child')
  })

  it('includes the name class', () => {
    cy.contains('#exists').closest('.command')
    .should('have.class', 'command-name-get')
  })

  it('includes the state class', () => {
    cy.contains('#exists').closest('.command-wrapper')
    .should('have.class', 'command-state-passed')

    cy.contains('#doesnt-exist').closest('.command-wrapper')
    .should('have.class', 'command-state-failed')

    cy.contains('#in-progress').closest('.command-wrapper')
    .should('have.class', 'command-state-pending')
  })

  it('displays the number for parent and child', () => {
    cy.contains('http://localhost:3000')
    .closest('.command-message')
    .siblings('.command-number-column')
    .should('have.text', '1')

    cy.contains('#exists').closest('.command-message').siblings('.command-number-column')
    .should('have.text', '2')

    cy.contains('#doesnt-exist').closest('.command-message').siblings('.command-number-column')
    .should('have.text', '3')

    cy.contains('.some-els').closest('.command-message').siblings('.command-number-column')
    .should('have.text', '4')
  })

  it('events have is-event class, no number, and type in parentheses', () => {
    cy.contains('GET ---').closest('.command-wrapper')
    .should('have.class', 'command-is-event')

    cy.contains('GET ---').closest('.command-message').siblings('.command-number-column')
    .should('have.text', '')

    cy.contains('GET ---').closest('.command-message').siblings('.command-method')
    .should('have.text', '(xhr stub)')
  })

  it('includes the scaled class when the message is over 100 chars', () => {
    cy.contains('Lorem ipsum').closest('.command')
    .should('have.class', 'command-scaled')
  })

  it('does not render with the scaled class when the message is less than 100 chars', () => {
    cy.contains('#exists').closest('.command')
    .should('not.have.class', 'command-scaled')
  })

  it('renders markdown in message', () => {
    cy.contains('Lorem ipsum').closest('.command').find('.command-message').within(() => {
      cy.get('strong').should('have.text', 'dolor')
      cy.get('em').should('have.text', 'sit')
    })
  })

  it('shows message indicator when specified', () => {
    const indicators = ['successful', 'pending', 'aborted', 'bad']

    indicators.forEach((indicator) => {
      addCommand(runner, {
        name: 'xhr',
        event: true,
        renderProps: {
          indicator,
          message: `${indicator} indicator`,
        },
      })
    })

    indicators.forEach((indicator) => {
      cy.contains(`${indicator} indicator`).closest('.command').find('.command-message .fa-circle')
      .should('have.class', `command-message-indicator-${indicator}`)
    })

    cy.percySnapshot()
  })

  it('assert commands for each state', () => {
    const assertStates = ['passed', 'pending', 'failed']

    assertStates.forEach((state) => {
      addCommand(runner, {
        name: 'assert',
        type: 'child',
        message: `expected **element** to have **state of ${state}**`,
        state,
      })
    })

    cy.get('.command').should('have.length', 13)

    cy.percySnapshot()
  })

  describe('progress bar', () => {
    const getProgress = () => {
      return cy.contains('#in-progress')
      .closest('.command')
      .find('.command-progress span')
    }

    it('calculates correct scale factor', () => {
      // take the wallClockStartedAt of this command and add 2500 milliseconds to it
      // in order to simulate the command having run for 2.5 seconds of the total 4000 timeout
      const date = new Date(inProgressStartedAt).setMilliseconds(2500)

      cy.clock(date, ['Date'])
      // close and open tests so it freshly mounts
      cy.contains('test 1').click().click()
      getProgress().should(($span) => {
        expect($span.attr('style')).to.contain('animation-duration: 1500ms')
        expect($span.attr('style')).to.contain('transform: scaleX(0.375)')

        // ensures that actual scale factor hits 0 within default timeout
        // this matrix is equivalent to scaleX(0)
        expect($span).to.have.css('transform', 'matrix(0, 0, 0, 1, 0, 0)')
      })
    })

    it('recalculates correct scale factor after being closed', () => {
      // take the wallClockStartedAt of this command and add 1000 milliseconds to it
      // in order to simulate the command having run for 1 second of the total 4000 timeout
      const date = new Date(inProgressStartedAt).setMilliseconds(1000)

      cy.clock(date, ['Date'])
      // close and open tests so it freshly mounts
      cy.contains('test').click().click()
      getProgress().should(($span) => {
        expect($span.attr('style')).to.contain('animation-duration: 3000ms')
        expect($span.attr('style')).to.contain('transform: scaleX(0.75)')
      })

      // set the clock ahead as if time has passed
      cy.tick(2000)

      cy.contains('test 1').click().click()
      getProgress().should(($span) => {
        expect($span.attr('style')).to.contain('animation-duration: 1000ms')
        expect($span.attr('style')).to.contain('transform: scaleX(0.25)')
      })
    })
  })

  context('invisible indicator', () => {
    it('does not render invisible icon when visible', () => {
      cy.contains('#exists').closest('.command').find('.command-invisible')
      .should('not.exist')
    })

    it('displays invisible icon when not visible', () => {
      cy.contains('#doesnt-exist').closest('.command').find('.command-invisible')
      .should('be.visible')
    })

    it('displays a tooltip when hovering', () => {
      cy.contains('#doesnt-exist').closest('.command').find('.command-invisible').trigger('mouseover')
      cy.get('.cy-tooltip')
      .should('be.visible')
      .should('have.text', 'This element is not visible.')
    })

    it('displays different text when multiple elements', () => {
      cy.contains('.invisible').closest('.command').find('.command-invisible').trigger('mouseover')
      cy.get('.cy-tooltip')
      .should('be.visible')
      .should('have.text', 'One or more matched elements are not visible.')
    })
  })

  context('elements indicator', () => {
    it('shows number of elements when 0 or greater than 1', () => {
      cy.contains('#doesnt-exist').closest('.command').find('.num-elements')
      .should('be.visible').and('have.text', '0')

      cy.contains('.some-els').closest('.command').find('.num-elements')
      .should('be.visible').and('have.text', '4')
    })

    it('does not render number of elements when 1', () => {
      cy.contains('#exist').closest('.command').find('.num-elements')
      .should('not.exist')
    })

    it('renders a tooltip when hovering', () => {
      cy.contains('.some-els').closest('.command').find('.num-elements').trigger('mouseover')
      cy.get('.cy-tooltip').should('be.visible').should('have.text', '4 matched elements')
    })
  })

  context('event duplicates', () => {
    it('collapses consecutive duplicate events into group', () => {
      cy.get('.command-name-xhr').should('have.length', 3)
    })

    it('displays number of duplicates', () => {
      cy.contains('GET --- /dup')
      .closest('.command')
      .find('.num-children')
      .should('be.visible')
      .should('have.text', '4')
      .trigger('mouseover')
      .get('.cy-tooltip').should('have.text', 'This event occurred 4 times')
    })

    it('expands all events after clicking arrow', () => {
      cy.contains('GET --- /dup').closest('.command').find('.command-child-container').should('not.exist')
      cy.contains('GET --- /dup')
      .closest('.command')
      .find('.command-expander')
      .click()

      cy.get('.command-name-xhr').should('have.length', 6)
      cy.contains('GET --- /dup').closest('.command').find('.command-child-container')
      .should('be.visible')
      .find('.command').should('have.length', 3)
    })
  })

  context('clicking command', () => {
    it('pins the command', () => {
      cy.get('.command:nth-child(2)')
      .should('contain', '#exists')
      .trigger('mouseover')
      .click()
      .closest('.command')
      .find('.command-wrapper')
      .should('have.class', 'command-is-pinned')
      .find('.command-pin')
    })

    it('shows a tooltip', () => {
      cy.contains('#exists').click()
      cy.get('.cy-tooltip').should('have.text', 'Printed output to your console')
    })

    it('tooltip disappears after 1500ms', () => {
      cy.clock()
      cy.contains('#exists').click()
      cy.tick(1500)
      cy.get('.cy-tooltip').should('not.exist')
    })

    it('prints to console', () => {
      cy.spy(runner, 'emit')
      cy.contains('#exists').click()
      cy.wrap(runner.emit).should('be.calledWith', 'runner:console:log', 2)
    })

    it('shows the snapshot', () => {
      cy.spy(runner, 'emit')
      cy.contains('#exists').click()
      cy.wrap(runner.emit).should('be.calledWith', 'runner:show:snapshot', 2)
    })

    it('unpins after clicking again, does not re-print to the console', () => {
      cy.spy(runner, 'emit')
      cy.contains('#exists').click()
      cy.contains('#exists').click()
      // @ts-ignore
      cy.wrap(runner.emit.withArgs('runner:console:log')).should('be.calledOnce')
    })

    it('unpins after clicking another command, pins that one', () => {
      cy.spy(runner, 'emit')
      cy.contains('#exists').click()
      cy.contains('#doesnt-exist').click()
      cy.contains('#exists').closest('.command-wrapper')
      .should('not.have.class', 'command-is-pinned')

      cy.contains('#doesnt-exist').closest('.command-wrapper')
      .should('have.class', 'command-is-pinned')
    })
  })

  context('command group', () => {
    let groupId

    beforeEach(() => {
      addCommand(runner, {
        name: 'get',
        message: '#my_element',
      })

      groupId = addCommand(runner, {
        name: 'within',
        type: 'child',
      })

      addCommand(runner, {
        name: 'get',
        message: '#my_nested_element',
        group: groupId,
      })
    })

    it('group is closed by default when all nested command have passed', () => {
      addCommand(runner, {
        name: 'log',
        message: 'chained log example',
      })

      cy.contains('chained log example') // ensure test content has loaded

      cy.get('.command-name-within')
      .find('.command-expander')
      .should('not.have.class', 'command-expander-is-open')

      cy.get('.command-name-within')
      .find('.num-children')
      .should('have.text', '1')
      .trigger('mouseover')
      .get('.cy-tooltip').should('have.text', '1 logs currently hidden')
      .percySnapshot()
    })

    it('group is closed by default when last nested command failed', () => {
      addCommand(runner, {
        name: 'log',
        message: 'chained log example',
        state: 'failed',
        group: groupId,
      })

      cy.contains('chained log example') // ensure test content has loaded

      cy.get('.command-name-within')
      .find('.command-expander')
      .should('have.class', 'command-expander-is-open')

      cy.get('.command-name-within')
      .find('.num-children')
      .should('not.exist')
      .percySnapshot()
    })

    it('clicking opens and closes the group', () => {
      cy.get('.command-name-within')
      .find('.command-expander')
      .should('not.have.class', 'command-expander-is-open')
      .click()
      .should('have.class', 'command-expander-is-open')

      cy.get('.command-name-within')
      .find('.num-children')
      .should('not.exist')

      cy.get('.command-name-within')
      .find('.command-expander')
      .click()
      .should('not.have.class', 'command-expander-is-open')

      cy.get('.command-name-within')
      .find('.num-children')
      .should('have.text', '1')

      cy.get('.command-name-within')
      .find('.command-expander')
      .should('not.have.class', 'command-expander-is-open')
    })

    it('displays with nested logs', () => {
      const nestedGroupId = addCommand(runner, {
        name: 'within2',
        state: 'passed',
        type: 'child',
        group: groupId,
      })

      addCommand(runner, {
        name: 'get',
        message: '#my_element_nested',
        state: 'passed',
        group: nestedGroupId,
      })

      addCommand(runner, {
        name: 'assert',
        type: 'child',
        message: 'has class named .omg',
        group: nestedGroupId,
      })

      addCommand(runner, {
        name: 'log',
        message: 'chained log example',
        state: 'passed',
        group: groupId,
      })

      cy.get('.command-name-within')
      .find('.command-expander')
      .should('have.class', 'command-expander-is-open')

      cy.get('.command-name-within2')
      .find('.command-expander')
      .should('not.have.class', 'command-expander-is-open')
      .click()

      cy.percySnapshot()
    })
  })

  context('mousing over', () => {
    beforeEach(() => {
      cy.spy(runner, 'emit')
      cy.clock()
      cy.get('.command-wrapper').first().trigger('mouseover')
    })

    it('shows snapshot after 50ms passes', () => {
      cy.wrap(runner.emit).should('not.be.calledWith', 'runner:show:snapshot')
      cy.tick(50)
      cy.wrap(runner.emit).should('be.calledWith', 'runner:show:snapshot', 1)
      cy.wrap(runner.emit).should('be.calledOnce')
    })

    describe('then mousing out', () => {
      beforeEach(() => {
        cy.tick(50)
        cy.get('.command').first().trigger('mouseout')
      })

      it('hides the snapshot after 50ms pass without another mouse over', () => {
        cy.tick(50)
        cy.wrap(runner.emit).should('be.calledWith', 'runner:hide:snapshot', 1)
      })

      it('does not hide the snapshot if there is another mouseover before 50ms passes', () => {
        cy.wrap(runner.emit).should('not.be.calledWith', 'runner:hide:snapshot')
      })
    })
  })

  // FIXME: When studio support is re-introduced we can enable these tests.
  context.skip('studio commands', () => {
    beforeEach(() => {
      addCommand(runner, {
        id: 10,
        number: 7,
        name: 'get',
        message: '#studio-command-parent',
        state: 'success',
        isStudio: true,
        type: 'parent',
      })

      addCommand(runner, {
        id: 11,
        name: 'click',
        message: '#studio-command-child',
        state: 'success',
        isStudio: true,
        type: 'child',
      })
    })

    it('studio commands have command-is-studio class', () => {
      cy.contains('#studio-command-parent').closest('.command')
      .should('have.class', 'command-is-studio')

      cy.contains('#studio-command-child').closest('.command')
      .should('have.class', 'command-is-studio')
    })

    it('only parent studio commands display remove button', () => {
      cy.contains('#studio-command-parent').closest('.command')
      .find('.studio-command-remove').should('be.visible')

      cy.contains('#studio-command-child').closest('.command')
      .find('.studio-command-remove').should('not.be.visible')
    })

    it('emits studio:remove:command with number when delete button is clicked', () => {
      cy.spy(runner, 'emit')

      cy.contains('#studio-command-parent').closest('.command')
      .find('.studio-command-remove').click()

      cy.wrap(runner.emit).should('be.calledWith', 'studio:remove:command', 7)
    })
  })
})<|MERGE_RESOLUTION|>--- conflicted
+++ resolved
@@ -2,11 +2,7 @@
 import { RootRunnable } from '../../src/runnables/runnables-store'
 import { addCommand } from '../support/utils'
 
-<<<<<<< HEAD
-describe('commands', { viewportWidth: 400, viewportHeight: 700 }, () => {
-=======
 describe('commands', () => {
->>>>>>> 84d600f2
   let runner: EventEmitter
   let runnables: RootRunnable
   const inProgressStartedAt = (new Date(2000, 0, 1)).toISOString()
