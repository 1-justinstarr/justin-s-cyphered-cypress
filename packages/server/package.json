--- conflicted
+++ resolved
@@ -27,12 +27,8 @@
     "@cypress/mocha-teamcity-reporter": "1.0.0",
     "@cypress/request": "2.88.5",
     "@cypress/request-promise": "4.2.6",
-<<<<<<< HEAD
-    "@cypress/webpack-batteries-included-preprocessor": "1.3.2",
-=======
     "@cypress/webpack-batteries-included-preprocessor": "2.0.0",
     "@cypress/webpack-preprocessor": "5.4.3",
->>>>>>> 80ee0f72
     "@ffmpeg-installer/ffmpeg": "1.0.20",
     "ansi_up": "4.0.4",
     "black-hole-stream": "0.0.1",
