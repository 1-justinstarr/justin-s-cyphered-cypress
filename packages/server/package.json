{
  "name": "@packages/server",
  "productName": "Cypress",
  "version": "0.0.0",
  "private": true,
  "main": "index.js",
  "scripts": {
    "start": "node ../../cli/bin/cypress open --dev --global",
    "dev": "node index.js",
    "repl": "node repl.js",
    "clean-deps": "rm -rf node_modules",
    "test": "node ./test/scripts/run.js",
    "test-watch": "./test/support/watch test",
    "test-unit": "node ./test/scripts/run.js test/unit",
    "test-unit-watch": "./test/support/watch test/unit",
    "test-integration": "node ./test/scripts/run.js test/integration",
    "test-integration-watch": "./test/support/watch test-integration",
    "test-e2e": "node ./test/scripts/e2e.js",
    "test-e2e-chrome": "node ./test/scripts/run.js test/e2e chrome",
    "test-cov": "NODE_COVERAGE=true NODE_ENV=test CYPRESS_ENV=test BLUEBIRD_DEBUG=1 xvfb-maybe istanbul cover node_modules/.bin/_mocha -- --opts ./test/support/mocha.opts",
    "test-cov-process": "NODE_COVERAGE=true NODE_ENV=test CYPRESS_ENV=test BLUEBIRD_DEBUG=1 istanbul cover --include-pid",
    "test-debug": "NODE_ENV=test NODE_DEBUG=request CYPRESS_ENV=test BLUEBIRD_DEBUG=1 DEBUG=nock.*,-nock.common,socket.io:* node --inspect --debug-brk ./node_modules/.bin/_mocha --opts test/support/mocha.opts --watch",
    "codecov": "codecov",
    "coveralls": "cat ./coverage/lcov.info | coveralls",
    "lint": "bin-up coffeelint test/*.coffee test/unit/*.coffee test/integration/*.coffee"
  },
  "files": [
    "config",
    "timers",
    "lib"
  ],
  "devDependencies": {
<<<<<<< HEAD
    "@cypress/json-schemas": "5.24.0",
    "@cypress/sinon-chai": "^1.0.0",
=======
    "@cypress/json-schemas": "5.27.0",
    "@cypress/sinon-chai": "^1.1.0",
>>>>>>> 754fccf0
    "bin-up": "^1.1.0",
    "body-parser": "1.12.4",
    "chai-uuid": "^1.0.6",
    "chokidar-cli": "^1.2.0",
    "codecov": "^1.0.1",
    "coffee-coverage": "^1.0.1",
    "cors": "^2.8.3",
    "coveralls": "^2.11.8",
    "electron-osx-sign": "^0.3.0",
    "eol": "^0.9.1",
    "eventsource": "^1.0.5",
    "express-session": "^1.14.1",
    "express-useragent": "^1.0.4",
    "https-proxy-agent": "^1.0.0",
    "image-size": "^0.5.0",
    "inquirer": "3.0.6",
    "istanbul": "^0.4.2",
    "mockery": "^1.4.0",
    "nock": "9.0.22",
    "nodemon": "^1.8.1",
    "npm-install-version": "^6.0.2",
    "obfuscator": "^0.5.0",
    "plist": "^1.1.0",
    "proxyquire": "1.7.4",
    "react": "^15.2.1",
    "repl.history": "^0.1.3",
    "run-sequence": "^1.0.2",
    "snap-shot-it": "2.0.0",
    "ssestream": "^1.0.1",
    "stream-to-promise": "^1.1.0",
    "supertest": "^0.15.0",
    "supertest-as-promised": "^3.0.0",
    "supertest-session": "0.0.7",
    "through2": "0.6.3",
    "vagrant": "0.0.1",
    "ws": "^5.1.1",
    "xvfb": "cypress-io/node-xvfb#22e3783c31d81ebe64d8c0df491ea00cdc74726a",
    "xvfb-maybe": "cypress-io/xvfb-maybe#c4a810c42d603949cd63b8cf245f6c239331d370"
  },
  "dependencies": {
    "@cypress/browserify-preprocessor": "^1.0.2",
    "@cypress/commit-info": "^1.2.2",
    "@cypress/icons": "0.5.4",
    "@cypress/mocha-teamcity-reporter": "^1.0.0",
    "@ffmpeg-installer/ffmpeg": "1.0.15",
    "ansi_up": "^1.3.0",
    "babel-plugin-add-module-exports": "^0.2.1",
    "babel-preset-latest": "^6.16.0",
    "babel-preset-react": "^6.16.0",
    "babelify": "^7.3.0",
    "bluebird": "3.4.7",
    "browserify": "^13.1.1",
    "chai": "^1.9.2",
    "chalk": "^2.4.1",
    "check-more-types": "^2.24.0",
    "chokidar": "1.6.0",
    "cjsxify": "^0.3.0",
    "clear-module": "^2.1.0",
    "cli-table2": "^0.2.0",
    "color-string": "^1.5.2",
    "compression": "1.7.2",
    "concat-stream": "^1.5.1",
    "content-type": "^1.0.2",
    "cookie": "^0.2.3",
    "cookie-parser": "^1.3.3",
    "data-uri-to-buffer": "0.0.4",
    "debug": "^2.6.8",
    "dependency-tree": "^6.0.1",
    "electron-context-menu": "^0.8.0",
    "electron-positioner": "3.0.0",
    "errorhandler": "1.1.1",
    "evil-dns": "^0.2.0",
    "execa": "^0.8.0",
    "express": "4.16.2",
    "find-process": "^1.1.1",
    "fluent-ffmpeg": "^2.1.0",
    "fs-extra": "4.0.3",
    "getos": "^2.8.2",
    "glob": "7.1.2",
    "graceful-fs": "^4.1.11",
    "gulp-util": "^3.0.6",
    "hbs": "4.0.0",
    "http-accept": "^0.1.6",
    "http-proxy": "1.17.0",
    "http-status-codes": "^1.0.6",
    "human-interval": "^0.1.5",
    "image-size": "^0.5.0",
    "is-fork-pr": "2.0.0",
    "jimp": "^0.2.28",
    "jsonlint": "^1.6.2",
    "konfig": "^0.2.0",
    "lazy-ass": "^1.6.0",
    "lockfile": "^1.0.3",
    "lodash": "4.17.4",
    "log-symbols": "^2.2.0",
    "md5": "^2.2.1",
    "method-override": "^2.3.1",
    "mime": "1.2.11",
    "minimatch": "^3.0.0",
    "minimist": "^1.1.2",
    "mocha": "2.4.5",
    "mocha-junit-reporter": "1.17.0",
    "moment": "^2.14.1",
    "morgan": "1.3.0",
    "node-machine-id": "^1.1.4",
    "node-uuid": "1.4.1",
    "node-webkit-updater": "cypress-io/node-webkit-updater#e74623726f381487f543e373e71515177a32daeb",
    "opn": "cypress-io/opn#2f4e9a216ca7bdb95dfae9d46d99ddf004b3cbb5",
    "ospath": "^1.1.0",
    "p-queue": "^1.0.0",
    "parse-domain": "2.0.0",
    "pluralize": "^3.0.0",
    "progress": "^1.1.8",
    "pumpify": "1.5.1",
    "ramda": "^0.24.0",
    "randomstring": "^1.1.5",
    "replacestream": "^4.0.3",
    "request": "2.87.0",
    "request-promise": "4.1.1",
    "return-deep-diff": "^0.2.9",
    "sanitize-filename": "^1.6.1",
    "semver": "^5.3.0",
    "send": "^0.14.1",
    "server-destroy": "1.0.1",
    "shell-env": "^0.3.0",
    "signal-exit": "^3.0.2",
    "sinon": "^5.0.0",
    "string-to-stream": "^1.0.1",
    "strip-ansi": "^3.0.1",
    "supports-color": "^5.1.0",
    "syntax-error": "^1.1.4",
    "tar-fs": "^1.11.1",
    "term-size": "^1.2.0",
    "through": "2.3.6",
    "tough-cookie": "2.3.0",
    "trash": "4.0.0",
    "underscore": "^1.8.3",
    "underscore.string": "3.3.4",
    "url-parse": "^1.1.7",
    "watchify": "^3.9.0",
    "widest-line": "^2.0.0",
    "winston": "^0.9.0"
  }
}<|MERGE_RESOLUTION|>--- conflicted
+++ resolved
@@ -30,13 +30,8 @@
     "lib"
   ],
   "devDependencies": {
-<<<<<<< HEAD
-    "@cypress/json-schemas": "5.24.0",
-    "@cypress/sinon-chai": "^1.0.0",
-=======
     "@cypress/json-schemas": "5.27.0",
     "@cypress/sinon-chai": "^1.1.0",
->>>>>>> 754fccf0
     "bin-up": "^1.1.0",
     "body-parser": "1.12.4",
     "chai-uuid": "^1.0.6",
