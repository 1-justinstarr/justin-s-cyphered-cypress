_        = require("lodash")
R        = require("ramda")
la       = require("lazy-ass")
path     = require("path")
check    = require("check-more-types")
Promise  = require("bluebird")
deepDiff = require("return-deep-diff")
errors   = require("./errors")
scaffold = require("./scaffold")
fs       = require("./util/fs")
keys     = require("./util/keys")
origin   = require("./util/origin")
coerce   = require("./util/coerce")
settings = require("./util/settings")
v        = require("./util/validation")
debug    = require("debug")("cypress:server:config")
pathHelpers = require("./util/path_helpers")
findSystemNode = require("./util/find_system_node")

CYPRESS_ENV_PREFIX = "CYPRESS_"
CYPRESS_ENV_PREFIX_LENGTH = "CYPRESS_".length
CYPRESS_RESERVED_ENV_VARS = [
  "CYPRESS_ENV"
]
CYPRESS_SPECIAL_ENV_VARS = [
  "CI_KEY"
  "RECORD_KEY"
]

dashesOrUnderscoresRe = /^(_-)+/
oneOrMoreSpacesRe = /\s+/
everythingAfterFirstEqualRe = /=(.+)/

toWords = (str) ->
  str.trim().split(oneOrMoreSpacesRe)

isCypressEnvLike = (key) ->
  _.chain(key)
  .invoke('toUpperCase')
  .startsWith(CYPRESS_ENV_PREFIX)
  .value() and
    not _.includes(CYPRESS_RESERVED_ENV_VARS, key)

removeEnvPrefix = (key) ->
  key.slice(CYPRESS_ENV_PREFIX_LENGTH)

folders = toWords """
  fileServerFolder   fixturesFolder   integrationFolder   pluginsFile
  screenshotsFolder  supportFile      supportFolder       unitFolder
  videosFolder
"""

# for experimentalComponentTesting
folders.push("componentFolder")

# Public configuration properties, like "cypress.json" fields
configKeys = toWords """
  animationDistanceThreshold      fileServerFolder
  baseUrl                         fixturesFolder
  blacklistHosts
  chromeWebSecurity
  modifyObstructiveCode           integrationFolder
  env                             pluginsFile
  hosts                           screenshotsFolder
  numTestsKeptInMemory            supportFile
  port                            supportFolder
  projectId                       videosFolder
  reporter
  reporterOptions
  ignoreTestFiles
  testFiles                       defaultCommandTimeout
  trashAssetsBeforeRuns           execTimeout
  userAgent                       pageLoadTimeout
  viewportWidth                   requestTimeout
  viewportHeight                  responseTimeout
  video                           taskTimeout
  videoCompression
  videoUploadOnPasses
  watchForFileChanges
  waitForAnimations               resolvedNodeVersion
  nodeVersion                     resolvedNodePath
  firefoxGcInterval
"""

# experimentalComponentTesting
configKeys.push("componentFolder")

# Deprecated and retired public configuration properties
breakingConfigKeys = toWords """
  videoRecording
  screenshotOnHeadlessFailure
  trashAssetsBeforeHeadlessRuns
"""

# Internal configuration properties the user should be able to overwrite
systemConfigKeys = toWords """
  browsers
"""

# Know experimental flags / values
# each should start with "experimental" and be camel cased
# example: experimentalComponentTesting
experimentalConfigKeys = ["experimentalComponentTesting"]

CONFIG_DEFAULTS = {
  port:                          null
  hosts:                         null
  morgan:                        true
  baseUrl:                       null
  # will be replaced by detected list of browsers
  browsers:                      []
  socketId:                      null
  projectId:                     null
  userAgent:                     null
  isTextTerminal:                false
  reporter:                      "spec"
  reporterOptions:               null
  blacklistHosts:                null
  clientRoute:                   "/__/"
  xhrRoute:                      "/xhrs/"
  socketIoRoute:                 "/__socket.io"
  socketIoCookie:                "__socket.io"
  reporterRoute:                 "/__cypress/reporter"
  ignoreTestFiles:               "*.hot-update.js"
  testFiles:                     "**/*.*"
  defaultCommandTimeout:         4000
  requestTimeout:                5000
  responseTimeout:               30000
  pageLoadTimeout:               60000
  execTimeout:                   60000
  taskTimeout:                   60000
  video:                         true
  videoCompression:              32
  videoUploadOnPasses:           true
  modifyObstructiveCode:         true
  chromeWebSecurity:             true
  waitForAnimations:             true
  animationDistanceThreshold:    5
  numTestsKeptInMemory:          50
  watchForFileChanges:           true
  trashAssetsBeforeRuns:         true
  autoOpen:                      false
  viewportWidth:                 1000
  viewportHeight:                660
  fileServerFolder:              ""
  videosFolder:                  "cypress/videos"
  supportFile:                   "cypress/support"
  fixturesFolder:                "cypress/fixtures"
  integrationFolder:             "cypress/integration"
  screenshotsFolder:             "cypress/screenshots"
  namespace:                     "__cypress"
  pluginsFile:                   "cypress/plugins"
  nodeVersion:                   "default"
  configFile:                    "cypress.json"
  firefoxGcInterval:             { runMode: 1, openMode: null }

  ## deprecated
  javascripts:                   []

  ## experimental keys (should all start with "experimental" prefix)
  experimentalComponentTesting:  false

  ## setting related to component testing experiments
  componentFolder:               "cypress/component"
}

validationRules = {
  animationDistanceThreshold: v.isNumber
  baseUrl: v.isFullyQualifiedUrl
  blacklistHosts: v.isStringOrArrayOfStrings
  browsers: v.isValidBrowserList
  chromeWebSecurity: v.isBoolean
  configFile: v.isStringOrFalse
  defaultCommandTimeout: v.isNumber
  env: v.isPlainObject
  execTimeout: v.isNumber
  fileServerFolder: v.isString
  fixturesFolder: v.isStringOrFalse
  ignoreTestFiles: v.isStringOrArrayOfStrings
  integrationFolder: v.isString
  modifyObstructiveCode: v.isBoolean
  nodeVersion: v.isOneOf("default", "bundled", "system")
  numTestsKeptInMemory: v.isNumber
  pageLoadTimeout: v.isNumber
  pluginsFile: v.isStringOrFalse
  port: v.isNumber
  reporter: v.isString
  requestTimeout: v.isNumber
  responseTimeout: v.isNumber
  supportFile: v.isStringOrFalse
  taskTimeout: v.isNumber
  testFiles: v.isStringOrArrayOfStrings
  trashAssetsBeforeRuns: v.isBoolean
  userAgent: v.isString
  video: v.isBoolean
  videoCompression: v.isNumberOrFalse
  videosFolder: v.isString
  videoUploadOnPasses: v.isBoolean
  viewportHeight: v.isNumber
  viewportWidth: v.isNumber
  waitForAnimations: v.isBoolean
  watchForFileChanges: v.isBoolean
<<<<<<< HEAD
  # experimental flag validation here
  experimentalComponentTesting: v.isBoolean
  # validation for component testing experiment
  componentFolder: v.isStringOrFalse
=======
  firefoxGcInterval: v.isValidFirefoxGcInterval
>>>>>>> 7540a4fe
}

convertRelativeToAbsolutePaths = (projectRoot, obj, defaults = {}) ->
  _.reduce folders, (memo, folder) ->
    val = obj[folder]
    if val? and val isnt false
      memo[folder] = path.resolve(projectRoot, val)
    return memo
  , {}

validateNoBreakingConfig = (cfg) ->
  _.each breakingConfigKeys, (key) ->
    if _.has(cfg, key)
      switch key
        when "screenshotOnHeadlessFailure"
          errors.throw("SCREENSHOT_ON_HEADLESS_FAILURE_REMOVED")
        when "trashAssetsBeforeHeadlessRuns"
          errors.throw("RENAMED_CONFIG_OPTION", key, "trashAssetsBeforeRuns")
        when "videoRecording"
          errors.throw("RENAMED_CONFIG_OPTION", key, "video")

validate = (cfg, onErr) ->
  _.each cfg, (value, key) ->
    ## does this key have a validation rule?
    if validationFn = validationRules[key]
      ## and is the value different from the default?
      if value isnt CONFIG_DEFAULTS[key]
        result = validationFn(key, value)
        if result isnt true
          onErr(result)

validateFile = (file) ->
  return (settings) ->
    validate settings, (errMsg) ->
      errors.throw("SETTINGS_VALIDATION_ERROR", file, errMsg)

hideSpecialVals = (val, key) ->
  if _.includes(CYPRESS_SPECIAL_ENV_VARS, key)
    return keys.hide(val)

  return val

module.exports = {
  getConfigKeys: -> configKeys.concat(experimentalConfigKeys)

  isValidCypressEnvValue: (value) ->
    # names of config environments, see "config/app.yml"
    names = ["development", "test", "staging", "production"]
    _.includes(names, value)

  whitelist: (obj = {}) ->
    propertyNames = configKeys
      .concat(breakingConfigKeys)
      .concat(systemConfigKeys)
      .concat(experimentalConfigKeys)

    _.pick(obj, propertyNames)

  get: (projectRoot, options = {}) ->
    Promise.all([
      settings.read(projectRoot, options).then(validateFile("cypress.json"))
      settings.readEnv(projectRoot).then(validateFile("cypress.env.json"))
    ])
    .spread (settings, envFile) =>
      @set({
        projectName: @getNameFromRoot(projectRoot)
        projectRoot: projectRoot
        config:      settings
        envFile:     envFile
        options:     options
      })

  set: (obj = {}) ->
    debug("setting config object")
    {projectRoot, projectName, config, envFile, options} = obj

    ## just force config to be an object
    ## so we dont have to do as much
    ## work in our tests
    config ?= {}
    debug("config is %o", config)

    ## flatten the object's properties
    ## into the master config object
    config.envFile     = envFile
    config.projectRoot = projectRoot
    config.projectName = projectName

    @mergeDefaults(config, options)

  mergeDefaults: (config = {}, options = {}) ->
    resolved = {}

    _.extend config, _.pick(options, "configFile", "morgan", "isTextTerminal", "socketId", "report", "browsers")
    debug("merged config with options, got %o", config)

    _
    .chain(@whitelist(options))
    .omit("env")
    .omit("browsers")
    .each (val, key) ->
      resolved[key] = "cli"
      config[key] = val
      return
    .value()

    if url = config.baseUrl
      ## replace multiple slashes at the end of string to single slash
      ## so http://localhost/// will be http://localhost/
      ## https://regexr.com/48rvt
      config.baseUrl = url.replace(/\/\/+$/, "/")

    _.defaults(config, CONFIG_DEFAULTS)

    ## split out our own app wide env from user env variables
    ## and delete envFile
    config.env = @parseEnv(config, options.env, resolved)

    config.cypressEnv = process.env["CYPRESS_ENV"]
    debug("using CYPRESS_ENV %s", config.cypressEnv)
    if not @isValidCypressEnvValue(config.cypressEnv)
      errors.throw("INVALID_CYPRESS_ENV", config.cypressEnv)

    delete config.envFile

    ## when headless
    if config.isTextTerminal
      ## dont ever watch for file changes
      config.watchForFileChanges = false

      ## and forcibly reset numTestsKeptInMemory
      ## to zero
      config.numTestsKeptInMemory = 0

    config = @setResolvedConfigValues(config, CONFIG_DEFAULTS, resolved)

    if config.port
      config = @setUrls(config)

    config = @setAbsolutePaths(config, CONFIG_DEFAULTS)

    config = @setParentTestsPaths(config)

    ## validate config again here so that we catch
    ## configuration errors coming from the CLI overrides
    ## or env var overrides
    validate config, (errMsg) ->
      errors.throw("CONFIG_VALIDATION_ERROR", errMsg)

    validateNoBreakingConfig(config)

    @setSupportFileAndFolder(config)
    .then(@setPluginsFile)
    .then(@setScaffoldPaths)
    .then(_.partialRight(@setNodeBinary, options.onWarning))

  setResolvedConfigValues: (config, defaults, resolved) ->
    obj = _.clone(config)

    obj.resolved = @resolveConfigValues(config, defaults, resolved)
    debug("resolved config is %o", obj.resolved.browsers)

    return obj

  # Given an object "resolvedObj" and a list of overrides in "obj"
  # marks all properties from "obj" inside "resolvedObj" using
  # {value: obj.val, from: "plugin"}
  setPluginResolvedOn: (resolvedObj, obj) ->
    _.each obj, (val, key) =>
      if _.isObject(val) && !_.isArray(val)
        ## recurse setting overrides
        ## inside of this nested objected
        @setPluginResolvedOn(resolvedObj[key], val)
      else
        ## override the resolved value
        resolvedObj[key] = {
          value: val
          from: "plugin"
        }

  updateWithPluginValues: (cfg, overrides = {}) ->
    ## diff the overrides with cfg
    ## including nested objects (env)
    debug("starting config %o", cfg)
    debug("overrides %o", overrides)

    # make sure every option returned from the plugins file
    # passes our validation functions
    validate overrides, (errMsg) ->
      if cfg.pluginsFile and cfg.projectRoot
        relativePluginsPath = path.relative(cfg.projectRoot, cfg.pluginsFile)
        errors.throw("PLUGINS_CONFIG_VALIDATION_ERROR", relativePluginsPath, errMsg)
      else
        errors.throw("CONFIG_VALIDATION_ERROR", errMsg)

    originalResolvedBrowsers = cfg && cfg.resolved && cfg.resolved.browsers && R.clone(cfg.resolved.browsers)
    if not originalResolvedBrowsers
      # have something to resolve with if plugins return nothing
      originalResolvedBrowsers = {
        value: cfg.browsers
        from: "default"
      }

    diffs = deepDiff(cfg, overrides, true)
    debug("config diffs %o", diffs)

    userBrowserList = diffs && diffs.browsers && R.clone(diffs.browsers)
    if userBrowserList
      debug("user browser list %o", userBrowserList)

    ## for each override go through
    ## and change the resolved values of cfg
    ## to point to the plugin
    if diffs
      debug("resolved config before diffs %o", cfg.resolved)
      @setPluginResolvedOn(cfg.resolved, diffs)
      debug("resolved config object %o", cfg.resolved)

    ## merge cfg into overrides
    merged = _.defaultsDeep(diffs, cfg)
    debug("merged config object %o", merged)

    # the above _.defaultsDeep combines arrays,
    # if diffs.browsers = [1] and cfg.browsers = [1, 2]
    # then the merged result merged.browsers = [1, 2]
    # which is NOT what we want
    if Array.isArray(userBrowserList) and userBrowserList.length
      merged.browsers = userBrowserList
      merged.resolved.browsers.value = userBrowserList

    if overrides.browsers == null
      # null breaks everything when merging lists
      debug("replacing null browsers with original list %o", originalResolvedBrowsers)
      merged.browsers = cfg.browsers
      if originalResolvedBrowsers
        merged.resolved.browsers = originalResolvedBrowsers

    debug("merged plugins config %o", merged)
    return merged

  # combines the default configuration object with values specified in the
  # configuration file like "cypress.json". Values in configuration file
  # overwrite the defaults.
  resolveConfigValues: (config, defaults, resolved = {}) ->
    ## pick out only known configuration keys
    _
    .chain(config)
    .pick(configKeys.concat(systemConfigKeys).concat(experimentalConfigKeys))
    .mapValues (val, key) ->
      source = (s) ->
        {
          value: val
          from:  s
        }

      switch
        when r = resolved[key]
          if _.isObject(r)
            r
          else
            source(r)
        # "browsers" list is special, since it is dynamic by default
        # and can only be ovewritten via plugins file
        when _.isEqual(config[key], defaults[key]) or key == "browsers"
          source("default")
        else
          source("config")
    .value()

  # instead of the built-in Node process, specify a path to 3rd party Node
  setNodeBinary: Promise.method (obj, onWarning) ->
    if obj.nodeVersion != 'system'
      obj.resolvedNodeVersion = process.versions.node
      return obj

    findSystemNode.findNodePathAndVersion()
    .then ({ path, version }) ->
      obj.resolvedNodePath = path
      obj.resolvedNodeVersion = version
    .catch (err) ->
      onWarning(errors.get('COULD_NOT_FIND_SYSTEM_NODE', process.versions.node))
      obj.resolvedNodeVersion = process.versions.node
    .return(obj)

  setScaffoldPaths: (obj) ->
    obj = _.clone(obj)

    obj.integrationExampleName = scaffold.integrationExampleName()
    obj.integrationExamplePath = path.join(obj.integrationFolder, obj.integrationExampleName)

    debug("set scaffold paths")
    scaffold.fileTree(obj)
    .then (fileTree) ->
      debug("got file tree")
      obj.scaffoldedFiles = fileTree

      return obj

  # async function
  setSupportFileAndFolder: (obj) ->
    return Promise.resolve(obj) if not obj.supportFile

    obj = _.clone(obj)

    ## TODO move this logic to find support file into util/path_helpers
    sf = obj.supportFile
    debug("setting support file #{sf}")
    debug("for project root #{obj.projectRoot}")

    Promise
    .try ->
      ## resolve full path with extension
      obj.supportFile = require.resolve(sf)
    .then ->
      if pathHelpers.checkIfResolveChangedRootFolder(obj.supportFile, sf)
        debug("require.resolve switched support folder from %s to %s", sf, obj.supportFile)
        # this means the path was probably symlinked, like
        # /tmp/foo -> /private/tmp/foo
        # which can confuse the rest of the code
        # switch it back to "normal" file
        obj.supportFile = path.join(sf, path.basename(obj.supportFile))
        return fs.pathExists(obj.supportFile)
        .then (found) ->
          if not found
            errors.throw("SUPPORT_FILE_NOT_FOUND", obj.supportFile, obj.configFile || CONFIG_DEFAULTS.configFile)
          debug("switching to found file %s", obj.supportFile)
    .catch({code: "MODULE_NOT_FOUND"}, ->
      debug("support file %s does not exist", sf)
      ## supportFile doesn't exist on disk
      if sf is path.resolve(obj.projectRoot, CONFIG_DEFAULTS.supportFile)
        debug("support file is default, check if #{path.dirname(sf)} exists")
        return fs.pathExists(sf)
        .then (found) ->
          if found
            debug("support folder exists, set supportFile to false")
            ## if the directory exists, set it to false so it's ignored
            obj.supportFile = false
          else
            debug("support folder does not exist, set to default index.js")
            ## otherwise, set it up to be scaffolded later
            obj.supportFile = path.join(sf, "index.js")
          return obj
      else
        debug("support file is not default")
        ## they have it explicitly set, so it should be there
        errors.throw("SUPPORT_FILE_NOT_FOUND", path.resolve(obj.projectRoot, sf), obj.configFile || CONFIG_DEFAULTS.configFile)
    )
    .then ->
      if obj.supportFile
        ## set config.supportFolder to its directory
        obj.supportFolder = path.dirname(obj.supportFile)
        debug("set support folder #{obj.supportFolder}")
      obj

  ## set pluginsFile to an absolute path with the following rules:
  ## - do nothing if pluginsFile is falsey
  ## - look up the absolute path via node, so 'cypress/plugins' can resolve
  ##   to 'cypress/plugins/index.js' or 'cypress/plugins/index.coffee'
  ## - if not found
  ##   * and the pluginsFile is set to the default
  ##     - and the path to the pluginsFile directory exists
  ##       * assume the user doesn't need a pluginsFile, set it to false
  ##         so it's ignored down the pipeline
  ##     - and the path to the pluginsFile directory does not exist
  ##       * set it to cypress/plugins/index.js, it will get scaffolded
  ##   * and the pluginsFile is NOT set to the default
  ##     - throw an error, because it should be there if the user
  ##       explicitly set it
  setPluginsFile: Promise.method (obj) ->
    if not obj.pluginsFile
      return obj

    obj = _.clone(obj)

    pluginsFile = obj.pluginsFile

    debug("setting plugins file #{pluginsFile}")
    debug("for project root #{obj.projectRoot}")

    Promise
    .try ->
      ## resolve full path with extension
      obj.pluginsFile = require.resolve(pluginsFile)
      debug("set pluginsFile to #{obj.pluginsFile}")
    .catch {code: "MODULE_NOT_FOUND"}, ->
      debug("plugins file does not exist")
      if pluginsFile is path.resolve(obj.projectRoot, CONFIG_DEFAULTS.pluginsFile)
        debug("plugins file is default, check if #{path.dirname(pluginsFile)} exists")
        fs.pathExists(pluginsFile)
        .then (found) ->
          if found
            debug("plugins folder exists, set pluginsFile to false")
            ## if the directory exists, set it to false so it's ignored
            obj.pluginsFile = false
          else
            debug("plugins folder does not exist, set to default index.js")
            ## otherwise, set it up to be scaffolded later
            obj.pluginsFile = path.join(pluginsFile, "index.js")
          return obj
      else
        debug("plugins file is not default")
        ## they have it explicitly set, so it should be there
        errors.throw("PLUGINS_FILE_ERROR", path.resolve(obj.projectRoot, pluginsFile))
    .return(obj)

  setParentTestsPaths: (obj) ->
    ## projectRoot:              "/path/to/project"
    ## integrationFolder:        "/path/to/project/cypress/integration"
    ## componentFolder:          "/path/to/project/cypress/components"
    ## parentTestsFolder:        "/path/to/project/cypress"
    ## parentTestsFolderDisplay: "project/cypress"

    obj = _.clone(obj)

    ptfd = obj.parentTestsFolder = path.dirname(obj.integrationFolder)

    prd = path.dirname(obj.projectRoot ? "")

    obj.parentTestsFolderDisplay = path.relative(prd, ptfd)

    return obj

  setAbsolutePaths: (obj, defaults) ->
    obj = _.clone(obj)

    ## if we have a projectRoot
    if pr = obj.projectRoot
      ## reset fileServerFolder to be absolute
      # obj.fileServerFolder = path.resolve(pr, obj.fileServerFolder)

      ## and do the same for all the rest
      _.extend obj, convertRelativeToAbsolutePaths(pr, obj, defaults)

    return obj

  setUrls: (obj) ->
    obj = _.clone(obj)

    proxyUrl = "http://localhost:" + obj.port

    rootUrl = if obj.baseUrl
      origin(obj.baseUrl)
    else
      proxyUrl

    _.extend(obj, {
      proxyUrl:    proxyUrl
      browserUrl:  rootUrl + obj.clientRoute
      reporterUrl: rootUrl + obj.reporterRoute
      xhrUrl:      obj.namespace + obj.xhrRoute
    })

    return obj

  parseEnv: (cfg, envCLI, resolved = {}) ->
    envVars = resolved.env = {}

    resolveFrom = (from, obj = {}) ->
      _.each obj, (val, key) ->
        envVars[key] = {
          value: val
          from: from
        }

    envCfg  = cfg.env ? {}
    envFile = cfg.envFile ? {}
    envProc = @getProcessEnvVars(process.env) ? {}
    envCLI  = envCLI ? {}

    matchesConfigKey = (key) ->
      if _.has(CONFIG_DEFAULTS, key)
        return key

      key = key.toLowerCase().replace(dashesOrUnderscoresRe, "")
      key = _.camelCase(key)

      if _.has(CONFIG_DEFAULTS, key)
        return key

    configFromEnv = _.reduce envProc, (memo, val, key) ->
      if cfgKey = matchesConfigKey(key)
        ## only change the value if it hasnt been
        ## set by the CLI. override default + config
        if resolved[cfgKey] isnt "cli"
          cfg[cfgKey] = val
          resolved[cfgKey] = {
            value: val
            from: "env"
          }

        memo.push(key)
      memo
    , []

    envProc = _.chain(envProc)
    .omit(configFromEnv)
    .mapValues(hideSpecialVals)
    .value()

    resolveFrom("config",  envCfg)
    resolveFrom("envFile", envFile)
    resolveFrom("env",     envProc)
    resolveFrom("cli",     envCLI)

    ## envCfg is from cypress.json
    ## envFile is from cypress.env.json
    ## envProc is from process env vars
    ## envCLI is from CLI arguments
    _.extend envCfg, envFile, envProc, envCLI

  getProcessEnvVars: (obj = {}) ->
    _.reduce obj, (memo, value, key) ->
      if isCypressEnvLike(key)
        memo[removeEnvPrefix(key)] = coerce(value)
      memo
    , {}

  getNameFromRoot: (root = "") ->
    path.basename(root)

}<|MERGE_RESOLUTION|>--- conflicted
+++ resolved
@@ -200,14 +200,11 @@
   viewportWidth: v.isNumber
   waitForAnimations: v.isBoolean
   watchForFileChanges: v.isBoolean
-<<<<<<< HEAD
+  firefoxGcInterval: v.isValidFirefoxGcInterval
   # experimental flag validation here
   experimentalComponentTesting: v.isBoolean
   # validation for component testing experiment
   componentFolder: v.isStringOrFalse
-=======
-  firefoxGcInterval: v.isValidFirefoxGcInterval
->>>>>>> 7540a4fe
 }
 
 convertRelativeToAbsolutePaths = (projectRoot, obj, defaults = {}) ->
