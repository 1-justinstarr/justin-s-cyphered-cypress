const _ = require('lodash')

const createErrorResult = (errorMessage) => ({ isValid: false, error: new Error(errorMessage) })
const createSuccessResult = () => ({ isValid: true })

const validate = (func, arg, errorMessage) => {
  return func(arg) ? createSuccessResult() : createErrorResult(errorMessage)
}

const isFunction = (event, handler) => {
  return validate(_.isFunction, handler, `The handler for the event \`${event}\` must be a function`)
}

const isValidRunEvent = (event, handler, config) => {
  if (!config.experimentalRunEvents) {
    return createErrorResult(`The \`${event}\` event requires the experimentalRunEvents flag to be enabled.

To enable it, set \`"experimentalRunEvents": true\` in your cypress.json`)
  }

  return isFunction(event, handler)
}

const isObject = (event, handler) => {
  return validate(_.isPlainObject, handler, `The handler for the event \`${event}\` must be an object`)
}

const eventValidators = {
<<<<<<< HEAD
  'dev-server:start': isFunction,
  'file:preprocessor': isFunction,
=======
  'after:screenshot': isFunction,
>>>>>>> 277a748b
  'before:browser:launch': isFunction,
  'file:preprocessor': isFunction,
  'task': isObject,
  '_get:task:keys': isFunction,
  '_get:task:body': isFunction,
}

const runEvents = {
  'after:run': true,
  'after:spec': true,
  'before:run': true,
  'before:spec': true,
}

const validateEvent = (event, handler, config) => {
  if (runEvents[event]) {
    return isValidRunEvent(event, handler, config)
  }

  const validator = eventValidators[event]

  if (!validator) {
    const userEvents = _.reject(_.keys(eventValidators), (event) => event.startsWith('_'))

    return createErrorResult(`You must pass a valid event name when registering a plugin.

You passed: \`${event}\`

The following are valid events:
- ${userEvents.join('\n- ')}
`)
  }

  return validator(event, handler, config)
}

module.exports = validateEvent<|MERGE_RESOLUTION|>--- conflicted
+++ resolved
@@ -26,12 +26,8 @@
 }
 
 const eventValidators = {
-<<<<<<< HEAD
   'dev-server:start': isFunction,
-  'file:preprocessor': isFunction,
-=======
   'after:screenshot': isFunction,
->>>>>>> 277a748b
   'before:browser:launch': isFunction,
   'file:preprocessor': isFunction,
   'task': isObject,
