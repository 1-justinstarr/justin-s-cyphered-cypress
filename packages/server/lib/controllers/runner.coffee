--- conflicted
+++ resolved
@@ -17,18 +17,12 @@
     config.version = pkg.version
     config.platform = os.platform()
     config.arch = os.arch()
-<<<<<<< HEAD
-    config.browser = openProject.getCurrentBrowser(config)
-    debug("config version %s platform %s arch %s",
-      config.version, config.platform, config.arch)
-=======
     config.spec = spec
     config.browser = browser
 
     debug("serving runner index.html with config %o",
       _.pick(config, "version", "platform", "arch", "projectName")
     )
->>>>>>> c2256684
 
     res.render(runner.getPathToIndex(), {
       config:      JSON.stringify(config)
