_           = require("lodash")
path        = require("path")
Promise     = require("bluebird")
cwd         = require("../cwd")
glob        = require("../util/glob")
specsUtil   = require("../util/specs")
pathHelpers = require("../util/path_helpers")
CacheBuster = require("../util/cache_buster")
{ escapeFilenameInUrl } = require('../util/escape_filename')

SPEC_URL_PREFIX = "/__cypress/tests?p"

module.exports = {
  handleFiles: (req, res, config) ->
    specsUtil.find(config)
    .then (files) ->
      res.json({
        integration: files
      })

  handleIframe: (req, res, config, getRemoteState) ->
    test = req.params[0]

    iframePath = cwd("lib", "html", "iframe.html")

    @getSpecs(test, config)
    .then (specs) =>
      specs = specs.map((fileName) =>
        fileName = fileName.replace(SPEC_URL_PREFIX, "__CYPRESS_SPEC_URL_PREFIX__")

        return escapeFilenameInUrl(fileName).replace("__CYPRESS_SPEC_URL_PREFIX__", SPEC_URL_PREFIX)
      )

      @getJavascripts(config)
      .then (js) =>
        res.render iframePath, {
          title:        @getTitle(test)
          domain:       getRemoteState().domainName
          # stylesheets:  @getStylesheets(config)
          scripts:  JSON.stringify(js.concat(specs))
        }

  getSpecs: (spec, config) ->
    convertSpecPath = (spec) =>
      ## get the absolute path to this spec and
      ## get the browser url + cache buster
      spec = pathHelpers.getAbsolutePathToSpec(spec, config)

      @prepareForBrowser(spec, config.projectRoot)

    getSpecs = =>
      ## grab all of the specs if this is ci
      if spec is "__all"
        specsUtil.find(config)
        .map (spec) ->
          ## grab the name of each
          spec.absolute
        .map(convertSpecPath)
      else
        ## normalize by sending in an array of 1
        [convertSpecPath(spec)]

    Promise
    .try =>
      getSpecs()

  prepareForBrowser: (filePath, projectRoot) ->
    relativeFilePath = path.relative(projectRoot, filePath)

    {
      absolute: filePath
      relative: relativeFilePath
      relativeUrl: @getTestUrl(relativeFilePath)
    }

  getTestUrl: (file) ->
<<<<<<< HEAD
    "/__cypress/tests?p=#{file}"
=======
    file += CacheBuster.get()
    "#{SPEC_URL_PREFIX}=#{file}"
>>>>>>> 689bef00

  getTitle: (test) ->
    if test is "__all" then "All Tests" else test

  getJavascripts: (config) ->
    {projectRoot, supportFile, javascripts} = config

    ## automatically add in support scripts and any javascripts
    files = [].concat javascripts
    if supportFile isnt false
      files = [supportFile].concat(files)

    ## TODO: there shouldn't be any reason
    ## why we need to re-map these. its due
    ## to the javascripts array but that should
    ## probably be mapped during the config
    paths = _.map files, (file) ->
      path.resolve(projectRoot, file)

    Promise
    .map paths, (p) ->
      ## is the path a glob?
      return p if not glob.hasMagic(p)

      ## handle both relative + absolute paths
      ## by simply resolving the path from projectRoot
      p = path.resolve(projectRoot, p)
      glob(p, {nodir: true})
    .then(_.flatten)
    .map (filePath) =>
      @prepareForBrowser(filePath, projectRoot)

}<|MERGE_RESOLUTION|>--- conflicted
+++ resolved
@@ -25,12 +25,6 @@
 
     @getSpecs(test, config)
     .then (specs) =>
-      specs = specs.map((fileName) =>
-        fileName = fileName.replace(SPEC_URL_PREFIX, "__CYPRESS_SPEC_URL_PREFIX__")
-
-        return escapeFilenameInUrl(fileName).replace("__CYPRESS_SPEC_URL_PREFIX__", SPEC_URL_PREFIX)
-      )
-
       @getJavascripts(config)
       .then (js) =>
         res.render iframePath, {
@@ -65,6 +59,8 @@
       getSpecs()
 
   prepareForBrowser: (filePath, projectRoot) ->
+    filePath = filePath.replace(SPEC_URL_PREFIX, "__CYPRESS_SPEC_URL_PREFIX__")
+    filePath = escapeFilenameInUrl(filePath).replace("__CYPRESS_SPEC_URL_PREFIX__", SPEC_URL_PREFIX)
     relativeFilePath = path.relative(projectRoot, filePath)
 
     {
@@ -74,12 +70,7 @@
     }
 
   getTestUrl: (file) ->
-<<<<<<< HEAD
-    "/__cypress/tests?p=#{file}"
-=======
-    file += CacheBuster.get()
     "#{SPEC_URL_PREFIX}=#{file}"
->>>>>>> 689bef00
 
   getTitle: (test) ->
     if test is "__all" then "All Tests" else test
