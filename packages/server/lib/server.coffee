_            = require("lodash")
hbs          = require("hbs")
url          = require("url")
http         = require("http")
cookie       = require("cookie")
stream       = require("stream")
express      = require("express")
Promise      = require("bluebird")
evilDns      = require("evil-dns")
httpProxy    = require("http-proxy")
la           = require("lazy-ass")
check        = require("check-more-types")
pluralize    = require("pluralize")

httpsProxy   = require("@packages/https-proxy")
debug        = require("debug")("cypress:server:server")
cors         = require("./util/cors")
origin       = require("./util/origin")
connect      = require("./util/connect")
appData      = require("./util/app_data")
buffers      = require("./util/buffers")
blacklist    = require("./util/blacklist")
statusCode   = require("./util/status_code")
headersUtil  = require("./util/headers")
allowDestroy = require("./util/server_destroy")
cwd          = require("./cwd")
errors       = require("./errors")
logger       = require("./logger")
Socket       = require("./socket")
Request      = require("./request")
fileServer   = require("./file_server")
TrafficRules = require("./util/traffic_rules")

DEFAULT_DOMAIN_NAME    = "localhost"
fullyQualifiedRe       = /^https?:\/\//

setProxiedUrl = (req) ->
  ## bail if we've already proxied the url
  return if req.proxiedUrl

  ## backup the original proxied url
  ## and slice out the host/origin
  ## and only leave the path which is
  ## how browsers would normally send
  ## use their url
  req.proxiedUrl = req.url

  req.url = url.parse(req.url).path

## currently not making use of event emitter
## but may do so soon
class Server
  constructor:  ->
    if not (@ instanceof Server)
      return new Server()

    @_request    = null
    @_middleware = null
    @_server     = null
    @_socket     = null
    @_baseUrl    = null
    @_wsProxy    = null
    @_fileServer = null
    @_httpsProxy = null
    @_trafficRules = null

  createExpressApp: (morgan) ->
    app = express()

    ## set the cypress config from the cypress.json file
    app.set("view engine", "html")
    app.engine("html",     hbs.__express)

    ## handle the proxied url in case
    ## we have not yet started our websocket server
    app.use (req, res, next) =>
      setProxiedUrl(req)

      ## if we've defined some middlware
      ## then call this. useful in tests
      if m = @_middleware
        m(req, res)

      ## always continue on

      next()

    app.use require("cookie-parser")()
    app.use require("compression")()
    app.use require("morgan")("dev") if morgan

    ## errorhandler
    app.use require("errorhandler")()

    ## remove the express powered-by header
    app.disable("x-powered-by")

    return app

  createRoutes: ->
    require("./routes").apply(null, arguments)

  getHttpServer: -> @_server

  portInUseErr: (port) ->
    e = errors.get("PORT_IN_USE_SHORT", port)
    e.port = port
    e.portInUse = true
    e

  open: (config = {}, project) ->
    la(_.isPlainObject(config), "expected plain config object", config)
    Promise.try =>
      ## always reset any buffers
      ## TODO: change buffers to be an instance
      ## here and pass this dependency around
      buffers.reset()

      app = @createExpressApp(config.morgan)

      logger.setSettings(config)

      ## generate our request instance
      ## and set the responseTimeout
      @_request = Request({timeout: config.responseTimeout})

      debug("creating new traffic rules")
      @_trafficRules = TrafficRules.create()
      debug("traffic rules API", _.functions(@_trafficRules))

      getRemoteState = => @_getRemoteState()

      @createHosts(config.hosts)

      @createRoutes(app, config, @_request, getRemoteState, project, @_trafficRules)

      @createServer(app, config, @_request)

  createHosts: (hosts = {}) ->
    _.each hosts, (ip, host) ->
      evilDns.add(host, ip)

  createServer: (app, config, request) ->
    new Promise (resolve, reject) =>
      {port, fileServerFolder, socketIoRoute, baseUrl, blacklistHosts} = config

      @_server  = http.createServer(app)
      @_wsProxy = httpProxy.createProxyServer()

      allowDestroy(@_server)

      onError = (err) =>
        ## if the server bombs before starting
        ## and the err no is EADDRINUSE
        ## then we know to display the custom err message
        if err.code is "EADDRINUSE"
          reject @portInUseErr(port)

      onUpgrade = (req, socket, head) =>
        debug("Got UPGRADE request from %s", req.url)

        @proxyWebsockets(@_wsProxy, socketIoRoute, req, socket, head)

      callListeners = (req, res) =>
        listeners = @_server.listeners("request").slice(0)

        @_callRequestListeners(@_server, listeners, req, res)

      onSniUpgrade = (req, socket, head) =>
        upgrades = @_server.listeners("upgrade").slice(0)
        for upgrade in upgrades
          upgrade.call(@_server, req, socket, head)

      @_server.on "connect", (req, socket, head) =>
        debug("Got CONNECT request from %s", req.url)

        @_httpsProxy.connect(req, socket, head, {
          onDirectConnection: (req) =>
            urlToCheck = "https://" + req.url

            isMatching = cors.urlMatchesOriginPolicyProps(urlToCheck, @_remoteProps)

            word = if isMatching then "does" else "does not"

            debug("HTTPS request #{word} match URL: #{urlToCheck} with props: %o", @_remoteProps)

            ## if we are currently matching then we're
            ## not making a direct connection anyway
            ## so we only need to check this if we
            ## have blacklist hosts and are not matching.
            ##
            ## if we have blacklisted hosts lets
            ## see if this matches - if so then
            ## we cannot allow it to make a direct
            ## connection
            if blacklistHosts and not isMatching
              isMatching = blacklist.matches(urlToCheck, blacklistHosts)

              debug("HTTPS request #{urlToCheck} matches blacklist?", isMatching)

            ## make a direct connection only if
            ## our req url does not match the origin policy
            ## which is the superDomain + port
            return not isMatching
        })

      @_server.on "upgrade", onUpgrade

      @_server.once "error", onError

      @_listen(port, onError)
      .then (port) =>
        Promise.all([
          httpsProxy.create(appData.path("proxy"), port, {
            onRequest: callListeners
            onUpgrade: onSniUpgrade
          }),

          fileServer.create(fileServerFolder)
        ])
        .spread (httpsProxy, fileServer) =>
          @_httpsProxy = httpsProxy
          @_fileServer = fileServer

          ## if we have a baseUrl let's go ahead
          ## and make sure the server is connectable!
          if baseUrl
            @_baseUrl = baseUrl

            connect.ensureUrl(baseUrl)
            .return(null)
            .catch (err) =>
              if config.isTextTerminal
                reject(errors.get("CANNOT_CONNECT_BASE_URL", baseUrl))
              else
                errors.get("CANNOT_CONNECT_BASE_URL_WARNING", baseUrl)

        .then (warning) =>
          ## once we open set the domain
          ## to root by default
          ## which prevents a situation where navigating
          ## to http sites redirects to /__/ cypress
          @_onDomainSet(baseUrl ? "<root>")

          resolve([port, warning])

  _port: ->
    @_server?.address()?.port

  _listen: (port, onError) ->
    new Promise (resolve) =>
      listener = =>
        port = @_server.address().port

        @isListening = true

        debug("Server listening on port %s", port)

        @_server.removeListener "error", onError

        resolve(port)

      ## nuke port from our args if its falsy
      args = _.compact([port, listener])

      @_server.listen.apply(@_server, args)

  _getRemoteState: ->
    # {
    #   origin: "http://localhost:2020"
    #   fileServer:
    #   strategy: "file"
    #   domainName: "localhost"
    #   props: null
    # }

    # {
    #   origin: "https://foo.google.com"
    #   strategy: "http"
    #   domainName: "google.com"
    #   props: {
    #     port: 443
    #     tld: "com"
    #     domain: "google"
    #   }
    # }

    props = _.extend({},  {
      auth:       @_remoteAuth
      props:      @_remoteProps
      origin:     @_remoteOrigin
      strategy:   @_remoteStrategy
      visiting:   @_remoteVisitingUrl
      domainName: @_remoteDomainName
      fileServer: @_remoteFileServer
    })

    debug("Getting remote state: %o", props)

    return props

  _onRequest: (headers, automationRequest, options) ->
    @_request.send(headers, automationRequest, options)

  _onResolveUrl: (urlStr, headers, automationRequest, options = {}) ->
<<<<<<< HEAD
    debug("resolving visit", {
      url: urlStr
      headers
      options
    })

=======
    debug("resolving url %s", urlStr)
>>>>>>> fda9ea0b
    request = @_request

    handlingLocalFile = false
    previousState = _.clone @_getRemoteState()

    ## nuke any hashes from our url since
    ## those those are client only and do
    ## not apply to http requests
    urlStr = url.parse(urlStr)
    urlStr.hash = null
    urlStr = urlStr.format()

    originalUrl = urlStr
    debug("original url %s", originalUrl)

    ## if we have a buffer for this url
    ## then just respond with its details
    ## so we are idempotant and do not make
    ## another request
    if obj = buffers.getByOriginalUrl(urlStr)
      ## reset the cookies from the existing stream's jar
      debug("setting cookie jar for %s", urlStr)
      request.setJarCookies(obj.jar, automationRequest)
      .then (c) ->
        return obj.details
    else
      p = new Promise (resolve, reject) =>
        debug("checking if fully qualified url %s", urlStr)

        redirects = []
        newUrl = null

        if not fullyQualifiedRe.test(urlStr)
          debug("not fully qualified url %s", urlStr)
          handlingLocalFile = true

          @_remoteVisitingUrl = true

          @_onDomainSet(urlStr, options)

          ## TODO: instead of joining remoteOrigin here
          ## we can simply join our fileServer origin
          ## and bypass all the remoteState.visiting shit
          urlFile = url.resolve(@_remoteFileServer, urlStr)
          urlStr  = url.resolve(@_remoteOrigin, urlStr)
          debug("full url %s", urlStr)

        error = (err) ->
          debug("resolve error", err.message)
          ## only restore the previous state
          ## if our promise is still pending
          if p.isPending()
            restorePreviousState()

          reject(err)

        handleReqStream = (str) =>
          pt = str
          .on("error", error)
          .on "response", (incomingRes) =>
            str.removeListener("error", error)
            str.on "error", (err) ->
              ## if we have listeners on our
              ## passthru stream just emit error
              if pt.listeners("error").length
                pt.emit("error", err)
              else
                ## else store the error for later
                pt.error = err

            jar = str.getJar()

            request.setJarCookies(jar, automationRequest)
            .then (c) =>
              @_remoteVisitingUrl = false

              newUrl ?= urlStr

              statusIs2xxOrAllowedFailure = ->
                ## is our status code in the 2xx range, or have we disabled failing
                ## on status code?
                statusCode.isOk(incomingRes.statusCode) or (options.failOnStatusCode is false)

              isOk        = statusIs2xxOrAllowedFailure()
              contentType = headersUtil.getContentType(incomingRes)
              isHtml      = contentType is "text/html"

              details = {
                isOkStatusCode: isOk
                isHtml: isHtml
                contentType: contentType
                url: newUrl
                status: incomingRes.statusCode
                cookies: c
                statusText: statusCode.getText(incomingRes.statusCode)
                redirects: redirects
                originalUrl: originalUrl
              }

              ## does this response have this cypress header?
              if fp = incomingRes.headers["x-cypress-file-path"]
                ## if so we know this is a local file request
                details.filePath = fp

              debug("received response for resolving url %o", details)

              if isOk and isHtml
                ## reset the domain to the new url if we're not
                ## handling a local file
                @_onDomainSet(newUrl, options) if not handlingLocalFile

                buffers.set({
                  url: newUrl
                  jar: jar
                  stream: pt
                  details: details
                  originalUrl: originalUrl
                  response: incomingRes
                })
              else
                restorePreviousState()

              resolve(details)

            .catch(error)
          .pipe(stream.PassThrough())

        restorePreviousState = =>
          @_remoteAuth         = previousState.auth
          @_remoteProps        = previousState.props
          @_remoteOrigin       = previousState.origin
          @_remoteStrategy     = previousState.strategy
          @_remoteFileServer   = previousState.fileServer
          @_remoteDomainName   = previousState.domainName
          @_remoteVisitingUrl  = previousState.visiting

        debug("sending stream to %s", urlStr)
        request.sendStream(headers, automationRequest, {
          ## turn off gzip since we need to eventually
          ## rewrite these contents
          auth: options.auth
          gzip: false
          url: urlFile ? urlStr
          headers: {
            accept: "text/html,*/*"
          }
          followRedirect: (incomingRes) ->
            status = incomingRes.statusCode
            next = incomingRes.headers.location
            debug("following redirect to %s", next)

            curr = newUrl ? urlStr

            newUrl = url.resolve(curr, next)

            redirects.push([status, newUrl].join(": "))

            return true
        })
        .then(handleReqStream)
        .catch(error)

<<<<<<< HEAD
  _onDomainSet: (fullyQualifiedUrl, options = {}) ->
    l = (type, val) ->
      debug("Setting", type, val)

    @_remoteAuth = options.auth

    l("remoteAuth", @_remoteAuth)
=======
  _onDomainSet: (fullyQualifiedUrl) ->
    debug("domain set for %s", fullyQualifiedUrl)
    l = (type, url) ->
      debug("Setting %s %s", type, url)
>>>>>>> fda9ea0b

    ## if this isn't a fully qualified url
    ## or if this came to us as <root> in our tests
    ## then we know to go back to our default domain
    ## which is the localhost server
    if fullyQualifiedUrl is "<root>" or not fullyQualifiedRe.test(fullyQualifiedUrl)
      @_remoteOrigin = "http://#{DEFAULT_DOMAIN_NAME}:#{@_port()}"
      @_remoteStrategy = "file"
      @_remoteFileServer = "http://#{DEFAULT_DOMAIN_NAME}:#{@_fileServer?.port()}"
      @_remoteDomainName = DEFAULT_DOMAIN_NAME
      @_remoteProps = null

      l("remoteOrigin", @_remoteOrigin)
      l("remoteStrategy", @_remoteStrategy)
      l("remoteHostAndPort", @_remoteProps)
      l("remoteDocDomain", @_remoteDomainName)
      l("remoteFileServer", @_remoteFileServer)

    else
      @_remoteOrigin = origin(fullyQualifiedUrl)

      @_remoteStrategy = "http"

      @_remoteFileServer = null

      ## set an object with port, tld, and domain properties
      ## as the remoteHostAndPort
      debug("parsing %s", @_remoteOrigin)
      @_remoteProps = cors.parseUrlIntoDomainTldPort(@_remoteOrigin)
      debug("top level domain %s", @_remoteProps.tld)

      @_remoteDomainName = _.compact([@_remoteProps.domain, @_remoteProps.tld]).join(".")

      l("remoteOrigin", @_remoteOrigin)
      l("remoteHostAndPort", @_remoteProps)
      l("remoteDocDomain", @_remoteDomainName)

    return @_getRemoteState()

  _callRequestListeners: (server, listeners, req, res) ->
    for listener in listeners
      listener.call(server, req, res)

  _normalizeReqUrl: (server) ->
    ## because socket.io removes all of our request
    ## events, it forces the socket.io traffic to be
    ## handled first.
    ## however we need to basically do the same thing
    ## it does and after we call into socket.io go
    ## through and remove all request listeners
    ## and change the req.url by slicing out the host
    ## because the browser is in proxy mode
    listeners = server.listeners("request").slice(0)
    server.removeAllListeners("request")
    server.on "request", (req, res) =>
      setProxiedUrl(req)

      @_callRequestListeners(server, listeners, req, res)

  proxyWebsockets: (proxy, socketIoRoute, req, socket, head) ->
    ## bail if this is our own namespaced socket.io request
    return if req.url.startsWith(socketIoRoute)

    if (host = req.headers.host) and @_remoteProps and (remoteOrigin = @_remoteOrigin)
      ## get the port from @_remoteProps
      ## get the protocol from remoteOrigin
      ## get the hostname from host header
      {port}     = @_remoteProps
      {protocol} = url.parse(remoteOrigin)
      {hostname} = url.parse("http://#{host}")

      proxy.ws(req, socket, head, {
        secure: false
        target: {
          host: hostname
          port: port
          protocol: protocol
        }
      })
    else
      ## we can't do anything with this socket
      ## since we don't know how to proxy it!
      socket.end() if socket.writable

  reset: ->
    buffers.reset()

    @_onDomainSet(@_baseUrl ? "<root>")

  _close: ->
    @reset()

    logger.unsetSettings()

    evilDns.clear()

    ## bail early we dont have a server or we're not
    ## currently listening
    return Promise.resolve() if not @_server or not @isListening

    @_server.destroyAsync()
    .then =>
      @isListening = false

  close: ->
    Promise.join(
      @_close()
      @_socket?.close()
      @_fileServer?.close()
      @_httpsProxy?.close()
    )
    .then =>
      ## reset any middleware
      @_middleware = null

  end: ->
    @_socket and @_socket.end()

  changeToUrl: (url) ->
    @_socket and @_socket.changeToUrl(url)

  onTestFileChange: (filePath) ->
    @_socket and @_socket.onTestFileChange(filePath)

  onRequest: (fn) ->
    @_middleware = fn

  onNextRequest: (fn) ->
    @onRequest =>
      fn.apply(@, arguments)

      @_middleware = null

  _onTrafficRoutingAddRule: (rule, toRunner) ->
    rule.toRunner = toRunner
    debug("_onTrafficRoutingAddRule %j", rule)
    console.log(@_trafficRules)
    @_trafficRules.add(rule)
    debug('got %s', pluralize('rule', @_trafficRules.length(), true))
    debug(@_trafficRules.toJSON())

  _onTrafficReset: ->
    debug("_onTrafficReset")
    @_trafficRules.reset()
    # TODO abort all unfinished requests
    # TODO clear all existing traffic rules

  startWebsockets: (automation, config, options = {}) ->
    options.onResolveUrl = @_onResolveUrl.bind(@)
    options.onRequest    = @_onRequest.bind(@)
    options.onTrafficRoutingAddRule = @_onTrafficRoutingAddRule.bind(@)
    options.onTrafficReset = @_onTrafficReset.bind(@)

    @_socket = Socket(config)
    @_socket.startListening(@_server, automation, config, options)
    @_normalizeReqUrl(@_server)
    # handleListeners(@_server)

module.exports = Server<|MERGE_RESOLUTION|>--- conflicted
+++ resolved
@@ -303,16 +303,12 @@
     @_request.send(headers, automationRequest, options)
 
   _onResolveUrl: (urlStr, headers, automationRequest, options = {}) ->
-<<<<<<< HEAD
     debug("resolving visit", {
       url: urlStr
       headers
       options
     })
 
-=======
-    debug("resolving url %s", urlStr)
->>>>>>> fda9ea0b
     request = @_request
 
     handlingLocalFile = false
@@ -475,7 +471,6 @@
         .then(handleReqStream)
         .catch(error)
 
-<<<<<<< HEAD
   _onDomainSet: (fullyQualifiedUrl, options = {}) ->
     l = (type, val) ->
       debug("Setting", type, val)
@@ -483,12 +478,6 @@
     @_remoteAuth = options.auth
 
     l("remoteAuth", @_remoteAuth)
-=======
-  _onDomainSet: (fullyQualifiedUrl) ->
-    debug("domain set for %s", fullyQualifiedUrl)
-    l = (type, url) ->
-      debug("Setting %s %s", type, url)
->>>>>>> fda9ea0b
 
     ## if this isn't a fully qualified url
     ## or if this came to us as <root> in our tests
