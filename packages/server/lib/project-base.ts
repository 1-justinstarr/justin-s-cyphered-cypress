import check from 'check-more-types'
import Debug from 'debug'
import EE from 'events'
import _ from 'lodash'
import path from 'path'
<<<<<<< HEAD
import { createHmac } from 'crypto'

import browsers from './browsers'
import pkg from '@packages/root'
// import { allowed } from '@packages/config'
import { ServerCt } from './server-ct'
import { SocketCt } from './socket-ct'
import { SocketE2E } from './socket-e2e'
=======
import { allowed } from '@packages/config'
import pkg from '@packages/root'
import api from './api'
>>>>>>> a5ef9647
import { Automation } from './automation'
import browsers from './browsers'
import * as config from './config'
import errors from './errors'
import plugins from './plugins'
import devServer from './plugins/dev-server'
import preprocessor from './plugins/preprocessor'
import runEvents from './plugins/run_events'
<<<<<<< HEAD
import * as savedState from './saved_state'
import { ServerE2E } from './server-e2e'
import system from './util/system'
=======
import { checkSupportFile, getDefaultConfigFilePath } from './project_utils'
import Reporter from './reporter'
import savedState from './saved_state'
import scaffold from './scaffold'
import { ServerCt } from './server-ct'
import { ServerE2E } from './server-e2e'
import { SocketCt } from './socket-ct'
import { SocketE2E } from './socket-e2e'
import { SpecsStore } from './specs-store'
import user from './user'
>>>>>>> a5ef9647
import { ensureProp } from './util/class-helpers'

import { fs } from './util/fs'
<<<<<<< HEAD
import preprocessor from './plugins/preprocessor'
import { checkSupportFile } from './project_utils'
import type { FoundBrowser, OpenProjectLaunchOptions, FoundSpec, TestingType, ReceivedCypressOptions } from '@packages/types'
import devServer from './plugins/dev-server'
import { DataContext, getCtx } from '@packages/data-context'
=======
import * as settings from './util/settings'
import specsUtil from './util/specs'
import system from './util/system'
import Watchers from './watchers'

import type { LaunchArgs } from './open_project'

// Cannot just use RuntimeConfigOptions as is because some types are not complete.
// Instead, this is an interface of values that have been manually validated to exist
// and are required when creating a project.
type ReceivedCypressOptions =
  Pick<Cypress.RuntimeConfigOptions, 'hosts' | 'projectName' | 'clientRoute' | 'devServerPublicPathRoute' | 'namespace' | 'report' | 'socketIoCookie' | 'configFile' | 'isTextTerminal' | 'isNewProject' | 'proxyUrl' | 'browsers' | 'browserUrl' | 'socketIoRoute' | 'arch' | 'platform' | 'spec' | 'specs' | 'browser' | 'version' | 'remote'>
  & Pick<Cypress.ResolvedConfigOptions, 'chromeWebSecurity' | 'supportFolder' | 'experimentalSourceRewriting' | 'fixturesFolder' | 'reporter' | 'reporterOptions' | 'screenshotsFolder' | 'pluginsFile' | 'supportFile' | 'integrationFolder' | 'baseUrl' | 'viewportHeight' | 'viewportWidth' | 'port' | 'experimentalInteractiveRunEvents' | 'componentFolder' | 'userAgent' | 'downloadsFolder' | 'env' | 'testFiles' | 'ignoreTestFiles'> // TODO: Figure out how to type this better.
>>>>>>> a5ef9647

export interface Cfg extends ReceivedCypressOptions {
  projectRoot: string
  proxyServer?: Cypress.RuntimeConfigOptions['proxyUrl']
  testingType: TestingType
  exit?: boolean
  state?: {
    firstOpened?: number | null
    lastOpened?: number | null
    promptsShown?: object | null
  }
  e2e: Partial<Cfg>
  component: Partial<Cfg>
}

const localCwd = process.cwd()

const debug = Debug('cypress:server:project')

type StartWebsocketOptions = Pick<Cfg, 'socketIoCookie' | 'namespace' | 'screenshotsFolder' | 'report' | 'reporter' | 'reporterOptions' | 'projectRoot'>

export type Server = ServerE2E | ServerCt

export class ProjectBase<TServer extends Server> extends EE {
  // id is sha256 of projectRoot
  public id: string

  protected ctx: DataContext
  protected _cfg?: Cfg
  protected _server?: TServer
  protected _automation?: Automation
  private _recordTests?: any = null
  private _isServerOpen: boolean = false

  public browser: any
  public options: OpenProjectLaunchOptions
  public testingType: Cypress.TestingType
  public spec: FoundSpec | null
  public isOpen: boolean = false
  projectRoot: string

  constructor ({
    projectRoot,
    testingType,
    options = {},
  }: {
    projectRoot: string
    testingType: Cypress.TestingType
    options: OpenProjectLaunchOptions
  }) {
    super()

    if (!projectRoot) {
      throw new Error('Instantiating lib/project requires a projectRoot!')
    }

    if (!check.unemptyString(projectRoot)) {
      throw new Error(`Expected project root path, not ${projectRoot}`)
    }

    this.testingType = testingType
    this.projectRoot = path.resolve(projectRoot)
    this.spec = null
    this.browser = null
    this.id = createHmac('sha256', 'secret-key').update(projectRoot).digest('hex')
    this.ctx = getCtx()

    debug('Project created %o', {
      testingType: this.testingType,
      projectRoot: this.projectRoot,
    })

    this.options = {
      report: false,
      onFocusTests () {},
      onError () {},
      onWarning () {},
      ...options,
    }

    this.ctx.lifecycleManager.setCurrentProject(this.projectRoot)
  }

  protected ensureProp = ensureProp

  setOnTestsReceived (fn) {
    this._recordTests = fn
  }

  get server () {
    return this.ensureProp(this._server, 'open')
  }

  get automation () {
    return this.ensureProp(this._automation, 'open')
  }

  get cfg () {
    return this._cfg!
  }

  get state () {
    return this.cfg.state
  }

  injectCtSpecificConfig (cfg) {
    cfg.resolved.testingType = { value: 'component' }

    // This value is normally set up in the `packages/server/lib/plugins/index.js#110`
    // But if we don't return it in the plugins function, it never gets set
    // Since there is no chance that it will have any other value here, we set it to "component"
    // This allows users to not return config in the `cypress/plugins/index.js` file
    // https://github.com/cypress-io/cypress/issues/16860
    const rawJson = cfg.rawJson as Cfg

    return {
      ...cfg,
      componentTesting: true,
      viewportHeight: rawJson.viewportHeight ?? 500,
      viewportWidth: rawJson.viewportWidth ?? 500,
    }
  }

  createServer (testingType: Cypress.TestingType) {
    return testingType === 'e2e'
      ? new ServerE2E() as TServer
      : new ServerCt() as TServer
  }

  async open () {
    debug('opening project instance %s', this.projectRoot)
    debug('project open options %o', this.options)

    let cfg = this.getConfig()

    process.chdir(this.projectRoot)

    this._server = this.createServer(this.testingType)

    const { ctDevServerPort } = await this.initializeSpecsAndDevServer(cfg)

    if (this.testingType === 'component') {
      cfg.baseUrl = `http://localhost:${ctDevServerPort}`
    }

    const [port, warning] = await this._server.open(cfg, {
      getCurrentBrowser: () => this.browser,
      getSpec: () => this.spec,
      exit: this.options.args?.exit,
      onError: this.options.onError,
      onWarning: this.options.onWarning,
      shouldCorrelatePreRequests: this.shouldCorrelatePreRequests,
      testingType: this.testingType,
      SocketCtor: this.testingType === 'e2e' ? SocketE2E : SocketCt,
    })

    this.ctx.setAppServerPort(port)
    this._isServerOpen = true

    // if we didnt have a cfg.port
    // then get the port once we
    // open the server
    if (!cfg.port) {
      cfg.port = port

      // and set all the urls again
      _.extend(cfg, config.setUrls(cfg))
    }

    cfg.proxyServer = cfg.proxyUrl

    // store the cfg from
    // opening the server
    this._cfg = cfg

    debug('project config: %o', _.omit(cfg, 'resolved'))

    if (warning) {
      this.options.onWarning(warning)
    }

    // save the last time they opened the project
    // along with the first time they opened it
    const now = Date.now()
    const stateToSave = {
      lastOpened: now,
    } as any

    if (!cfg.state || !cfg.state.firstOpened) {
      stateToSave.firstOpened = now
    }

    this.startWebsockets({
      onReloadBrowser: this.options.onReloadBrowser,
      onFocusTests: this.options.onFocusTests,
      onSpecChanged: this.options.onSpecChanged,
    }, {
      socketIoCookie: cfg.socketIoCookie,
      namespace: cfg.namespace,
      screenshotsFolder: cfg.screenshotsFolder,
      report: cfg.report,
      reporter: cfg.reporter,
      reporterOptions: cfg.reporterOptions,
      projectRoot: this.projectRoot,
    })

    await this.saveState(stateToSave)

    await Promise.all([
      checkSupportFile({ configFile: cfg.configFile, supportFile: cfg.supportFile }),
    ])

    if (cfg.isTextTerminal) {
      return
    }

    if (!cfg.experimentalInteractiveRunEvents) {
      return
    }

    const sys = await system.info()
    const beforeRunDetails = {
      config: cfg,
      cypressVersion: pkg.version,
      system: _.pick(sys, 'osName', 'osVersion'),
    }

    this.isOpen = true

    return runEvents.execute('before:run', cfg, beforeRunDetails)
  }

  reset () {
    debug('resetting project instance %s', this.projectRoot)

    this.spec = null
    this.browser = null

    if (this._automation) {
      this._automation.reset()
    }

    if (this._server) {
      return this._server.reset()
    }

    return
  }

  __reset () {
    preprocessor.close()
    devServer.close()

    process.chdir(localCwd)
  }

  async close () {
    debug('closing project instance %s', this.projectRoot)

    this.spec = null
    this.browser = null

    if (!this._isServerOpen) {
      return
    }

    this.__reset()

    this.ctx.setAppServerPort(undefined)
    this.ctx.setAppSocketServer(undefined)

    await Promise.all([
      this.server?.close(),
    ])

    this._isServerOpen = false
    this.isOpen = false

    const config = this.getConfig()

    if (config.isTextTerminal || !config.experimentalInteractiveRunEvents) return

    return runEvents.execute('after:run', config)
  }

  _onError<Options extends Record<string, any>> (err: Error, options: Options) {
    debug('got plugins error', err.stack)

    browsers.close()

    options.onError(err)
  }

  async initializeSpecsAndDevServer (updatedConfig: Cfg): Promise<{
    ctDevServerPort: number | undefined
  }> {
    const specs = this.ctx.project.specs || []

    let ctDevServerPort: number | undefined

    if (!this.ctx.currentProject) {
      throw new Error('Cannot set specs without current project')
    }

    updatedConfig.specs = specs

    if (this.testingType === 'component' && !this.options.skipPluginInitializeForTesting) {
      const { port } = await this.startCtDevServer(specs, updatedConfig)

      ctDevServerPort = port
    }

    return {
      ctDevServerPort,
    }
  }

  async startCtDevServer (specs: Cypress.Cypress['spec'][], config: any) {
    // CT uses a dev-server to build the bundle.
    // We start the dev server here.
    const devServerOptions = await devServer.start({ specs, config })

    if (!devServerOptions) {
      throw new Error([
        'It looks like nothing was returned from on(\'dev-server:start\', {here}).',
        'Make sure that the dev-server:start function returns an object.',
        'For example: on("dev-server:start", () => startWebpackDevServer({ webpackConfig }))',
      ].join('\n'))
    }

    return { port: devServerOptions.port }
  }

  initializeReporter ({
    report,
    reporter,
    projectRoot,
    reporterOptions,
  }: Pick<Cfg, 'report' | 'reporter' | 'projectRoot' | 'reporterOptions'>) {
    if (!report) {
      return
    }

    try {
      Reporter.loadReporter(reporter, projectRoot)
    } catch (err: any) {
      const paths = Reporter.getSearchPathsForReporter(reporter, projectRoot)

      // only include the message if this is the standard MODULE_NOT_FOUND
      // else include the whole stack
      const errorMsg = err.code === 'MODULE_NOT_FOUND' ? err.message : err.stack

      errors.throw('INVALID_REPORTER_NAME', {
        paths,
        error: errorMsg,
        name: reporter,
      })
    }

    return Reporter.create(reporter, reporterOptions, projectRoot)
  }

  startWebsockets (options: Omit<OpenProjectLaunchOptions, 'args'>, { socketIoCookie, namespace, screenshotsFolder, report, reporter, reporterOptions, projectRoot }: StartWebsocketOptions) {
  // if we've passed down reporter
  // then record these via mocha reporter
    const reporterInstance = this.initializeReporter({
      report,
      reporter,
      reporterOptions,
      projectRoot,
    })

    const onBrowserPreRequest = (browserPreRequest) => {
      this.server.addBrowserPreRequest(browserPreRequest)
    }

    const onRequestEvent = (eventName, data) => {
      this.server.emitRequestEvent(eventName, data)
    }

    this._automation = new Automation(namespace, socketIoCookie, screenshotsFolder, onBrowserPreRequest, onRequestEvent)

    const io = this.server.startWebsockets(this.automation, this.cfg, {
      onReloadBrowser: options.onReloadBrowser,
      onFocusTests: options.onFocusTests,
      onSpecChanged: options.onSpecChanged,
      onSavedStateChanged: (state: any) => this.saveState(state),

      onCaptureVideoFrames: (data: any) => {
        // TODO: move this to browser automation middleware
        this.emit('capture:video:frames', data)
      },

      onConnect: (id: string) => {
        debug('socket:connected')
        this.emit('socket:connected', id)
      },

      onTestsReceivedAndMaybeRecord: async (runnables: unknown[], cb: () => void) => {
        debug('received runnables %o', runnables)

        if (reporterInstance) {
          reporterInstance.setRunnables(runnables)
        }

        if (this._recordTests) {
          await this._recordTests?.(runnables, cb)

          this._recordTests = null

          return
        }

        cb()
      },

      onMocha: async (event, runnable) => {
        debug('onMocha', event)
        // bail if we dont have a
        // reporter instance
        if (!reporterInstance) {
          return
        }

        reporterInstance.emit(event, runnable)

        if (event === 'end') {
          const [stats = {}] = await Promise.all([
            (reporterInstance != null ? reporterInstance.end() : undefined),
            this.server.end(),
          ])

          this.emit('end', stats)
        }

        return
      },
    })

    this.ctx.setAppSocketServer(io)
  }

  changeToUrl (url) {
    this.server.changeToUrl(url)
  }

  async sendFocusBrowserMessage () {
    if (this.browser.family === 'firefox') {
      await browsers.setFocus()
    } else {
      await this.server.sendFocusBrowserMessage()
    }
  }

  shouldCorrelatePreRequests = () => {
    if (!this.browser) {
      return false
    }

    const { family, majorVersion } = this.browser

    return family === 'chromium' || (family === 'firefox' && majorVersion >= 86)
  }

  setCurrentSpecAndBrowser (spec, browser: FoundBrowser) {
    this.spec = spec
    this.browser = browser
  }

  getAutomation () {
    return this.automation
  }

  async initializeConfig (): Promise<Cfg> {
    this.ctx.lifecycleManager.setCurrentTestingType(this.testingType)
    let theCfg: Cfg = {
      ...(await this.ctx.lifecycleManager.getFullInitialConfig()),
      testingType: this.testingType,
    } as Cfg // ?? types are definitely wrong here I think

    theCfg = this.testingType === 'e2e'
      ? theCfg
      : this.injectCtSpecificConfig(theCfg)

    if (theCfg.isTextTerminal) {
      this._cfg = theCfg

      return this._cfg
    }

    const cfgWithSaved = await this._setSavedState(theCfg)

    this._cfg = cfgWithSaved

    return this._cfg
  }

  // returns project config (user settings + defaults + cypress.config.{ts|js})
  // with additional object "state" which are transient things like
  // window width and height, DevTools open or not, etc.
  getConfig (): Cfg {
    if (!this._cfg) {
      throw Error('Must call #initializeConfig before accessing config.')
    }

    debug('project has config %o', this._cfg)

    return {
      ...this._cfg,
      remote: this._server?._getRemoteState() ?? {} as Cypress.RemoteState,
      browser: this.browser,
      testingType: this.ctx.coreData.currentTestingType ?? 'e2e',
      specs: [],
    }
  }

  // Saved state

  // forces saving of project's state by first merging with argument
  async saveState (stateChanges = {}) {
    if (!this.cfg) {
      throw new Error('Missing project config')
    }

    if (!this.projectRoot) {
      throw new Error('Missing project root')
    }

    let state = await savedState.create(this.projectRoot, this.cfg.isTextTerminal)

    state.set(stateChanges)
    this.cfg.state = await state.get()

    return this.cfg.state
  }

  async _setSavedState (cfg: Cfg) {
    debug('get saved state')

    const state = await savedState.create(this.projectRoot, cfg.isTextTerminal)

    cfg.state = await state.get()

    return cfg
  }

  writeConfigFile ({ code, configFilename }: { code: string, configFilename: string }) {
    fs.writeFileSync(path.resolve(this.projectRoot, configFilename), code)
  }

  // These methods are not related to start server/sockets/runners

  async getProjectId () {
<<<<<<< HEAD
    return getCtx().lifecycleManager.getProjectId()
=======
    await this.verifyExistence()
    const readSettings = await settings.read(this.projectRoot, this.options)

    if (readSettings && readSettings.projectId) {
      return readSettings.projectId
    }

    errors.throw('NO_PROJECT_ID', settings.pathToConfigFile(this.projectRoot, this.options))
  }

  async verifyExistence () {
    try {
      await fs.statAsync(this.projectRoot)
    } catch (err) {
      errors.throw('NO_PROJECT_FOUND_AT_PROJECT_ROOT', this.projectRoot)
    }
  }

  async getRecordKeys () {
    const [projectId, authToken] = await Promise.all([
      this.getProjectId(),
      user.ensureAuthToken(),
    ])

    return api.getProjectRecordKeys(projectId, authToken)
  }

  async requestAccess (projectId) {
    const authToken = await user.ensureAuthToken()

    return api.requestAccess(projectId, authToken)
>>>>>>> a5ef9647
  }

  // For testing
  // Do not use this method outside of testing
  // pass all your options when you create a new instance!
  __setOptions (options: OpenProjectLaunchOptions) {
    this.options = options
  }

  __setConfig (cfg: Cfg) {
    this._cfg = cfg
  }
}<|MERGE_RESOLUTION|>--- conflicted
+++ resolved
@@ -3,7 +3,6 @@
 import EE from 'events'
 import _ from 'lodash'
 import path from 'path'
-<<<<<<< HEAD
 import { createHmac } from 'crypto'
 
 import browsers from './browsers'
@@ -12,59 +11,22 @@
 import { ServerCt } from './server-ct'
 import { SocketCt } from './socket-ct'
 import { SocketE2E } from './socket-e2e'
-=======
-import { allowed } from '@packages/config'
-import pkg from '@packages/root'
-import api from './api'
->>>>>>> a5ef9647
 import { Automation } from './automation'
-import browsers from './browsers'
 import * as config from './config'
 import errors from './errors'
-import plugins from './plugins'
 import devServer from './plugins/dev-server'
-import preprocessor from './plugins/preprocessor'
 import runEvents from './plugins/run_events'
-<<<<<<< HEAD
 import * as savedState from './saved_state'
 import { ServerE2E } from './server-e2e'
 import system from './util/system'
-=======
-import { checkSupportFile, getDefaultConfigFilePath } from './project_utils'
+import { checkSupportFile } from './project_utils'
 import Reporter from './reporter'
-import savedState from './saved_state'
-import scaffold from './scaffold'
-import { ServerCt } from './server-ct'
-import { ServerE2E } from './server-e2e'
-import { SocketCt } from './socket-ct'
-import { SocketE2E } from './socket-e2e'
-import { SpecsStore } from './specs-store'
-import user from './user'
->>>>>>> a5ef9647
 import { ensureProp } from './util/class-helpers'
 
 import { fs } from './util/fs'
-<<<<<<< HEAD
 import preprocessor from './plugins/preprocessor'
-import { checkSupportFile } from './project_utils'
 import type { FoundBrowser, OpenProjectLaunchOptions, FoundSpec, TestingType, ReceivedCypressOptions } from '@packages/types'
-import devServer from './plugins/dev-server'
 import { DataContext, getCtx } from '@packages/data-context'
-=======
-import * as settings from './util/settings'
-import specsUtil from './util/specs'
-import system from './util/system'
-import Watchers from './watchers'
-
-import type { LaunchArgs } from './open_project'
-
-// Cannot just use RuntimeConfigOptions as is because some types are not complete.
-// Instead, this is an interface of values that have been manually validated to exist
-// and are required when creating a project.
-type ReceivedCypressOptions =
-  Pick<Cypress.RuntimeConfigOptions, 'hosts' | 'projectName' | 'clientRoute' | 'devServerPublicPathRoute' | 'namespace' | 'report' | 'socketIoCookie' | 'configFile' | 'isTextTerminal' | 'isNewProject' | 'proxyUrl' | 'browsers' | 'browserUrl' | 'socketIoRoute' | 'arch' | 'platform' | 'spec' | 'specs' | 'browser' | 'version' | 'remote'>
-  & Pick<Cypress.ResolvedConfigOptions, 'chromeWebSecurity' | 'supportFolder' | 'experimentalSourceRewriting' | 'fixturesFolder' | 'reporter' | 'reporterOptions' | 'screenshotsFolder' | 'pluginsFile' | 'supportFile' | 'integrationFolder' | 'baseUrl' | 'viewportHeight' | 'viewportWidth' | 'port' | 'experimentalInteractiveRunEvents' | 'componentFolder' | 'userAgent' | 'downloadsFolder' | 'env' | 'testFiles' | 'ignoreTestFiles'> // TODO: Figure out how to type this better.
->>>>>>> a5ef9647
 
 export interface Cfg extends ReceivedCypressOptions {
   projectRoot: string
@@ -618,41 +580,7 @@
   // These methods are not related to start server/sockets/runners
 
   async getProjectId () {
-<<<<<<< HEAD
     return getCtx().lifecycleManager.getProjectId()
-=======
-    await this.verifyExistence()
-    const readSettings = await settings.read(this.projectRoot, this.options)
-
-    if (readSettings && readSettings.projectId) {
-      return readSettings.projectId
-    }
-
-    errors.throw('NO_PROJECT_ID', settings.pathToConfigFile(this.projectRoot, this.options))
-  }
-
-  async verifyExistence () {
-    try {
-      await fs.statAsync(this.projectRoot)
-    } catch (err) {
-      errors.throw('NO_PROJECT_FOUND_AT_PROJECT_ROOT', this.projectRoot)
-    }
-  }
-
-  async getRecordKeys () {
-    const [projectId, authToken] = await Promise.all([
-      this.getProjectId(),
-      user.ensureAuthToken(),
-    ])
-
-    return api.getProjectRecordKeys(projectId, authToken)
-  }
-
-  async requestAccess (projectId) {
-    const authToken = await user.ensureAuthToken()
-
-    return api.requestAccess(projectId, authToken)
->>>>>>> a5ef9647
   }
 
   // For testing
