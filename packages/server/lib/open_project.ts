import _ from 'lodash'
import la from 'lazy-ass'
import Debug from 'debug'
import Bluebird from 'bluebird'
<<<<<<< HEAD
=======
import pluralize from 'pluralize'
import assert from 'assert'

>>>>>>> 6d10a7fa
import { ProjectBase } from './project-base'
import browsers from './browsers'
import preprocessor from './plugins/preprocessor'
import runEvents from './plugins/run_events'
import * as session from './session'
import { getSpecUrl } from './project_utils'
import errors from './errors'
import type { LaunchOpts, OpenProjectLaunchOptions, InitializeProjectOptions } from '@packages/types'
import { DataContext, getCtx } from '@packages/data-context'
import { autoBindDebug } from '@packages/data-context/src/util'

const debug = Debug('cypress:server:open_project')

export class OpenProject {
  projectBase: ProjectBase<any> | null = null
  relaunchBrowser: ((...args: unknown[]) => Bluebird<void>) | null = null

  constructor () {
    return autoBindDebug(this)
  }

  resetOpenProject () {
    this.projectBase = null
    this.relaunchBrowser = null
  }

  reset () {
    this.resetOpenProject()
  }

  getConfig () {
    return this.projectBase?.getConfig()
  }

  getProject () {
    return this.projectBase
  }

  changeUrlToSpec (spec: Cypress.Cypress['spec']) {
    if (!this.projectBase) {
      return
    }

    const newSpecUrl = getSpecUrl({
<<<<<<< HEAD
      spec,
      browserUrl: this.openProject.cfg.browserUrl,
      projectRoot: this.openProject.projectRoot,
=======
      absoluteSpecPath: spec.absolute,
      specType: spec.specType,
      browserUrl: this.projectBase.cfg.browserUrl,
      integrationFolder: this.projectBase.cfg.integrationFolder || 'integration',
      componentFolder: this.projectBase.cfg.componentFolder || 'component',
      projectRoot: this.projectBase.projectRoot,
>>>>>>> 6d10a7fa
    })

    this.projectBase.changeToUrl(newSpecUrl)
  }

  async launch (browser, spec: Cypress.Cypress['spec'], options: LaunchOpts = {
    onError: () => undefined,
  }) {
    this._ctx = getCtx()

    if (!this.projectBase && this._ctx.currentProject) {
      await this.create(this._ctx.currentProject, {
        ...this._ctx.modeOptions,
        projectRoot: this._ctx.currentProject,
        testingType: this._ctx.coreData.currentTestingType!,
      }, options)
    }

    if (!this.projectBase) {
      throw Error('Cannot launch runner if projectBase is undefined!')
    }

    debug('resetting project state, preparing to launch browser %s for spec %o options %o',
      browser.name, spec, options)

    la(_.isPlainObject(browser), 'expected browser object:', browser)

    // reset to reset server and socket state because
    // of potential domain changes, request buffers, etc
    this.projectBase!.reset()

    let url = getSpecUrl({
<<<<<<< HEAD
      spec,
      browserUrl: this.openProject.cfg.browserUrl,
      projectRoot: this.openProject.projectRoot,
=======
      absoluteSpecPath: spec.absolute,
      specType: spec.specType,
      browserUrl: this.projectBase.cfg.browserUrl,
      integrationFolder: this.projectBase.cfg.integrationFolder || 'integration',
      componentFolder: this.projectBase.cfg.componentFolder || 'component?',
      projectRoot: this.projectBase.projectRoot,
>>>>>>> 6d10a7fa
    })

    debug('open project url %s', url)

    const cfg = this.projectBase.getConfig()

    _.defaults(options, {
      browsers: cfg.browsers,
      userAgent: cfg.userAgent,
      proxyUrl: cfg.proxyUrl,
      proxyServer: cfg.proxyServer,
      socketIoRoute: cfg.socketIoRoute,
      chromeWebSecurity: cfg.chromeWebSecurity,
      isTextTerminal: cfg.isTextTerminal,
      downloadsFolder: cfg.downloadsFolder,
    })

    // if we don't have the isHeaded property
    // then we're in interactive mode and we
    // can assume its a headed browser
    // TODO: we should clean this up
    if (!_.has(browser, 'isHeaded')) {
      browser.isHeaded = true
      browser.isHeadless = false
    }

    // set the current browser object on options
    // so we can pass it down
    options.browser = browser
    options.url = url

    this.projectBase.setCurrentSpecAndBrowser(spec, browser)

    const automation = this.projectBase.getAutomation()

    // use automation middleware if its
    // been defined here
    let am = options.automationMiddleware

    if (am) {
      automation.use(am)
    }

    if (!am || !am.onBeforeRequest) {
      automation.use({
        onBeforeRequest (message, data) {
          if (message === 'take:screenshot') {
            data.specName = spec.name

            return data
          }
        },
      })
    }

    const afterSpec = () => {
      if (!this.projectBase || cfg.isTextTerminal || !cfg.experimentalInteractiveRunEvents) {
        return Bluebird.resolve()
      }

      return runEvents.execute('after:spec', cfg, spec)
    }

    const { onBrowserClose } = options

    options.onBrowserClose = () => {
      if (spec && spec.absolute) {
        preprocessor.removeFile(spec.absolute, cfg)
      }

      afterSpec()
      .catch((err) => {
        this.projectBase?.options.onError?.(err)
      })

      if (onBrowserClose) {
        return onBrowserClose()
      }
    }

    options.onError = this.projectBase.options.onError

    this.relaunchBrowser = () => {
      debug(
        'launching browser: %o, spec: %s',
        browser,
        spec.relative,
      )

      return Bluebird.try(() => {
        if (!cfg.isTextTerminal && cfg.experimentalInteractiveRunEvents) {
          return runEvents.execute('before:spec', cfg, spec)
        }

        // clear all session data before each spec
        session.clearSessions()
      })
      .then(() => {
        // TODO: Stub this so we can detect it being called
        if (process.env.CYPRESS_INTERNAL_E2E_TESTING_SELF) {
          return
        }

        return browsers.open(browser, options, automation)
      })
    }

    return this.relaunchBrowser()
  }

  closeBrowser () {
    return browsers.close()
  }

  closeOpenProjectAndBrowsers () {
    this.projectBase?.close().catch((e) => {
      this._ctx?.logTraceError(e)
    })

    this.resetOpenProject()

    return this.closeBrowser()
  }

  close () {
    debug('closing opened project')

    this.closeOpenProjectAndBrowsers()
  }

  // close existing open project if it exists, for example
  // if you are switching from CT to E2E or vice versa.
  // used by launchpad
  async closeActiveProject () {
    await this.closeOpenProjectAndBrowsers()
  }

  _ctx?: DataContext

  async create (path: string, args: InitializeProjectOptions, options: OpenProjectLaunchOptions) {
    this._ctx = getCtx()
    debug('open_project create %s', path)

    _.defaults(options, {
      onReloadBrowser: () => {
        if (this.relaunchBrowser) {
          return this.relaunchBrowser()
        }

        return
      },
    })

    if (!_.isUndefined(args.configFile) && !_.isNull(args.configFile)) {
      options.configFile = args.configFile
    }

    options = _.extend({}, args.config, options, { args })

    // open the project and return
    // the config for the project instance
    debug('opening project %s', path)
    debug('and options %o', options)

    assert(args.testingType)

    const testingType = args.testingType === 'component' ? 'component' : 'e2e'

    // store the currently open project
    this.projectBase = new ProjectBase({
      testingType,
      projectRoot: path,
      options: {
        ...options,
        testingType,
      },
    })

    try {
<<<<<<< HEAD
      const cfg = await this.openProject.initializeConfig(browsers)

      const specPattern = options.spec || cfg[testingType].specPattern

      if (!specPattern) {
        throw Error('could not find pattern to load specs')
      }

      const specs = await this._ctx.project.findSpecs(path, testingType, specPattern)

      this._ctx.actions.project.setSpecs(specs)

      await this.openProject.open()
=======
      await this.projectBase.initializeConfig()
      await this.projectBase.open()
>>>>>>> 6d10a7fa
    } catch (err: any) {
      if (err.isCypressErr && err.portInUse) {
        errors.throw(err.type, err.port)
      } else {
        // rethrow and handle elsewhere
        throw (err)
      }
    }

    return this
  }

  // for testing purposes
  __reset () {
    this.resetOpenProject()
  }
}

export const openProject = new OpenProject()<|MERGE_RESOLUTION|>--- conflicted
+++ resolved
@@ -2,12 +2,8 @@
 import la from 'lazy-ass'
 import Debug from 'debug'
 import Bluebird from 'bluebird'
-<<<<<<< HEAD
-=======
-import pluralize from 'pluralize'
 import assert from 'assert'
 
->>>>>>> 6d10a7fa
 import { ProjectBase } from './project-base'
 import browsers from './browsers'
 import preprocessor from './plugins/preprocessor'
@@ -52,18 +48,9 @@
     }
 
     const newSpecUrl = getSpecUrl({
-<<<<<<< HEAD
       spec,
-      browserUrl: this.openProject.cfg.browserUrl,
-      projectRoot: this.openProject.projectRoot,
-=======
-      absoluteSpecPath: spec.absolute,
-      specType: spec.specType,
       browserUrl: this.projectBase.cfg.browserUrl,
-      integrationFolder: this.projectBase.cfg.integrationFolder || 'integration',
-      componentFolder: this.projectBase.cfg.componentFolder || 'component',
       projectRoot: this.projectBase.projectRoot,
->>>>>>> 6d10a7fa
     })
 
     this.projectBase.changeToUrl(newSpecUrl)
@@ -96,18 +83,9 @@
     this.projectBase!.reset()
 
     let url = getSpecUrl({
-<<<<<<< HEAD
       spec,
-      browserUrl: this.openProject.cfg.browserUrl,
-      projectRoot: this.openProject.projectRoot,
-=======
-      absoluteSpecPath: spec.absolute,
-      specType: spec.specType,
       browserUrl: this.projectBase.cfg.browserUrl,
-      integrationFolder: this.projectBase.cfg.integrationFolder || 'integration',
-      componentFolder: this.projectBase.cfg.componentFolder || 'component?',
       projectRoot: this.projectBase.projectRoot,
->>>>>>> 6d10a7fa
     })
 
     debug('open project url %s', url)
@@ -287,8 +265,7 @@
     })
 
     try {
-<<<<<<< HEAD
-      const cfg = await this.openProject.initializeConfig(browsers)
+      const cfg = await this.projectBase.initializeConfig()
 
       const specPattern = options.spec || cfg[testingType].specPattern
 
@@ -300,11 +277,7 @@
 
       this._ctx.actions.project.setSpecs(specs)
 
-      await this.openProject.open()
-=======
-      await this.projectBase.initializeConfig()
       await this.projectBase.open()
->>>>>>> 6d10a7fa
     } catch (err: any) {
       if (err.isCypressErr && err.portInUse) {
         errors.throw(err.type, err.port)
