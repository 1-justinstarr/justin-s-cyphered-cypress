--- conflicted
+++ resolved
@@ -211,32 +211,8 @@
               process.env.CYPRESS_INTERNAL_GQL_NO_SOCKET = '1'
             }
 
-<<<<<<< HEAD
-                return 'Ctrl+Shift+I'
-              })(),
-              click: (item, focusedWindow) => {
-                if (focusedWindow) {
-                  return focusedWindow.toggleDevTools()
-                }
-              },
-            },
-            {
-              label: 'GraphiQL',
-              click () {
-                return shell.openExternal(`http://localhost:${options.getGraphQLPort()}/__launchpad/graphql`)
-              },
-            },
-            {
-              label: 'View App Data',
-              click () {
-                return open.opn(appData.path())
-              },
-            },
-          ],
-=======
             this.set(opts)
           },
->>>>>>> bd1c7cd0
         },
         {
           label: 'GraphiQL',
