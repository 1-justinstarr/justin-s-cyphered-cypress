--- conflicted
+++ resolved
@@ -62,7 +62,6 @@
   return true
 }
 
-<<<<<<< HEAD
 // without this logic, a cookie being set on 'foo.com' will only be set for 'foo.com', not other subdomains
 export function isHostOnlyCookie (cookie) {
   if (cookie.domain[0] === '.') return false
@@ -76,16 +75,15 @@
   return parsedDomain && parsedDomain.tld !== cookie.domain
 }
 
-export const CdpAutomation = (sendDebuggerCommandFn: SendDebuggerCommand) => {
-  const normalizeGetCookieProps = (cookie: cdp.Network.Cookie): CyCookie => {
-    if (cookie.expires === -1) {
-      // @ts-ignore
-      delete cookie.expires
-=======
 const normalizeGetCookieProps = (cookie: cdp.Network.Cookie): CyCookie => {
   if (cookie.expires === -1) {
     // @ts-ignore
     delete cookie.expires
+  }
+
+  if (isHostOnlyCookie(cookie)) {
+    // @ts-ignore
+    cookie.hostOnly = true
   }
 
   // @ts-ignore
@@ -128,32 +126,18 @@
   .value()
 
   // without this logic, a cookie being set on 'foo.com' will only be set for 'foo.com', not other subdomains
-  if (!cookie.hostOnly && cookie.domain[0] !== '.') {
-    const parsedDomain = cors.parseDomain(cookie.domain)
-
-    // normally, a non-hostOnly cookie should be prefixed with a .
-    // so if it's not a top-level domain (localhost, ...) or IP address
-    // prefix it with a . so it becomes a non-hostOnly cookie
-    if (parsedDomain && parsedDomain.tld !== cookie.domain) {
-      setCookieRequest.domain = `.${cookie.domain}`
->>>>>>> e3a5bdf1
-    }
-  }
-
-<<<<<<< HEAD
-    if (isHostOnlyCookie(cookie)) {
-      // @ts-ignore
-      cookie.hostOnly = true
-    }
-
-    // @ts-ignore
-    cookie.sameSite = convertSameSiteCdpToExtension(cookie.sameSite)
-=======
+  if (!cookie.hostOnly && isHostOnlyCookie(cookie)) {
+    setCookieRequest.domain = `.${cookie.domain}`
+  }
+
+  if (cookie.hostOnly && !isHostOnlyCookie(cookie)) {
+    delete cookie.hostOnly
+  }
+
   if (setCookieRequest.name.startsWith('__Host-')) {
     setCookieRequest.url = `https://${cookie.domain}`
     delete setCookieRequest.domain
   }
->>>>>>> e3a5bdf1
 
   return setCookieRequest
 }
@@ -192,23 +176,10 @@
       maxResourceBufferSize: 0,
       maxPostDataSize: 0,
     })
-<<<<<<< HEAD
-    .value()
-
-    // without this logic, a cookie being set on 'foo.com' will only be set for 'foo.com', not other subdomains
-    if (!cookie.hostOnly && isHostOnlyCookie(cookie)) {
-      setCookieRequest.domain = `.${cookie.domain}`
-    }
-
-    if (cookie.hostOnly && !isHostOnlyCookie(cookie)) {
-      delete cookie.hostOnly
-    }
-=======
   }
 
   private onNetworkRequestWillBeSent = (params: cdp.Network.RequestWillBeSentEvent) => {
     let url = params.request.url
->>>>>>> e3a5bdf1
 
     // in Firefox, the hash is incorrectly included in the URL: https://bugzilla.mozilla.org/show_bug.cgi?id=1715366
     if (url.includes('#')) url = url.slice(0, url.indexOf('#'))
@@ -284,12 +255,13 @@
 
           return this.getCookie(data)
         })
+
       case 'set:cookies':
         setCookie = data.map((cookie) => normalizeSetCookieProps(cookie))
 
-        return sendDebuggerCommandFn('Network.clearBrowserCookies')
+        return this.sendDebuggerCommandFn('Network.clearBrowserCookies')
         .then(() => {
-          return sendDebuggerCommandFn('Network.setCookies', { cookies: setCookie })
+          return this.sendDebuggerCommandFn('Network.setCookies', { cookies: setCookie })
         })
 
       case 'clear:cookie':
@@ -310,11 +282,11 @@
           // resolve with the value of the removed cookie
           // also, getting the cookie via CDP first will ensure that we send a cookie `domain` to CDP
           // that matches the cookie domain that is really stored
-          const cookieToBeCleared = await getCookie(cookie)
+          const cookieToBeCleared = await this.getCookie(cookie)
 
           if (!cookieToBeCleared) return
 
-          await sendDebuggerCommandFn('Network.deleteCookies', _.pick(cookieToBeCleared, 'name', 'domain'))
+          await this.sendDebuggerCommandFn('Network.deleteCookies', _.pick(cookieToBeCleared, 'name', 'domain'))
 
           return cookieToBeCleared
         })
