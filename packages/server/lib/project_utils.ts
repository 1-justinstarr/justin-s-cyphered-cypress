--- conflicted
+++ resolved
@@ -1,16 +1,8 @@
 import Debug from 'debug'
 import path from 'path'
-<<<<<<< HEAD
-
-=======
-import { CYPRESS_CONFIG_FILES } from './configFiles'
->>>>>>> 4b50f9ee
 import errors from './errors'
 import { escapeFilenameInUrl } from './util/escape_filename'
-<<<<<<< HEAD
-=======
 import { fs } from './util/fs'
->>>>>>> 4b50f9ee
 
 const debug = Debug('cypress:server:project_utils')
 
@@ -55,39 +47,9 @@
     const found = await fs.pathExists(supportFile)
 
     if (!found) {
-<<<<<<< HEAD
-      errors.throw('SUPPORT_FILE_NOT_FOUND', supportFile, configFile)
-=======
       errors.throw('SUPPORT_FILE_NOT_FOUND', supportFile)
->>>>>>> 4b50f9ee
     }
   }
 
   return
-<<<<<<< HEAD
-=======
-}
-
-export async function getDefaultConfigFilePath (projectRoot: string, returnDefaultValueIfNotFound: boolean = true): Promise<string | undefined> {
-  const filesInProjectDir = await fs.readdir(projectRoot)
-
-  const foundConfigFiles = CYPRESS_CONFIG_FILES.filter((file) => filesInProjectDir.includes(file))
-
-  // if we only found one default file, it is the one
-  if (foundConfigFiles.length === 1) {
-    return foundConfigFiles[0]
-  }
-
-  // if we found more than one, throw a language conflict
-  if (foundConfigFiles.length > 1) {
-    throw errors.throw('CONFIG_FILES_LANGUAGE_CONFLICT', projectRoot, foundConfigFiles[0], foundConfigFiles[1])
-  }
-
-  if (returnDefaultValueIfNotFound) {
-    // Default is to create a new `cypress.json` file if one does not exist.
-    return CYPRESS_CONFIG_FILES[0]
-  }
-
-  throw errors.get('NO_DEFAULT_CONFIG_FILE_FOUND', projectRoot)
->>>>>>> 4b50f9ee
 }