import _ from 'lodash'
import os from 'os'
import { app, nativeImage as image } from 'electron'
// eslint-disable-next-line no-duplicate-imports
import type { WebContents } from 'electron'
import cyIcons from '@cypress/icons'
import savedState from '../saved_state'
import menu from '../gui/menu'
import Events from '../gui/events'
import * as Windows from '../gui/windows'
import { runInternalServer } from './internal-server'
import type { LaunchArgs, PlatformName } from '@packages/types'
import EventEmitter from 'events'

const isDev = () => {
  // TODO: (tim) ensure the process.env.LAUNCHPAD gets removed before release
  return Boolean(process.env['CYPRESS_INTERNAL_ENV'] === 'development' || process.env.LAUNCHPAD)
}

export = {
  isMac () {
    return os.platform() === 'darwin'
  },

  getWindowArgs (state) {
    // Electron Window's arguments
    // These options are passed to Electron's BrowserWindow
    const minWidth = Math.round(/* 13" MacBook Air */ 1792 / 3) // Thirds

    const preferredWidth = 1200
    const minHeight = 800
    const preferredHeight = 800

    const chooseDimensions = ({ preferred, previous, minimum }) => {
      // If the user doesn't have a previous size that's valid or big
      // enough, use the preferred size instead.
      if (!previous || previous < minimum) {
        return preferred
      }

      return previous
    }

    const common = {
      // The backgroundColor should match the value we will show in the
      // launchpad frontend.

      // When we use a dist'd launchpad (production), this color won't be
      // as visible. However, in our local dev setup (launchpad running via
      // a dev server), the backgroundColor will flash if it is a
      // different color.
      backgroundColor: 'white',

      // Dimensions of the Electron window on initial launch.
      // Because we are migrating users that may have
      // a width smaller than the min dimensions, we will
      // force the dimensions to be within the minimum bounds.
      //
      // Doing this before launch (instead of relying on minW + minH)
      // prevents the window from jumping.
      width: chooseDimensions({
        preferred: preferredWidth,
        minimum: minWidth,
        previous: state.appWidth,
      }),

      height: chooseDimensions({
        preferred: preferredHeight,
        minimum: minHeight,
        previous: state.appHeight,
      }),

      minWidth,
      minHeight,

      x: state.appX,
      y: state.appY,
      type: 'INDEX',
      devTools: state.isAppDevToolsOpen,
      trackState: {
        width: 'appWidth',
        height: 'appHeight',
        x: 'appX',
        y: 'appY',
        devTools: 'isAppDevToolsOpen',
      },
      onBlur (this: {webContents: WebContents}) {
        if (this.webContents.isDevToolsOpened()) {
          return
        }

        return Windows.hideAllUnlessAnotherWindowIsFocused()
      },
      onFocus () {
        // hide dev tools if in production and previously focused
        // window was the electron browser
        menu.set({ withDevTools: isDev() })

        return Windows.showAll()
      },
      onClose () {
        app.quit()
      },
    }

    return _.extend(common, this.platformArgs())
  },

  platformArgs () {
    const args = {
      darwin: {
        show: true,
        frame: true,
        transparent: false,
      },

      linux: {
        show: true,
        frame: true,
        transparent: false,
        icon: image.createFromPath(cyIcons.getPathToIcon('icon_128x128.png')),
      },
    }

    return args[os.platform()]
  },

  /**
   * @param {import('@packages/types').LaunchArgs} options
   * @returns
   */
  async ready (options: {projectRoot?: string} = {}) {
    const { projectRoot } = options
<<<<<<< HEAD
    const { bus, gqlPort, ctx } = process.env.LAUNCHPAD
      ? await runInternalServer(options as LaunchArgs, 'open')
      : { bus: new EventEmitter, gqlPort: undefined, ctx: null }
=======
    const { serverPortPromise, bus, ctx } = process.env.LAUNCHPAD
      ? runInternalServer(options, undefined, app)
      : { bus: new EventEmitter, serverPortPromise: Promise.resolve(undefined), ctx: null }
>>>>>>> e83512f8

    // TODO: potentially just pass an event emitter
    // instance here instead of callback functions
    menu.set({
      withDevTools: isDev(),
      onLogOutClicked () {
        return bus.emit('menu:item:clicked', 'log:out')
      },
      getGraphQLPort: () => {
        return ctx?.gqlServerPort
      },
    })

    return savedState.create(projectRoot, false).then((state) => state.get())
    .then((state) => {
      return Windows.open(projectRoot, gqlPort, this.getWindowArgs(state))
      .then((win) => {
        ctx?.actions.electron.setBrowserWindow(win)
        Events.start({
          ...(options as LaunchArgs),
          onFocusTests () {
            // @ts-ignore
            return app.focus({ steal: true }) || win.focus()
          },
          os: os.platform() as PlatformName,
        }, bus)

        return win
      })
    })
  },

  async run (options) {
    await app.whenReady()

    return this.ready(options)
  },
}<|MERGE_RESOLUTION|>--- conflicted
+++ resolved
@@ -131,15 +131,9 @@
    */
   async ready (options: {projectRoot?: string} = {}) {
     const { projectRoot } = options
-<<<<<<< HEAD
     const { bus, gqlPort, ctx } = process.env.LAUNCHPAD
-      ? await runInternalServer(options as LaunchArgs, 'open')
+      ? await runInternalServer(options as LaunchArgs, 'open', app)
       : { bus: new EventEmitter, gqlPort: undefined, ctx: null }
-=======
-    const { serverPortPromise, bus, ctx } = process.env.LAUNCHPAD
-      ? runInternalServer(options, undefined, app)
-      : { bus: new EventEmitter, serverPortPromise: Promise.resolve(undefined), ctx: null }
->>>>>>> e83512f8
 
     // TODO: potentially just pass an event emitter
     // instance here instead of callback functions
