--- conflicted
+++ resolved
@@ -1562,43 +1562,12 @@
           browserUtils.ensureAndGetByNameOrPath(browserName, false, userBrowsers).tap(removeOldProfiles),
           trashAssets(config),
         ])
-<<<<<<< HEAD
         .spread(async (sys = {}, browser = {}) => {
           if (!project.ctx.project.specs.length) {
             errors.throw('NO_SPECS_FOUND', projectRoot, specPattern)
           }
 
           const specs = project.ctx.project.specs
-=======
-        .spread((sys = {}, browser = {}, specs = []) => {
-          const originalSpecPattern = specPattern
-
-          if (specPattern) {
-            // remap the spec pattern for terminal display purposes
-            // relative to the projectRoot
-            specPattern = specsUtil.default.getPatternRelativeToPath(specPattern, projectRoot)
-          }
-
-          specs = specs.filter((spec) => {
-            return options.testingType === 'component'
-              ? spec.specType === 'component'
-              : spec.specType === 'integration'
-          })
-
-          if (!specs.length) {
-            // did we use the spec pattern?
-            if (specPattern) {
-              // for error purposes: display the specPattern relative to the
-              // current working directly, not the project root as done above
-              const relativeCwdSpecPattern = specsUtil.default.getPatternRelativeToPath(originalSpecPattern, options.cwd)
-
-              errors.throw('NO_SPECS_FOUND', options.cwd, relativeCwdSpecPattern)
-            } else {
-              // else we looked in the integration folder
-              errors.throw('NO_SPECS_FOUND', config.integrationFolder)
-            }
-          }
->>>>>>> 4b50f9ee
 
           if (browser.unsupportedVersion && browser.warning) {
             errors.throw('UNSUPPORTED_BROWSER_VERSION', browser.warning)
