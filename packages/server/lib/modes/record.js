--- conflicted
+++ resolved
@@ -280,11 +280,7 @@
     ciBuildId: null,
   })
 
-<<<<<<< HEAD
-  let { projectId, recordKey, platform, git, specPattern, specs, parallel, ciBuildId, group, tags, projectRoot } = options
-=======
-  let { projectId, recordKey, platform, git, specPattern, specs, parallel, ciBuildId, group, tags, testingType } = options
->>>>>>> ce5abe48
+  let { projectId, recordKey, platform, git, specPattern, specs, parallel, ciBuildId, group, tags, projectRoot, testingType } = options
 
   if (recordKey == null) {
     recordKey = env.get('CYPRESS_RECORD_KEY')
