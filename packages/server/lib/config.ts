import Bluebird from 'bluebird'
import Debug from 'debug'
import _ from 'lodash'
import path from 'path'
import deepDiff from 'return-deep-diff'
import type { ResolvedFromConfig, ResolvedConfigurationOptionSource, AllModeOptions, FullConfig } from '@packages/types'
import * as configUtils from '@packages/config'
import * as errors from './errors'
import { getProcessEnvVars, CYPRESS_SPECIAL_ENV_VARS } from './util/config'
import { fs } from './util/fs'
import keys from './util/keys'
import origin from './util/origin'
import pathHelpers from './util/path_helpers'

import type { ConfigValidationFailureInfo } from '@packages/errors'

import { getCtx } from './makeDataContext'

const debug = Debug('cypress:server:config')

const folders = _(configUtils.options).filter({ isFolder: true }).map('name').value()

const convertRelativeToAbsolutePaths = (projectRoot, obj) => {
  return _.reduce(folders, (memo, folder) => {
    const val = obj[folder]

    if ((val != null) && (val !== false)) {
      memo[folder] = path.resolve(projectRoot, val)
    }

    return memo
  }
  , {})
}

const hideSpecialVals = function (val, key) {
  if (_.includes(CYPRESS_SPECIAL_ENV_VARS, key)) {
    return keys.hide(val)
  }

  return val
}

// an object with a few utility methods for easy stubbing from unit tests
export const utils = {
  resolveModule (name) {
    return require.resolve(name)
  },

  // returns:
  //   false - if the file should not be set
  //   string - found filename
  //   null - if there is an error finding the file
  discoverModuleFile (options) {
    debug('discover module file %o', options)
    const { filename } = options

    // they have it explicitly set, so it should be there
    return fs.pathExists(filename)
    .then((found) => {
      if (found) {
        debug('file exists, assuming it will load')

        return filename
      }

      debug('could not find %o', { filename })

      return null
    })
  },
}

export function isValidCypressInternalEnvValue (value) {
  // names of config environments, see "config/app.yml"
  const names = ['development', 'test', 'staging', 'production']

  return _.includes(names, value)
}

export async function get (
  projectRoot,
  // Options are only used in testing
  options?: Partial<AllModeOptions>,
): Promise<FullConfig> {
  const ctx = getCtx()

  options ??= ctx.modeOptions

  ctx.lifecycleManager.setCurrentProject(projectRoot)

  return ctx.lifecycleManager.getFullInitialConfig(options, false)
}

export function setupFullConfigWithDefaults (obj: Record<string, any> = {}) {
  debug('setting config object %o', obj)
  let { projectRoot, projectName, config, envFile, options, cliConfig } = obj

  // just force config to be an object so we dont have to do as much
  // work in our tests
  if (config == null) {
    config = {}
  }

  debug('config is %o', config)

  // flatten the object's properties into the master config object
  config.envFile = envFile
  config.projectRoot = projectRoot
  config.projectName = projectName

  return mergeDefaults(config, options, cliConfig)
}

export function mergeDefaults (
  config: Record<string, any> = {},
  options: Record<string, any> = {},
  cliConfig: Record<string, any> = {},
) {
  const resolved = {}

  config.rawJson = _.cloneDeep(config)

  _.extend(config, _.pick(options, 'configFile', 'morgan', 'isTextTerminal', 'socketId', 'report', 'browsers'))
  debug('merged config with options, got %o', config)

  _
  .chain(configUtils.allowed({ ...cliConfig, ...options }))
  .omit('env')
  .omit('browsers')
  .each((val: any, key) => {
    // If users pass in testing-type specific keys (eg, specPattern),
    // we want to merge this with what we've read from the config file,
    // rather than override it entirely.
    if (typeof config[key] === 'object' && typeof val === 'object') {
      if (Object.keys(val).length) {
        resolved[key] = 'cli'
        config[key] = { ...config[key], ...val }
      }
    } else {
      resolved[key] = 'cli'
      config[key] = val
    }
  }).value()

  let url = config.baseUrl

  if (url) {
    // replace multiple slashes at the end of string to single slash
    // so http://localhost/// will be http://localhost/
    // https://regexr.com/48rvt
    config.baseUrl = url.replace(/\/\/+$/, '/')
  }

  const defaultsForRuntime = configUtils.getDefaultValues(options)

  _.defaultsDeep(config, defaultsForRuntime)

  // split out our own app wide env from user env variables
  // and delete envFile
  config.env = parseEnv(config, { ...cliConfig.env, ...options.env }, resolved)

  config.cypressEnv = process.env.CYPRESS_INTERNAL_ENV
  debug('using CYPRESS_INTERNAL_ENV %s', config.cypressEnv)
  if (!isValidCypressInternalEnvValue(config.cypressEnv)) {
    throw errors.throwErr('INVALID_CYPRESS_INTERNAL_ENV', config.cypressEnv)
  }

  delete config.envFile

  // when headless
  if (config.isTextTerminal && !process.env.CYPRESS_INTERNAL_FORCE_FILEWATCH) {
    // dont ever watch for file changes
    config.watchForFileChanges = false

    // and forcibly reset numTestsKeptInMemory
    // to zero
    config.numTestsKeptInMemory = 0
  }

  config = setResolvedConfigValues(config, defaultsForRuntime, resolved)

  if (config.port) {
    config = setUrls(config)
  }

  // validate config again here so that we catch configuration errors coming
  // from the CLI overrides or env var overrides
  configUtils.validate(_.omit(config, 'browsers'), (validationResult: ConfigValidationFailureInfo | string) => {
    // return errors.throwErr('CONFIG_VALIDATION_ERROR', errMsg)
    if (_.isString(validationResult)) {
      return errors.throwErr('CONFIG_VALIDATION_MSG_ERROR', null, null, validationResult)
    }

    return errors.throwErr('CONFIG_VALIDATION_ERROR', null, null, validationResult)
  })

  config = setAbsolutePaths(config)

  config = setNodeBinary(config, options.userNodePath, options.userNodeVersion)

  debug('validate that there is no breaking changes before plugins')

  configUtils.validateNoBreakingConfig(config, errors.warning, (err, ...args) => {
    throw errors.get(err, ...args)
  })

  return setSupportFileAndFolder(config, defaultsForRuntime)
}

export function setResolvedConfigValues (config, defaults, resolved) {
  const obj = _.clone(config)

  obj.resolved = resolveConfigValues(config, defaults, resolved)
  debug('resolved config is %o', obj.resolved.browsers)

  return obj
}

// Given an object "resolvedObj" and a list of overrides in "obj"
// marks all properties from "obj" inside "resolvedObj" using
// {value: obj.val, from: "plugin"}
export function setPluginResolvedOn (resolvedObj: Record<string, any>, obj: Record<string, any>) {
  return _.each(obj, (val, key) => {
    if (_.isObject(val) && !_.isArray(val) && resolvedObj[key]) {
      // recurse setting overrides
      // inside of objected
      return setPluginResolvedOn(resolvedObj[key], val)
    }

    const valueFrom: ResolvedFromConfig = {
      value: val,
      from: 'plugin',
    }

    resolvedObj[key] = valueFrom
  })
}

export function updateWithPluginValues (cfg, overrides) {
  if (!overrides) {
    overrides = {}
  }

  debug('updateWithPluginValues %o', { cfg, overrides })

  // make sure every option returned from the plugins file
  // passes our validation functions
  configUtils.validate(overrides, (validationResult: ConfigValidationFailureInfo | string) => {
    let configFile = getCtx().lifecycleManager.configFile

    if (configFile === false) {
      configFile = '--config file set to "false" via CLI--'
    }

    if (_.isString(validationResult)) {
      return errors.throwErr('CONFIG_VALIDATION_MSG_ERROR', 'configFile', configFile, validationResult)
    }

    return errors.throwErr('CONFIG_VALIDATION_ERROR', 'configFile', configFile, validationResult)
  })

  configUtils.validateNoBreakingConfig(overrides, errors.warning, (err, options) => {
    throw errors.get(err, {
      ...options,
      setupNodeEvents: true,
    })
  })

  let originalResolvedBrowsers = cfg
    && cfg.resolved
    && cfg.resolved.browsers
    && _.cloneDeep(cfg.resolved.browsers)

  if (!originalResolvedBrowsers) {
    // have something to resolve with if plugins return nothing
    originalResolvedBrowsers = {
      value: cfg.browsers,
      from: 'default',
    } as ResolvedFromConfig
  }

  const diffs = deepDiff(cfg, overrides, true)

  debug('config diffs %o', diffs)

  const userBrowserList = diffs && diffs.browsers && _.cloneDeep(diffs.browsers)

  if (userBrowserList) {
    debug('user browser list %o', userBrowserList)
  }

  // for each override go through
  // and change the resolved values of cfg
  // to point to the plugin
  if (diffs) {
    debug('resolved config before diffs %o', cfg.resolved)
    setPluginResolvedOn(cfg.resolved, diffs)
    debug('resolved config object %o', cfg.resolved)
  }

  // merge cfg into overrides
  const merged = _.defaultsDeep(diffs, cfg)

  debug('merged config object %o', merged)

  // the above _.defaultsDeep combines arrays,
  // if diffs.browsers = [1] and cfg.browsers = [1, 2]
  // then the merged result merged.browsers = [1, 2]
  // which is NOT what we want
  if (Array.isArray(userBrowserList) && userBrowserList.length) {
    merged.browsers = userBrowserList
    merged.resolved.browsers.value = userBrowserList
  }

  if (overrides.browsers === null) {
    // null breaks everything when merging lists
    debug('replacing null browsers with original list %o', originalResolvedBrowsers)
    merged.browsers = cfg.browsers
    if (originalResolvedBrowsers) {
      merged.resolved.browsers = originalResolvedBrowsers
    }
  }

  debug('merged plugins config %o', merged)

  return merged
}

// combines the default configuration object with values specified in the
// configuration file like "cypress.{ts|js}". Values in configuration file
// overwrite the defaults.
export function resolveConfigValues (config, defaults, resolved = {}) {
  // pick out only known configuration keys
  return _
  .chain(config)
  .pick(configUtils.getPublicConfigKeys())
  .mapValues((val, key) => {
    let r
    const source = (s: ResolvedConfigurationOptionSource): ResolvedFromConfig => {
      return {
        value: val,
        from: s,
      }
    }

    r = resolved[key]

    if (r) {
      if (_.isObject(r)) {
        return r
      }

      return source(r)
    }

    if (!(!_.isEqual(config[key], defaults[key]) && key !== 'browsers')) {
      // "browsers" list is special, since it is dynamic by default
      // and can only be overwritten via plugins file
      return source('default')
    }

    return source('config')
  }).value()
}

// instead of the built-in Node process, specify a path to 3rd party Node
export const setNodeBinary = (obj, userNodePath, userNodeVersion) => {
  // if execPath isn't found we weren't executed from the CLI and should used the bundled node version.
  if (userNodePath && userNodeVersion && obj.nodeVersion !== 'bundled') {
    obj.resolvedNodePath = userNodePath
    obj.resolvedNodeVersion = userNodeVersion

    return obj
  }

  obj.resolvedNodeVersion = process.versions.node

  return obj
}

// async function
export async function setSupportFileAndFolder (obj, defaults) {
  if (!obj.supportFile) {
    return Bluebird.resolve(obj)
  }

  obj = _.clone(obj)

  const ctx = getCtx()

  const supportFilesByGlob = await ctx.file.getFilesByGlob(obj.projectRoot, obj.supportFile, { absolute: false })

  if (supportFilesByGlob.length > 1) {
    return errors.throwErr('MULTIPLE_SUPPORT_FILES_FOUND', obj.supportFile, supportFilesByGlob)
  }

  if (supportFilesByGlob.length === 0) {
    return errors.throwErr('SUPPORT_FILE_NOT_FOUND', path.resolve(obj.projectRoot, obj.supportFile))
  }

  // TODO move this logic to find support file into util/path_helpers
  const sf = supportFilesByGlob[0]

  debug(`setting support file ${sf}`)
  debug(`for project root ${obj.projectRoot}`)

  return Bluebird
  .try(() => {
    // resolve full path with extension
    obj.supportFile = utils.resolveModule(sf)

    return debug('resolved support file %s', obj.supportFile)
  }).then(() => {
    if (!pathHelpers.checkIfResolveChangedRootFolder(obj.supportFile, sf)) {
      return
    }

    debug('require.resolve switched support folder from %s to %s', sf, obj.supportFile)
    // this means the path was probably symlinked, like
    // /tmp/foo -> /private/tmp/foo
    // which can confuse the rest of the code
    // switch it back to "normal" file
    const supportFileName = path.basename(obj.supportFile)
    const base = sf.endsWith(supportFileName) ? path.dirname(sf) : sf

    obj.supportFile = path.join(base, supportFileName)

    return fs.pathExists(obj.supportFile)
    .then((found) => {
      if (!found) {
        errors.throwErr('SUPPORT_FILE_NOT_FOUND', obj.supportFile)
      }

      return debug('switching to found file %s', obj.supportFile)
    })
  }).catch({ code: 'MODULE_NOT_FOUND' }, () => {
    debug('support JS module %s does not load', sf)

    return utils.discoverModuleFile({
      filename: sf,
      projectRoot: obj.projectRoot,
    })
    .then((result) => {
      if (result === null) {
        return errors.throwErr('SUPPORT_FILE_NOT_FOUND', path.resolve(obj.projectRoot, sf))
      }

      debug('setting support file to %o', { result })
      obj.supportFile = result

      return obj
    })
  })
  .then(() => {
    if (obj.supportFile) {
      // set config.supportFolder to its directory
      obj.supportFolder = path.dirname(obj.supportFile)
      debug(`set support folder ${obj.supportFolder}`)
    }

    return obj
  })
}

export function setAbsolutePaths (obj) {
  let pr

  obj = _.clone(obj)

  // if we have a projectRoot
  pr = obj.projectRoot

  if (pr) {
    // reset fileServerFolder to be absolute
    // obj.fileServerFolder = path.resolve(pr, obj.fileServerFolder)

    // and do the same for all the rest
    _.extend(obj, convertRelativeToAbsolutePaths(pr, obj))
  }

  return obj
}

export function setUrls (obj) {
  obj = _.clone(obj)

  // TODO: rename this to be proxyServer
  const proxyUrl = `http://localhost:${obj.port}`

  const rootUrl = obj.baseUrl ?
    origin(obj.baseUrl)
    :
    proxyUrl

  _.extend(obj, {
    proxyUrl,
    browserUrl: rootUrl + obj.clientRoute,
    reporterUrl: rootUrl + obj.reporterRoute,
    xhrUrl: obj.namespace + obj.xhrRoute,
  })

  return obj
}

export function parseEnv (cfg: Record<string, any>, envCLI: Record<string, any>, resolved: Record<string, any> = {}) {
  const envVars = (resolved.env = {})

  const resolveFrom = (from, obj = {}) => {
    return _.each(obj, (val, key) => {
      return envVars[key] = {
        value: val,
        from,
      }
    })
  }

  const envCfg = cfg.env != null ? cfg.env : {}
  const envFile = cfg.envFile != null ? cfg.envFile : {}
  let envProc = getProcessEnvVars(process.env) || {}

  envCLI = envCLI != null ? envCLI : {}

  const configFromEnv = _.reduce(envProc, (memo: string[], val, key) => {
<<<<<<< HEAD
    let cfgKey: string | undefined

    cfgKey = configUtils.matchesConfigKey(key)
=======
    const cfgKey = configUtils.matchesConfigKey(key)
>>>>>>> 8cbfbf67

    if (cfgKey) {
      // only change the value if it hasn't been
      // set by the CLI. override default + config
      if (resolved[cfgKey] !== 'cli') {
        cfg[cfgKey] = val
        resolved[cfgKey] = {
          value: val,
          from: 'env',
        } as ResolvedFromConfig
      }

      memo.push(key)
    }

    return memo
  }
  , [])

  envProc = _.chain(envProc)
  .omit(configFromEnv)
  .mapValues(hideSpecialVals)
  .value()

  resolveFrom('config', envCfg)
  resolveFrom('envFile', envFile)
  resolveFrom('env', envProc)
  resolveFrom('cli', envCLI)

  // envCfg is from cypress.config.{ts|js}
  // envFile is from cypress.env.json
  // envProc is from process env vars
  // envCLI is from CLI arguments
  return _.extend(envCfg, envFile, envProc, envCLI)
}

export function getResolvedRuntimeConfig (config, runtimeConfig) {
  const resolvedRuntimeFields = _.mapValues(runtimeConfig, (v): ResolvedFromConfig => ({ value: v, from: 'runtime' }))

  return {
    ...config,
    ...runtimeConfig,
    resolved: { ...config.resolved, ...resolvedRuntimeFields },
  }
}<|MERGE_RESOLUTION|>--- conflicted
+++ resolved
@@ -522,13 +522,7 @@
   envCLI = envCLI != null ? envCLI : {}
 
   const configFromEnv = _.reduce(envProc, (memo: string[], val, key) => {
-<<<<<<< HEAD
-    let cfgKey: string | undefined
-
-    cfgKey = configUtils.matchesConfigKey(key)
-=======
     const cfgKey = configUtils.matchesConfigKey(key)
->>>>>>> 8cbfbf67
 
     if (cfgKey) {
       // only change the value if it hasn't been
