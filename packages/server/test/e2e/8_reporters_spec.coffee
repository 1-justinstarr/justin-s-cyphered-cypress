path     = require("path")
Promise  = require("bluebird")
cp       = require("child_process")
fs       = require("../../lib/util/fs")
glob     = require("../../lib/util/glob")
e2e      = require("../support/helpers/e2e")
Fixtures = require("../support/helpers/fixtures")

e2ePath  = Fixtures.projectPath("e2e")

mochaAwesomes = [
  "mochawesome-1.5.2"
  "mochawesome-2.3.1"
  "mochawesome-3.0.1"
]

describe "e2e reporters", ->
<<<<<<< HEAD
  e2e.setup({npmInstall: true})
=======
  e2e.setup()
>>>>>>> bd478ed2

  it "reports error if cannot load reporter", ->
    e2e.exec(@, {
      spec: "simple_passing_spec.coffee"
      snapshot: true
      expectedExitCode: 1
      reporter: "module-does-not-exist"
    })

  ## https://github.com/cypress-io/cypress/issues/1192
  it "reports error when thrown from reporter", ->
    e2e.exec(@, {
      spec: "simple_passing_spec.coffee"
      snapshot: true
      expectedExitCode: 1
      reporter: "reporters/throws.js"
    })

  it "supports junit reporter and reporter options", ->
    e2e.exec(@, {
      spec: "simple_passing_spec.coffee"
      snapshot: true
      reporter: "junit"
      reporterOptions: "mochaFile=junit-output/result.[hash].xml,testCaseSwitchClassnameAndName=true"
    })
    .then ->
      glob(path.join(e2ePath, "junit-output", "result.*.xml"))
      .then (paths) ->
        expect(paths.length).to.eq(1)

        fs.readFileAsync(paths[0], "utf8")
        .then (str) ->
          expect(str).to.include("<testsuite name=\"simple passing spec\"")
          expect(str).to.include("<testcase name=\"passes\"")
          expect(str).to.include("classname=\"simple passing spec passes\"")

  it "supports local custom reporter", ->
    e2e.exec(@, {
      spec: "simple_passing_spec.coffee"
      snapshot: true
      reporter: "reporters/custom.js"
    })

  it "sends file to reporter", ->
    e2e.exec(@, {
      spec: "simple_passing_spec.coffee"
      reporter: "reporters/uses-file.js"
    })
    .get("stdout")
    .then (stdout) ->
      expect(stdout).to.include("suite.file: cypress/integration/simple_passing_spec.coffee")

  describe "mochawesome", ->
    mochaAwesomes.forEach (ma) ->
      it "passes with #{ma} npm custom reporter", ->
        e2e.exec(@, {
          spec: "simple_passing_spec.coffee"
          snapshot: true
          ## cypress supports passing module name, relative path, or absolute path
          reporter: require.resolve(ma)
        })
        .then ->
          if ma is "mochawesome-1.5.2"
            fs.readFileAsync(path.join(e2ePath, "mochawesome-reports", "mochawesome.html"), "utf8")
            .then (xml) ->
              expect(xml).to.include("<h3 class=\"suite-title\">simple passing spec</h3>")
              expect(xml).to.include("<div class=\"status-item status-item-passing-pct success\">100% Passing</div>")
          else
            fs.readJsonAsync(path.join(e2ePath, "mochawesome-report", "mochawesome.json"))
            .then (json) ->
              expect(json.stats).to.be.an('object')
              expect(json.stats.passes).to.eq(1)

      it "fails with #{ma} npm custom reporter", ->
        e2e.exec(@, {
          spec: "simple_failing_hook_spec.coffee"
          snapshot: true
          expectedExitCode: 3
          reporter: require.resolve(ma)
        })
        .then ->
          if ma is "mochawesome-1.5.2"
            fs.readFileAsync(path.join(e2ePath, "mochawesome-reports", "mochawesome.html"), "utf8")
            .then (xml) ->
              expect(xml).to.include("<h3 class=\"suite-title\">simple failing hook spec</h3>")
              expect(xml).to.not.include(".status-item-hooks")
          else
            fs.readJsonAsync(path.join(e2ePath, "mochawesome-report", "mochawesome.json"))
            .then (json) ->
              ## mochawesome does not consider hooks to be
              ## 'failures' but it does collect them in 'other'
              expect(json.stats).to.be.an('object')
              expect(json.stats.passes).to.eq(1)
              expect(json.stats.failures).to.eq(3)
              expect(json.stats.skipped).to.eq(1)
              expect(json.stats.other).to.eq(0)

  it "supports teamcity reporter and reporter options", ->
    e2e.exec(@, {
      spec: "simple_passing_spec.coffee"
      snapshot: true
      reporter: "teamcity"
      reporterOptions: "topLevelSuite=top suite,flowId=12345,useStdError='true',useStdError='true',recordHookFailures='true',actualVsExpected='true'"
    })<|MERGE_RESOLUTION|>--- conflicted
+++ resolved
@@ -15,11 +15,7 @@
 ]
 
 describe "e2e reporters", ->
-<<<<<<< HEAD
-  e2e.setup({npmInstall: true})
-=======
   e2e.setup()
->>>>>>> bd478ed2
 
   it "reports error if cannot load reporter", ->
     e2e.exec(@, {
