--- conflicted
+++ resolved
@@ -165,71 +165,70 @@
 describe "e2e spec_isolation", ->
   e2e.setup()
 
-<<<<<<< HEAD
-  it "failing", ->
-    e2e.exec(@, {
-      spec: specs
-      outputPath: outputPath
-      snapshot: false
-      expectedExitCode: 5
-    })
-    .then ->
-      ## now what we want to do is read in the outputPath
-      ## and snapshot it so its what we expect after normalizing it
-      fs.readJsonAsync(outputPath)
-      .then (json) ->
-        ## ensure that config has been set
-        expect(json.config).to.be.an('object')
-        expect(json.config.projectName).to.eq("e2e")
-        expect(json.config.projectRoot).to.eq(e2ePath)
-
-        ## but zero out config because it's too volatile
-        json.config = {}
-
-        expect(json.browserPath).to.be.a('string')
-        expect(json.browserName).to.be.a('string')
-        expect(json.browserVersion).to.be.a('string')
-        expect(json.osName).to.be.a('string')
-        expect(json.osVersion).to.be.a('string')
-        expect(json.cypressVersion).to.be.a('string')
-
-        _.extend(json, {
-          browserPath: 'path/to/browser'
-          browserName: 'FooBrowser'
-          browserVersion: '88'
-          osName: 'FooOS'
-          osVersion: '1234'
-          cypressVersion: '9.9.9'
-        })
-
-        ## ensure the totals are accurate
-        expect(json.totalTests).to.eq(
-          _.sum([
-            json.totalFailed,
-            json.totalPassed,
-            json.totalPending,
-            json.totalSkipped
-          ])
-        )
-
-        expectStartToBeBeforeEnd(json, "startedTestsAt", "endedTestsAt")
-
-        ## ensure totalDuration matches all of the stats durations
-        expectDurationWithin(
-          json,
-          "totalDuration",
-          _.sumBy(json.runs, "stats.wallClockDuration"),
-          _.sumBy(json.runs, "stats.wallClockDuration"),
-          5555
-        )
-
-        ## should be 4 total runs
-        expect(json.runs).to.have.length(4)
-
-        expectRunsToHaveCorrectStats(json.runs)
-
-        snapshot(json)
-
+  e2e.it "fails", {
+    spec: specs
+    outputPath: outputPath
+    snapshot: false
+    expectedExitCode: 5
+    onRun: (exec) ->
+      exec()
+      .then ->
+        ## now what we want to do is read in the outputPath
+        ## and snapshot it so its what we expect after normalizing it
+        fs.readJsonAsync(outputPath)
+        .then (json) ->
+          ## ensure that config has been set
+          expect(json.config).to.be.an('object')
+          expect(json.config.projectName).to.eq("e2e")
+          expect(json.config.projectRoot).to.eq(e2ePath)
+
+          ## but zero out config because it's too volatile
+          json.config = {}
+
+          expect(json.browserPath).to.be.a('string')
+          expect(json.browserName).to.be.a('string')
+          expect(json.browserVersion).to.be.a('string')
+          expect(json.osName).to.be.a('string')
+          expect(json.osVersion).to.be.a('string')
+          expect(json.cypressVersion).to.be.a('string')
+
+          _.extend(json, {
+            browserPath: 'path/to/browser'
+            browserName: 'FooBrowser'
+            browserVersion: '88'
+            osName: 'FooOS'
+            osVersion: '1234'
+            cypressVersion: '9.9.9'
+          })
+
+          ## ensure the totals are accurate
+          expect(json.totalTests).to.eq(
+            _.sum([
+              json.totalFailed,
+              json.totalPassed,
+              json.totalPending,
+              json.totalSkipped
+            ])
+          )
+
+          expectStartToBeBeforeEnd(json, "startedTestsAt", "endedTestsAt")
+
+          ## ensure totalDuration matches all of the stats durations
+          expectDurationWithin(
+            json,
+            "totalDuration",
+            _.sumBy(json.runs, "stats.wallClockDuration"),
+            _.sumBy(json.runs, "stats.wallClockDuration"),
+            5555
+          )
+
+          ## should be 4 total runs
+          expect(json.runs).to.have.length(4)
+
+          expectRunsToHaveCorrectStats(json.runs)
+
+          snapshot('e2e spec isolation fails', json, { allowSharedSnapshot: true })
+  }
 
   it "failing with retries enabled", ->
     e2e.exec(@, {
@@ -296,70 +295,4 @@
 
         expectRunsToHaveCorrectStats(json.runs)
 
-        snapshot(json)
-=======
-  e2e.it "fails", {
-    spec: specs
-    outputPath: outputPath
-    snapshot: false
-    expectedExitCode: 5
-    onRun: (exec) ->
-      exec()
-      .then ->
-        ## now what we want to do is read in the outputPath
-        ## and snapshot it so its what we expect after normalizing it
-        fs.readJsonAsync(outputPath)
-        .then (json) ->
-          ## ensure that config has been set
-          expect(json.config).to.be.an('object')
-          expect(json.config.projectName).to.eq("e2e")
-          expect(json.config.projectRoot).to.eq(e2ePath)
-
-          ## but zero out config because it's too volatile
-          json.config = {}
-
-          expect(json.browserPath).to.be.a('string')
-          expect(json.browserName).to.be.a('string')
-          expect(json.browserVersion).to.be.a('string')
-          expect(json.osName).to.be.a('string')
-          expect(json.osVersion).to.be.a('string')
-          expect(json.cypressVersion).to.be.a('string')
-
-          _.extend(json, {
-            browserPath: 'path/to/browser'
-            browserName: 'FooBrowser'
-            browserVersion: '88'
-            osName: 'FooOS'
-            osVersion: '1234'
-            cypressVersion: '9.9.9'
-          })
-
-          ## ensure the totals are accurate
-          expect(json.totalTests).to.eq(
-            _.sum([
-              json.totalFailed,
-              json.totalPassed,
-              json.totalPending,
-              json.totalSkipped
-            ])
-          )
-
-          expectStartToBeBeforeEnd(json, "startedTestsAt", "endedTestsAt")
-
-          ## ensure totalDuration matches all of the stats durations
-          expectDurationWithin(
-            json,
-            "totalDuration",
-            _.sumBy(json.runs, "stats.wallClockDuration"),
-            _.sumBy(json.runs, "stats.wallClockDuration"),
-            5555
-          )
-
-          ## should be 4 total runs
-          expect(json.runs).to.have.length(4)
-
-          expectRunsToHaveCorrectStats(json.runs)
-
-          snapshot('e2e spec isolation fails', json, { allowSharedSnapshot: true })
-  }
->>>>>>> 9caf21a6
+        snapshot(json)