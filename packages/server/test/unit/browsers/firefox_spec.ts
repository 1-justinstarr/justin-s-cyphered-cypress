--- conflicted
+++ resolved
@@ -1,18 +1,15 @@
 require('../../spec_helper')
 
+import 'chai-as-promised'
 import { expect } from 'chai'
+import { EventEmitter } from 'events'
+import Foxdriver from 'foxdriver'
+import Marionette from 'marionette-client'
+import os from 'os'
 import sinon from 'sinon'
-import 'chai-as-promised'
+import * as firefox from '../../../lib/browsers/firefox'
 import firefoxUtil from '../../../lib/browsers/firefox-util'
-import * as firefox from '../../../lib/browsers/firefox'
-import { EventEmitter } from 'events'
-import Marionette from 'marionette-client'
-<<<<<<< HEAD
-import Foxdriver from 'foxdriver'
-=======
-import Foxdriver from '@benmalka/foxdriver'
-import os from 'os'
->>>>>>> e695d59a
+
 const mockfs = require('mock-fs')
 const FirefoxProfile = require('firefox-profile')
 const utils = require('../../../lib/browsers/utils')
