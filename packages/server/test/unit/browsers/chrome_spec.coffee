--- conflicted
+++ resolved
@@ -12,22 +12,12 @@
     beforeEach ->
       @args = []
 
-<<<<<<< HEAD
-      @sandbox.stub(chrome, "_getArgs").returns(@args)
-      @sandbox.stub(utils, "writeExtension").resolves("/path/to/ext")
-      @sandbox.stub(plugins, "has")
-      @sandbox.stub(plugins, "execute")
-      @sandbox.stub(utils, "launch")
-      @sandbox.stub(utils, "ensureProfile").resolves("/profile/dir")
-=======
       sinon.stub(chrome, "_getArgs").returns(@args)
-      sinon.stub(chrome, "_writeExtension").resolves("/path/to/ext")
+      sinon.stub(utils, "writeExtension").resolves("/path/to/ext")
       sinon.stub(plugins, "has")
       sinon.stub(plugins, "execute")
       sinon.stub(utils, "launch")
-      sinon.stub(utils, "getProfileDir").returns("/profile/dir")
-      sinon.stub(utils, "ensureCleanCache").resolves("/profile/dir/CypressCache")
->>>>>>> 7db71497
+      sinon.stub(utils, "ensureProfile").resolves("/profile/dir")
 
     it "is noop without before:browser:launch", ->
       plugins.has.returns(false)
