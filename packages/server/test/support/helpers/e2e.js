--- conflicted
+++ resolved
@@ -684,13 +684,8 @@
 
           // don't fail our own tests running from forked PR's
           CYPRESS_INTERNAL_E2E_TESTS: '1',
-<<<<<<< HEAD
-
-          ...(options.noExit ? { CYPRESS_INTERNAL_FORCE_FILEWATCH: '1' } : {}),
-=======
           // Emulate no typescript environment
           CYPRESS_INTERNAL_NO_TYPESCRIPT: options.noTypeScript ? '1' : '0',
->>>>>>> 5a64934c
         })
         .extend(options.processEnv)
         .value(),
