require('../spec_helper')

const plugins = require('../../lib/plugins')
const Fixtures = require('@tooling/system-tests/lib/fixtures')
const { getCtx } = require('../../lib/makeDataContext')

let ctx

describe('lib/plugins', () => {
  beforeEach(async () => {
<<<<<<< HEAD
    ctx = getCtx()
    Fixtures.scaffold()
=======
    ctx = makeLegacyDataContext()
>>>>>>> aa7b05d6
    Fixtures.scaffoldProject('plugin-before-browser-launch-deprecation')
    await Fixtures.scaffoldCommonNodeModules()
    ctx.actions.project.setActiveProjectForTestSetup(Fixtures.projectPath('plugin-before-browser-launch-deprecation'))
  })

  afterEach(() => {
    Fixtures.remove()
  })

  it('prints deprecation message if before:browser:launch argument is mutated as array', () => {
    const onWarning = sinon.stub()

    const projectConfig = {
      env: {
        BEFORE_BROWSER_LAUNCH_HANDLER: 'return-array-mutation',
      },
    }

    const options = {
      onWarning,
      testingType: 'e2e',
    }

    return plugins.init(projectConfig, options, ctx)
    .then(() => {
      return plugins.execute('before:browser:launch', {}, {
        args: [],
      })
    })
    .then(() => {
      expect(onWarning).to.be.calledOnce
      expect(onWarning.firstCall.args[0].message).to.include('Deprecation Warning: The `before:browser:launch` plugin event changed its signature in version `4.0.0`')
    })
  })
})<|MERGE_RESOLUTION|>--- conflicted
+++ resolved
@@ -8,12 +8,7 @@
 
 describe('lib/plugins', () => {
   beforeEach(async () => {
-<<<<<<< HEAD
     ctx = getCtx()
-    Fixtures.scaffold()
-=======
-    ctx = makeLegacyDataContext()
->>>>>>> aa7b05d6
     Fixtures.scaffoldProject('plugin-before-browser-launch-deprecation')
     await Fixtures.scaffoldCommonNodeModules()
     ctx.actions.project.setActiveProjectForTestSetup(Fixtures.projectPath('plugin-before-browser-launch-deprecation'))
