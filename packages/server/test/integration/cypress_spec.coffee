require("../spec_helper")

_          = require("lodash")
os         = require("os")
cp         = require("child_process")
path       = require("path")
{ EventEmitter } = require("events")
http       = require("http")
Promise    = require("bluebird")
electron   = require("electron")
commitInfo = require("@cypress/commit-info")
Fixtures   = require("../support/helpers/fixtures")
pkg        = require("@packages/root")
<<<<<<< HEAD
stats      = require("#{root}lib/stats")
=======
launcher   = require("@packages/launcher")
extension  = require("@packages/extension")
>>>>>>> 4d41d3d6
connect    = require("#{root}lib/util/connect")
ciProvider = require("#{root}lib/util/ci_provider")
settings   = require("#{root}lib/util/settings")
Events     = require("#{root}lib/gui/events")
Windows    = require("#{root}lib/gui/windows")
record     = require("#{root}lib/modes/record")
headed     = require("#{root}lib/modes/headed")
headless   = require("#{root}lib/modes/headless")
api        = require("#{root}lib/api")
cwd        = require("#{root}lib/cwd")
user       = require("#{root}lib/user")
config     = require("#{root}lib/config")
cache      = require("#{root}lib/cache")
stdout     = require("#{root}lib/stdout")
errors     = require("#{root}lib/errors")
upload     = require("#{root}lib/upload")
cypress    = require("#{root}lib/cypress")
Project    = require("#{root}lib/project")
Server     = require("#{root}lib/server")
Reporter   = require("#{root}lib/reporter")
browsers   = require("#{root}lib/browsers")
Watchers   = require("#{root}lib/watchers")
openProject   = require("#{root}lib/open_project")
appData       = require("#{root}lib/util/app_data")
formStatePath = require("#{root}lib/util/saved_state").formStatePath

TYPICAL_BROWSERS = [
  {
    name: 'chrome',
    displayName: 'Chrome',
    version: '60.0.3112.101',
    path: '/Applications/Google Chrome.app/Contents/MacOS/Google Chrome',
    majorVersion: '60'
  }, {
    name: 'chromium',
    displayName: 'Chromium',
    version: '49.0.2609.0',
    path: '/Users/bmann/Downloads/chrome-mac/Chromium.app/Contents/MacOS/Chromium',
    majorVersion: '49'
  }, {
    name: 'canary',
    displayName: 'Canary',
    version: '62.0.3197.0',
    path: '/Applications/Google Chrome Canary.app/Contents/MacOS/Google Chrome Canary',
    majorVersion: '62'
  }, {
    name: 'electron',
    version: '',
    path: '',
    majorVersion: '',
    info: 'Electron is the default browser that comes with Cypress. This is the browser that runs in headless mode. Selecting this browser is useful when debugging. The version number indicates the underlying Chromium version that Electron uses.'
  }
]

describe "lib/cypress", ->
  beforeEach ->
    @timeout(5000)

    cache.__removeSync()

    Fixtures.scaffold()
    @todosPath    = Fixtures.projectPath("todos")
    @pristinePath = Fixtures.projectPath("pristine")
    @noScaffolding = Fixtures.projectPath("no-scaffolding")
    @idsPath      = Fixtures.projectPath("ids")

    ## force cypress to call directly into main without
    ## spawning a separate process
    @sandbox.stub(cypress, "isCurrentlyRunningElectron").returns(true)
    @sandbox.stub(extension, "setHostAndPath").resolves()
    @sandbox.stub(launcher, "detect").resolves(TYPICAL_BROWSERS)
    @sandbox.stub(process, "exit")
    @sandbox.stub(Server.prototype, "reset")
    @sandbox.spy(errors, "log")
    @sandbox.spy(errors, "warning")
    @sandbox.spy(console, "log")

    @expectExitWith = (code) =>
      expect(process.exit).to.be.calledWith(code)

    @expectExitWithErr = (type, msg) ->
      expect(errors.log).to.be.calledWithMatch({type: type})
      expect(process.exit).to.be.calledWith(1)
      if msg
        err = errors.log.getCall(0).args[0]
        expect(err.message).to.include(msg)

  afterEach ->
    Fixtures.remove()

    ## make sure every project
    ## we spawn is closed down
    openProject.close()

  context "--get-key", ->
    it "writes out key and exits on success", ->
      Promise.all([
        user.set({name: "brian", authToken: "auth-token-123"}),

        Project.id(@todosPath)
        .then (id) =>
          @projectId = id
      ])
      .then =>
        @sandbox.stub(api, "getProjectToken")
          .withArgs(@projectId, "auth-token-123")
          .resolves("new-key-123")

        cypress.start(["--get-key", "--project=#{@todosPath}"])
      .then =>
        expect(console.log).to.be.calledWith("new-key-123")
        @expectExitWith(0)

    it "logs error and exits when user isn't logged in", ->
      user.set({})
      .then =>
        cypress.start(["--get-key", "--project=#{@todosPath}"])
      .then =>
        @expectExitWithErr("NOT_LOGGED_IN")

    it "logs error and exits when project does not have an id", ->
      user.set({authToken: "auth-token-123"})
      .then =>
        cypress.start(["--get-key", "--project=#{@pristinePath}"])
      .then =>
        @expectExitWithErr("NO_PROJECT_ID", @pristinePath)

    it "logs error and exits when project could not be found at the path", ->
      user.set({authToken: "auth-token-123"})
      .then =>
        cypress.start(["--get-key", "--project=path/to/no/project"])
      .then =>
        @expectExitWithErr("NO_PROJECT_FOUND_AT_PROJECT_ROOT", "path/to/no/project")

    it "logs error and exits when project token cannot be fetched", ->
      Promise.all([
        user.set({authToken: "auth-token-123"}),

        Project.id(@todosPath)
        .then (id) =>
          @projectId = id
      ])
      .then =>
        @sandbox.stub(api, "getProjectToken")
          .withArgs(@projectId, "auth-token-123")
          .rejects(new Error())

        cypress.start(["--get-key", "--project=#{@todosPath}"])
      .then =>
        @expectExitWithErr("CANNOT_FETCH_PROJECT_TOKEN")

  context "--new-key", ->
    it "writes out key and exits on success", ->
      Promise.all([
        user.set({name: "brian", authToken: "auth-token-123"}),

        Project.id(@todosPath)
        .then (id) =>
          @projectId = id
      ])
      .then =>
        @sandbox.stub(api, "updateProjectToken")
          .withArgs(@projectId, "auth-token-123")
          .resolves("new-key-123")

        cypress.start(["--new-key", "--project=#{@todosPath}"])
      .then =>
        expect(console.log).to.be.calledWith("new-key-123")
        @expectExitWith(0)

    it "logs error and exits when user isn't logged in", ->
      user.set({})
      .then =>
        cypress.start(["--new-key", "--project=#{@todosPath}"])
      .then =>
        @expectExitWithErr("NOT_LOGGED_IN")

    it "logs error and exits when project does not have an id", ->
      user.set({authToken: "auth-token-123"})
      .then =>
        cypress.start(["--new-key", "--project=#{@pristinePath}"])
      .then =>
        @expectExitWithErr("NO_PROJECT_ID", @pristinePath)

    it "logs error and exits when project could not be found at the path", ->
      user.set({authToken: "auth-token-123"})
      .then =>
        cypress.start(["--new-key", "--project=path/to/no/project"])
      .then =>
        @expectExitWithErr("NO_PROJECT_FOUND_AT_PROJECT_ROOT", "path/to/no/project")

    it "logs error and exits when project token cannot be fetched", ->
      Promise.all([
        user.set({authToken: "auth-token-123"}),

        Project.id(@todosPath)
        .then (id) =>
          @projectId = id
      ])
      .then =>
        @sandbox.stub(api, "updateProjectToken")
          .withArgs(@projectId, "auth-token-123")
          .rejects(new Error())

        cypress.start(["--new-key", "--project=#{@todosPath}"])
      .then =>
        @expectExitWithErr("CANNOT_CREATE_PROJECT_TOKEN")

  context "--run-project", ->
    beforeEach ->
      @sandbox.stub(electron.app, "on").withArgs("ready").yieldsAsync()
      @sandbox.stub(headless, "waitForSocketConnection")
      @sandbox.stub(headless, "listenForProjectEnd").resolves({failures: 0})
      @sandbox.stub(browsers, "open")
      @sandbox.stub(commitInfo, "getRemoteOrigin").resolves("remoteOrigin")

    it "runs project headlessly and exits with exit code 0", ->
      cypress.start(["--run-project=#{@todosPath}"])
      .then =>
        expect(browsers.open).to.be.calledWithMatch("electron", {url: "http://localhost:8888/__/#/tests/__all"})
        @expectExitWith(0)

    it "runs project headlessly and exits with exit code 10", ->
      headless.listenForProjectEnd.resolves({failures: 10})

      cypress.start(["--run-project=#{@todosPath}"])
      .then =>
        expect(browsers.open).to.be.calledWithMatch("electron", {url: "http://localhost:8888/__/#/tests/__all"})
        @expectExitWith(10)

    it "does not generate a project id even if missing one", ->
      @sandbox.stub(api, "createProject")

      user.set({authToken: "auth-token-123"})
      .then =>
        cypress.start(["--run-project=#{@noScaffolding}"])
      .then =>
        @expectExitWith(0)
      .then =>
        expect(api.createProject).not.to.be.called

        Project(@noScaffolding).getProjectId()
        .then ->
          throw new Error("should have caught error but didnt")
        .catch (err) ->
          expect(err.type).to.eq("NO_PROJECT_ID")

    it "does not add project to the global cache", ->
      cache.getProjectPaths()
      .then (projects) =>
        ## no projects in the cache
        expect(projects.length).to.eq(0)

        cypress.start(["--run-project=#{@todosPath}"])
      .then ->
        cache.getProjectPaths()
      .then (projects) ->
        ## still not projects
        expect(projects.length).to.eq(0)

    it "runs project by specific spec and exits with status 0", ->
      cypress.start(["--run-project=#{@todosPath}", "--spec=tests/test2.coffee"])
      .then =>
        expect(browsers.open).to.be.calledWithMatch("electron", {url: "http://localhost:8888/__/#/tests/integration/test2.coffee"})
        @expectExitWith(0)

    it "runs project by specific spec with default configuration", ->
      cypress.start(["--run-project=#{@idsPath}", "--spec=cypress/integration/bar.js", "--config", "port=2020"])
      .then =>
        expect(browsers.open).to.be.calledWithMatch("electron", {url: "http://localhost:2020/__/#/tests/integration/bar.js"})
        @expectExitWith(0)

    it "runs project by specific absolute spec and exits with status 0", ->
      cypress.start(["--run-project=#{@todosPath}", "--spec=#{@todosPath}/tests/test2.coffee"])
      .then =>
        expect(browsers.open).to.be.calledWithMatch("electron", {url: "http://localhost:8888/__/#/tests/integration/test2.coffee"})
        @expectExitWith(0)

    it "scaffolds out integration and example_spec if they do not exist when not headless", ->
      config.get(@pristinePath)
      .then (cfg) =>
        fs.statAsync(cfg.integrationFolder)
        .then ->
          throw new Error("integrationFolder should not exist!")
        .catch =>
          cypress.start(["--run-project=#{@pristinePath}", "--no-headless"])
        .then =>
          fs.statAsync(cfg.integrationFolder)
        .then =>
          fs.statAsync path.join(cfg.integrationFolder, "example_spec.js")

    it "does not scaffold when headless and exits with error when no existing project", ->
      ensureDoesNotExist = (inspection, index) ->
        if not inspection.isRejected()
          throw new Error("File or folder was scaffolded at index: #{index}")

        expect(inspection.reason()).to.have.property("code", "ENOENT")

      Promise.all([
        fs.statAsync(path.join(@pristinePath, "cypress")).reflect()
        fs.statAsync(path.join(@pristinePath, "cypress.json")).reflect()
      ])
      .each(ensureDoesNotExist)
      .then =>
        cypress.start(["--run-project=#{@pristinePath}"])
      .then =>
        Promise.all([
          fs.statAsync(path.join(@pristinePath, "cypress")).reflect()
          fs.statAsync(path.join(@pristinePath, "cypress.json")).reflect()
        ])
      .each(ensureDoesNotExist)
      .then =>
        @expectExitWithErr("PROJECT_DOES_NOT_EXIST", @pristinePath)

    it "does not scaffold integration or example_spec when headless", ->
      settings.write(@pristinePath, {})
      .then =>
        cypress.start(["--run-project=#{@pristinePath}"])
      .then =>
        fs.statAsync(path.join(@pristinePath, "cypress", "integration"))
      .then =>
        throw new Error("integration folder should not exist!")
      .catch {code: "ENOENT"}, =>

    it "scaffolds out fixtures + files if they do not exist", ->
      config.get(@pristinePath)
      .then (cfg) =>
        fs.statAsync(cfg.fixturesFolder)
        .then ->
          throw new Error("fixturesFolder should not exist!")
        .catch =>
          cypress.start(["--run-project=#{@pristinePath}", "--no-headless"])
        .then =>
          fs.statAsync(cfg.fixturesFolder)
        .then =>
          fs.statAsync path.join(cfg.fixturesFolder, "example.json")

    it "scaffolds out support + files if they do not exist", ->
      supportFolder = path.join(@pristinePath, "cypress/support")

      config.get(@pristinePath)
      .then (cfg) =>
        fs.statAsync(supportFolder)
        .then ->
          throw new Error("supportFolder should not exist!")
        .catch {code: "ENOENT"}, =>
          cypress.start(["--run-project=#{@pristinePath}", "--no-headless"])
        .then =>
          fs.statAsync(supportFolder)
        .then =>
          fs.statAsync path.join(supportFolder, "index.js")
        .then =>
          fs.statAsync path.join(supportFolder, "commands.js")

    it "removes fixtures when they exist and fixturesFolder is false", (done) ->
      config.get(@idsPath)
      .then (@cfg) =>
        fs.statAsync(@cfg.fixturesFolder)
      .then =>
        settings.read(@idsPath)
      .then (json) =>
        json.fixturesFolder = false
        settings.write(@idsPath, json)
      .then =>
        cypress.start(["--run-project=#{@idsPath}"])
      .then =>
        fs.statAsync(@cfg.fixturesFolder)
        .then ->
          throw new Error("fixturesFolder should not exist!")
        .catch -> done()

    it "runs project headlessly and displays gui", ->
      cypress.start(["--run-project=#{@todosPath}", "--headed"])
      .then =>
        expect(browsers.open).to.be.calledWithMatch("electron", {
          url: "http://localhost:8888/__/#/tests/__all"
          proxyServer: "http://localhost:8888"
          show: true
        })
        @expectExitWith(0)

    it "turns on reporting", ->
      @sandbox.spy(Reporter, "create")

      cypress.start(["--run-project=#{@todosPath}"])
      .then  =>
        expect(Reporter.create).to.be.calledWith("spec")
        @expectExitWith(0)

    it "can change the reporter to nyan", ->
      @sandbox.spy(Reporter, "create")

      cypress.start(["--run-project=#{@todosPath}", "--reporter=nyan"])
      .then  =>
        expect(Reporter.create).to.be.calledWith("nyan")
        @expectExitWith(0)

    it "can change the reporter with cypress.json", ->
      @sandbox.spy(Reporter, "create")

      config.get(@idsPath)
      .then (@cfg) =>
        settings.read(@idsPath)
      .then (json) =>
        json.reporter = "dot"
        settings.write(@idsPath, json)
      .then =>
        cypress.start(["--run-project=#{@idsPath}"])
      .then =>
        expect(Reporter.create).to.be.calledWith("dot")
        @expectExitWith(0)

    it "runs tests even when user isn't logged in", ->
      user.set({})
      .then =>
        cypress.start(["--run-project=#{@todosPath}"])
      .then =>
        @expectExitWith(0)

    it "logs warning when projectId and key but no record option", ->
      cypress.start(["--run-project=#{@todosPath}", "--key=asdf"])
      .then =>
        expect(errors.warning).to.be.calledWith("PROJECT_ID_AND_KEY_BUT_MISSING_RECORD_OPTION", "abc123")
        expect(console.log).to.be.calledWithMatch("You also provided your Record Key, but you did not pass the --record flag.")
        expect(console.log).to.be.calledWithMatch("cypress run --record")
        expect(console.log).to.be.calledWithMatch("https://on.cypress.io/recording-project-runs")

    it "does not log warning when no projectId", ->
      cypress.start(["--run-project=#{@pristinePath}", "--key=asdf"])
      .then =>
        expect(errors.warning).not.to.be.calledWith("PROJECT_ID_AND_KEY_BUT_MISSING_RECORD_OPTION", "abc123")
        expect(console.log).not.to.be.calledWithMatch("cypress run --key <record_key>")

    it "does not log warning when projectId but --record false", ->
      cypress.start(["--run-project=#{@todosPath}", "--key=asdf", "--record=false"])
      .then =>
        expect(errors.warning).not.to.be.calledWith("PROJECT_ID_AND_KEY_BUT_MISSING_RECORD_OPTION", "abc123")
        expect(console.log).not.to.be.calledWithMatch("cypress run --key <record_key>")

    it "writes json results when passed outputPath", ->
      obj = {
        tests:       1
        passes:      2
        pending:     3
        failures:    4
        duration:    5
        video:       6
        version:     7
        screenshots: []
      }

      outputPath = "./.results/results.json"

      headless.listenForProjectEnd.resolves(_.clone(obj))

      cypress.start(["--run-project=#{@todosPath}", "--output-path=#{outputPath}"])
      .then =>
        @expectExitWith(4)

        fs.readJsonAsync(cwd(outputPath))
        .then (json) ->
          expect(json).to.deep.eq(
            headless.collectTestResults(obj)
          )
      .finally =>
        fs.removeAsync(cwd(path.dirname(outputPath)))

    it "logs error when supportFile doesn't exist", ->
      settings.write(@idsPath, {supportFile: "/does/not/exist"})
      .then =>
        cypress.start(["--run-project=#{@idsPath}"])
      .then =>
        @expectExitWithErr("SUPPORT_FILE_NOT_FOUND", "Your supportFile is set to '/does/not/exist',")

    it "logs error when browser cannot be found", ->
      browsers.open.restore()

      cypress.start(["--run-project=#{@idsPath}", "--browser=foo"])
      .then =>
        @expectExitWithErr("BROWSER_NOT_FOUND")

        ## get all the error args
        argsSet = errors.log.args

        found1 = _.find argsSet, (args) ->
          _.find args, (arg) ->
            arg.message and arg.message.includes(
              "Browser: 'foo' was not found on your system."
            )

        expect(found1, "foo should not be found").to.be.ok

        found2 = _.find argsSet, (args) ->
          _.find args, (arg) ->
            arg.message and arg.message.includes(
              "Available browsers found are: chrome, chromium, canary, electron"
            )

        expect(found2, "browser names should be listed").to.be.ok

    it "logs error and exits when spec file was specified and does not exist", ->
      cypress.start(["--run-project=#{@todosPath}", "--spec=path/to/spec"])
      .then =>
        @expectExitWithErr("SPEC_FILE_NOT_FOUND", "#{@todosPath}/path/to/spec")

    it "logs error and exits when spec absolute file was specified and does not exist", ->
      cypress.start(["--run-project=#{@todosPath}", "--spec=#{@todosPath}/tests/path/to/spec"])
      .then =>
        @expectExitWithErr("SPEC_FILE_NOT_FOUND", "#{@todosPath}/tests/path/to/spec")

    it "logs error and exits when project has cypress.json syntax error", ->
      fs.writeFileAsync(@todosPath + "/cypress.json", "{'foo': 'bar}")
      .then =>
        cypress.start(["--run-project=#{@todosPath}"])
      .then =>
        @expectExitWithErr("ERROR_READING_FILE", @todosPath)

    it "logs error and exits when project has cypress.env.json syntax error", ->
      fs.writeFileAsync(@todosPath + "/cypress.env.json", "{'foo': 'bar}")
      .then =>
        cypress.start(["--run-project=#{@todosPath}"])
      .then =>
        @expectExitWithErr("ERROR_READING_FILE", @todosPath)

    it "logs error and exits when project has invalid cypress.json values", ->
      settings.write(@todosPath, {baseUrl: "localhost:9999"})
      .then =>
        cypress.start(["--run-project=#{@todosPath}"])
      .then =>
        @expectExitWithErr("CONFIG_VALIDATION_ERROR", "cypress.json")

    it "logs error and exits when baseUrl cannot be verified", ->
      settings.write(@todosPath, {baseUrl: "http://localhost:90874"})
      .then =>
        cypress.start(["--run-project=#{@todosPath}"])
      .then =>
        @expectExitWithErr("CANNOT_CONNECT_BASE_URL", "http://localhost:90874")

    ## TODO: make sure we have integration tests around this
    ## for headed projects!
    ## also make sure we test the rest of the integration functionality
    ## for headed errors! <-- not unit tests, but integration tests!
    it "logs error and exits when project folder has read permissions only and cannot write cypress.json", ->
      permissionsPath = path.resolve("./permissions")

      cypressJson = path.join(permissionsPath, "cypress.json")

      fs.outputFileAsync(cypressJson, "{}")
      .then =>
        ## read only
        fs.chmodAsync(permissionsPath, "555")
      .then =>
        cypress.start(["--run-project=#{permissionsPath}"])
      .then =>
        fs.chmodAsync(permissionsPath, "777")
      .then =>
        fs.removeAsync(permissionsPath)
      .then =>
        @expectExitWithErr("ERROR_READING_FILE", path.join(permissionsPath, "cypress.json"))

    it "logs error and exits when reporter does not exist", ->
      cypress.start(["--run-project=#{@todosPath}", "--reporter", "foobarbaz"])
      .then =>
        @expectExitWithErr("INVALID_REPORTER_NAME", "foobarbaz")

    describe "state", ->
      statePath = null
      beforeEach ->
        formStatePath(@todosPath)
        .then (statePathStart) ->
          statePath = appData.projectsPath(statePathStart)
          fs.pathExists(statePath)
          .then (found) ->
            if found
              fs.unlink(statePath)

      afterEach ->
        fs.unlink(statePath)

      it "saves project state", ->
        cypress.start(["--run-project=#{@todosPath}", "--spec=tests/test2.coffee"])
        .then =>
          @expectExitWith(0)
        .then ->
          openProject.getProject().saveState()
        .then () ->
          fs.pathExists(statePath)
        .then (found) ->
          expect(found, "Finds saved stage file #{statePath}").to.be.true

    describe "morgan", ->
      it "sets morgan to false", ->
        cypress.start(["--run-project=#{@todosPath}"])
        .then =>
          expect(openProject.getProject().cfg.morgan).to.be.false
          @expectExitWith(0)

    describe "config overrides", ->
      it "can override default values", ->
        cypress.start(["--run-project=#{@todosPath}", "--config=requestTimeout=1234,videoCompression=false"])
        .then =>
          cfg = openProject.getProject().cfg

          expect(cfg.videoCompression).to.be.false
          expect(cfg.requestTimeout).to.eq(1234)

          expect(cfg.resolved.videoCompression).to.deep.eq({
            value: false
            from: "cli"
          })
          expect(cfg.resolved.requestTimeout).to.deep.eq({
            value: 1234
            from: "cli"
          })

          @expectExitWith(0)

    describe "--port", ->
      beforeEach ->
        headless.listenForProjectEnd.resolves({failures: 0})

      it "can change the default port to 5555", ->
        listen = @sandbox.spy(http.Server.prototype, "listen")
        open   = @sandbox.spy(Server.prototype, "open")

        cypress.start(["--run-project=#{@todosPath}", "--port=5555"])
        .then =>
          expect(openProject.getProject().cfg.port).to.eq(5555)
          expect(listen).to.be.calledWith(5555)
          expect(open).to.be.calledWithMatch({port: 5555})
          @expectExitWith(0)

      ## TODO: handle PORT_IN_USE short integration test
      it "logs error and exits when port is in use", ->
        server = http.createServer()
        server = Promise.promisifyAll(server)

        server.listenAsync(5555)
        .then =>
          cypress.start(["--run-project=#{@todosPath}", "--port=5555"])
        .then =>
          @expectExitWithErr("PORT_IN_USE_LONG", "5555")

    describe "--env", ->
      beforeEach ->
        @env = process.env

        process.env = _.omit(process.env, "CYPRESS_DEBUG")

        headless.listenForProjectEnd.resolves({failures: 0})

      afterEach ->
        process.env = @env

      it "can set specific environment variables", ->
        cypress.start([
          "--run-project=#{@todosPath}",
          "--videoRecording=false"
          "--env",
          "version=0.12.1,foo=bar,host=http://localhost:8888,baz=quux=dolor"
        ])
        .then =>
          expect(openProject.getProject().cfg.environmentVariables).to.deep.eq({
            version: "0.12.1"
            foo: "bar"
            host: "http://localhost:8888"
            baz: "quux=dolor"
          })

          @expectExitWith(0)

  ## the majority of the logic in Record mode is covered already
  ## in --run-project specs above
  context "--record or --ci", ->
    afterEach ->
      delete process.env.CYPRESS_PROJECT_ID
      delete process.env.CYPRESS_RECORD_KEY

    beforeEach ->
      @setup = (specPattern, specFiles) =>
        if not specFiles
          specFiles = ["a-spec.js", "b-spec.js"]

          @sandbox.stub(Project, "findSpecs").resolves(specFiles)
        else
          @sandbox.stub(Project, "findSpecs").resolves(specFiles)

        createRunArgs = {
          projectId:    @projectId
          recordKey:    "token-123"
          commitSha:    "sha-123"
          commitBranch: "bem/ci"
          commitAuthorName: "brian"
          commitAuthorEmail:  "brian@cypress.io"
          commitMessage: "foo"
          remoteOrigin: "https://github.com/foo/bar.git"
          ciProvider: "travis"
          ciBuildNumber: "987"
          ciParams: null
          groupId: null
          specs: specFiles
          specPattern: specPattern
        }

        @createRun = @sandbox.stub(api, "createRun").withArgs(createRunArgs)

      @sandbox.stub(upload, "send").resolves()
      @sandbox.stub(stdout, "capture").returns({
        toString: -> "foobarbaz"
      })

      @sandbox.stub(ciProvider, "name").returns("travis")
      @sandbox.stub(ciProvider, "buildNum").returns("987")
      @sandbox.stub(ciProvider, "params").returns(null)
      @sandbox.stub(os, "platform").returns("linux")
      ## TODO: might need to change this to a different return
      @sandbox.stub(electron.app, "on").withArgs("ready").yieldsAsync()
      @sandbox.stub(commitInfo, "commitInfo").resolves({
        branch: "bem/ci",
        sha: "sha-123",
        author: "brian",
        email: "brian@cypress.io",
        message: "foo",
        remote: "https://github.com/foo/bar.git"
      })
      @sandbox.stub(browsers, "open")
      @sandbox.stub(headless, "waitForSocketConnection")
      testStats = stats.create({
        tests: 1
        passes: 2
        failures: 3
        pending: 4
        duration: 5
        video: true
        shouldUploadVideo: true
        screenshots: []
        failingTests: []
        config: {}
      })
      @sandbox.stub(headless, "waitForTestsToFinishRunning").resolves(testStats)

      Promise.all([
        ## make sure we have no user object
        user.set({})

        Project.id(@todosPath)
        .then (id) =>
          @projectId = id
      ])

    it "runs project in ci and exits with number of failures", ->
      @setup(undefined, ["sub/sub_test.coffee"])

      @createRun.resolves("build-id-123")

      @createInstance = @sandbox.stub(api, "createInstance").withArgs({
        buildId: "build-id-123"
<<<<<<< HEAD
        spec: "sub/sub_test.coffee"
        machineId: null
      }).resolves({instanceId: "instance-id-123"})
=======
        browser: "electron"
        spec: undefined
      }).resolves("instance-id-123")
>>>>>>> 4d41d3d6

      updateArgs = {
        instanceId: "instance-id-123"
        tests: 1
        passes: 2
        failures: 3
        pending: 4
        duration: 5
        video: true
        error: null
        screenshots: []
        failingTests: []
        cypressConfig: {}
        ciProvider: "travis"
        stdout: "foobarbaz"
      }
      @updateInstance = @sandbox.stub(api, "updateInstance").withArgs(updateArgs).resolves({
        videoUploadUrl: "http://video.url"
      })

      cypress.start(["--run-project=#{@todosPath}", "--record",  "--key=token-123"])
      .then =>
        expect(@createInstance, "createInstance").to.be.calledOnce
        expect(@updateInstance, "updateInstance").to.be.calledOnce

        expect(upload.send, "upload.send").to.be.calledOnce

        @expectExitWith(3)

    it "sends specs and runs project by specific absolute spec and exits with status 3", ->
      spec = "#{@todosPath}/tests/*"

      @setup(spec, [
        "test1.js"
        "test2.coffee"
      ])

      ## TODO: fix this once we implement proper globbing
      ## per spec. currently just hacking this and forcing
      ## it to return something we specify
      @sandbox.stub(Project.prototype, "ensureSpecExists").resolves("#{@todosPath}/test2.coffee")

      @createRun.resolves("build-id-123")

      @sandbox.stub(api, "createInstance").withArgs({
        buildId: "build-id-123"
        browser: "chrome"
        spec: spec
      }).resolves("instance-id-123")

      @updateInstance = @sandbox.stub(api, "updateInstance").resolves()

      cypress.start(["--run-project=#{@todosPath}", "--record", "--key=token-123", "--spec=#{spec}", "--browser=chrome"])
      .then =>
        expect(browsers.open).to.be.calledWithMatch("chrome", {url: "http://localhost:8888/__/#/tests/test2.coffee"})
        @expectExitWith(3)

    it "uses process.env.CYPRESS_PROJECT_ID", ->
      @setup(undefined, ["sub/sub_test.coffee"])

      ## set the projectId to be todos even though
      ## we are running the pristine project
      process.env.CYPRESS_PROJECT_ID = @projectId

      @createRun.resolves()
      @sandbox.stub(api, "createInstance").resolves()

      cypress.start(["--run-project=#{@pristinePath}", "--record", "--key=token-123"])
      .then =>
        expect(errors.warning).not.to.be.called
        @expectExitWith(3)

    it "uses process.env.CYPRESS_RECORD_KEY", ->
      @setup(undefined, ["sub/sub_test.coffee"])

      process.env.CYPRESS_RECORD_KEY = "token-123"

      @createRun.resolves()
      @sandbox.stub(api, "createInstance").resolves()

      cypress.start(["--run-project=#{@todosPath}", "--record"])
      .then =>
        expect(errors.warning).not.to.be.called
        @expectExitWith(3)

    it "still records even with old --ci option", ->
      @setup(undefined, ["sub/sub_test.coffee"])

      @createRun.resolves("build-id-123")
      @sandbox.stub(api, "createInstance").resolves()
      @sandbox.stub(api, "updateInstance").resolves()

      cypress.start(["--run-project=#{@todosPath}", "--key=token-123", "--ci"])
      .then =>
        @expectExitWith(3)

    it "logs warning when using deprecated --ci arg and no env var", ->
      @setup()

      @createRun.resolves("build-id-123")
      @sandbox.stub(api, "createInstance").resolves()
      @sandbox.stub(api, "updateInstance").resolves()

      cypress.start(["--run-project=#{@todosPath}", "--key=token-123", "--ci"])
      .then =>
        expect(errors.warning).to.be.calledWith("CYPRESS_CI_DEPRECATED")
        expect(console.log).to.be.calledWithMatch("You are using the deprecated command:")
        expect(console.log).to.be.calledWithMatch("cypress run --record --key <record_key>")

    it "logs ONLY CLI warning when using older version of CLI when using deprecated --ci", ->
      @setup()

      @createRun.resolves("build-id-123")
      @sandbox.stub(api, "createInstance").resolves()
      @sandbox.stub(api, "updateInstance").resolves()

      cypress.start(["--run-project=#{@todosPath}", "--key=token-123", "--ci"])
      .then =>
        expect(errors.warning).to.be.calledWith("CYPRESS_CI_DEPRECATED")
        expect(errors.warning).not.to.be.calledWith("PROJECT_ID_AND_KEY_BUT_MISSING_RECORD_OPTION")

    it "logs warning when using deprecated --ci arg and env var", ->
      @setup()

      process.env.CYPRESS_CI_KEY = "asdf123foobarbaz"

      @createRun.resolves("build-id-123")
      @sandbox.stub(api, "createInstance").resolves()
      @sandbox.stub(api, "updateInstance").resolves()

      cypress.start(["--run-project=#{@todosPath}", "--key=token-123", "--ci"])
      .then =>
        delete process.env.CYPRESS_CI_KEY

        expect(errors.warning).to.be.calledWith("CYPRESS_CI_DEPRECATED_ENV_VAR")
        expect(console.log).to.be.calledWithMatch("You are using the deprecated command:")
        expect(console.log).to.be.calledWithMatch("cypress ci")
        expect(console.log).to.be.calledWithMatch("cypress run --record")

    it "logs error when missing project id", ->
      @setup()

      cypress.start(["--run-project=#{@pristinePath}", "--record", "--key=token-123"])
      .then =>
        @expectExitWithErr("CANNOT_RECORD_NO_PROJECT_ID")

    it "logs error and exits when ci key is not valid", ->
      @setup()

      err = new Error()
      err.statusCode = 401
      @createRun.rejects(err)

      cypress.start(["--run-project=#{@todosPath}", "--record", "--key=token-123"])
      .then =>
        @expectExitWithErr("RECORD_KEY_NOT_VALID", "token...n-123")

    it "logs error and exits when project could not be found", ->
      @setup()

      err = new Error()
      err.statusCode = 404
      @createRun.rejects(err)

      cypress.start(["--run-project=#{@todosPath}", "--record", "--key=token-123"])
      .then =>
        @expectExitWithErr("DASHBOARD_PROJECT_NOT_FOUND", "abc123")

    it "logs error but continues running the tests", ->
      @setup(undefined, ["sub/sub_test.coffee"])

      err = new Error()
      err.statusCode = 500
      @createRun.rejects(err)

      cypress.start(["--run-project=#{@todosPath}", "--record", "--key=token-123"])
      .then =>
        @expectExitWith(3)

    ## TODO disabled until I can find out why the second spec hits
    ## type: 'PORT_IN_USE_LONG' } +1ms
    ##   Can't run project because port is currently in use: 8888
    it.skip "logs error but continues running the tests (several specs)", ->
      @setup(undefined, ["etc/etc.js", "sub/sub_test.coffee", "test1.js"])

      err = new Error()
      err.statusCode = 500
      @createRun.rejects(err)

      cypress.start(["--run-project=#{@todosPath}", "--record", "--key=token-123"])
      .then =>
        @expectExitWith(3)

    it "throws when no Record Key was provided", ->
      @setup()

      cypress.start(["--run-project=#{@todosPath}", "--record"])
      .then =>
        @expectExitWithErr("RECORD_KEY_MISSING", "cypress run --record --key <record_key>")

  context "--return-pkg", ->
    beforeEach ->
      console.log.restore()
      @sandbox.stub(console, "log")

    it "logs package.json and exits", ->
      cypress.start(["--return-pkg"])
      .then =>
        expect(console.log).to.be.calledWithMatch('{"name":"cypress"')
        @expectExitWith(0)

  context "--version", ->
    beforeEach ->
      console.log.restore()
      @sandbox.stub(console, "log")

    it "logs version and exits", ->
      cypress.start(["--version"])
      .then =>
        expect(console.log).to.be.calledWith(pkg.version)
        @expectExitWith(0)

  context "--smoke-test", ->
    beforeEach ->
      console.log.restore()
      @sandbox.stub(console, "log")

    it "logs pong value and exits", ->
      cypress.start(["--smoke-test", "--ping=abc123"])
      .then =>
        expect(console.log).to.be.calledWith("abc123")
        @expectExitWith(0)

  context "--remove-ids", ->
    it "logs stats", ->
      idsPath = Fixtures.projectPath("ids")

      cypress.start(["--remove-ids", "--run-project=#{idsPath}"])
      .then =>
        expect(console.log).to.be.calledWith("Removed '5' ids from '2' files.")
        @expectExitWith(0)

    it "catches errors when project is not found", ->
      cypress.start(["--remove-ids", "--run-project=path/to/no/project"])
      .then =>
        @expectExitWithErr("NO_PROJECT_FOUND_AT_PROJECT_ROOT", "path/to/no/project")

  context "headed", ->
    beforeEach ->
      @win = {
        on: @sandbox.stub()
        webContents: {
          on: @sandbox.stub()
        }
      }

      @sandbox.stub(electron.app, "on").withArgs("ready").yieldsAsync()
      @sandbox.stub(Windows, "open").resolves(@win)
      @sandbox.stub(Server.prototype, "startWebsockets")
      @sandbox.spy(Events, "start")
      @sandbox.stub(electron.ipcMain, "on")

    afterEach ->
      delete process.env.CYPRESS_FILE_SERVER_FOLDER
      delete process.env.CYPRESS_BASE_URL
      delete process.env.CYPRESS_port
      delete process.env.CYPRESS_responseTimeout
      delete process.env.CYPRESS_watch_for_file_changes

    it "passes options to headed.ready", ->
      @sandbox.stub(headed, "ready")

      cypress.start(["--updating", "--port=2121", "--config=pageLoadTimeout=1000"])
      .then ->
        expect(headed.ready).to.be.calledWithMatch({
          updating: true
          port: 2121
          pageLoadTimeout: 1000
        })

    it "passes options to Events.start", ->
      cypress.start(["--port=2121", "--config=pageLoadTimeout=1000"])
      .then ->
        expect(Events.start).to.be.calledWithMatch({
          port: 2121,
          pageLoadTimeout: 1000
        })

    it "passes filtered options to Project#open and sets cli config", ->
      getConfig = @sandbox.spy(Project.prototype, "getConfig")
      open      = @sandbox.stub(Server.prototype, "open").resolves([])

      process.env.CYPRESS_FILE_SERVER_FOLDER = "foo"
      process.env.CYPRESS_BASE_URL = "localhost"
      process.env.CYPRESS_port = "2222"
      process.env.CYPRESS_responseTimeout = "5555"
      process.env.CYPRESS_watch_for_file_changes = "false"

      user.set({name: "brian", authToken: "auth-token-123"})
      .then =>
        settings.read(@todosPath)
      .then (json) =>
        ## this should be overriden by the env argument
        json.baseUrl = "http://localhost:8080"
        settings.write(@todosPath, json)
      .then =>
        cypress.start(["--port=2121", "--config", "pageLoadTimeout=1000", "--foo=bar", "--env=baz=baz"])
      .then =>
        options = Events.start.firstCall.args[0]
        Events.handleEvent(options, {}, {}, 123, "open:project", @todosPath)
      .then =>
        expect(getConfig).to.be.calledWithMatch({
          port: 2121
          pageLoadTimeout: 1000
          report: false
          environmentVariables: { baz: "baz" }
        })

        cfg = open.getCall(0).args[0]

        expect(cfg.fileServerFolder).to.eq(path.join(@todosPath, "foo"))
        expect(cfg.pageLoadTimeout).to.eq(1000)
        expect(cfg.port).to.eq(2121)
        expect(cfg.baseUrl).to.eq("localhost")
        expect(cfg.watchForFileChanges).to.be.false
        expect(cfg.responseTimeout).to.eq(5555)
        expect(cfg.environmentVariables.baz).to.eq("baz")
        expect(cfg.environmentVariables).not.to.have.property("fileServerFolder")
        expect(cfg.environmentVariables).not.to.have.property("port")
        expect(cfg.environmentVariables).not.to.have.property("BASE_URL")
        expect(cfg.environmentVariables).not.to.have.property("watchForFileChanges")
        expect(cfg.environmentVariables).not.to.have.property("responseTimeout")

        expect(cfg.resolved.fileServerFolder).to.deep.eq({
          value: "foo"
          from: "env"
        })
        expect(cfg.resolved.pageLoadTimeout).to.deep.eq({
          value: 1000
          from: "cli"
        })
        expect(cfg.resolved.port).to.deep.eq({
          value: 2121
          from: "cli"
        })
        expect(cfg.resolved.baseUrl).to.deep.eq({
          value: "localhost"
          from: "env"
        })
        expect(cfg.resolved.watchForFileChanges).to.deep.eq({
          value: false
          from: "env"
        })
        expect(cfg.resolved.responseTimeout).to.deep.eq({
          value: 5555
          from: "env"
        })
        expect(cfg.resolved.environmentVariables.baz).to.deep.eq({
          value: "baz"
          from: "cli"
        })

    it "sends warning when baseUrl cannot be verified", ->
      bus = new EventEmitter()
      event = { sender: { send: @sandbox.stub() } }
      warning = { message: "Blah blah baseUrl blah blah" }
      open = @sandbox.stub(Server.prototype, "open").resolves([2121, warning])

      cypress.start(["--port=2121", "--config", "pageLoadTimeout=1000", "--foo=bar", "--env=baz=baz"])
      .then =>
        options = Events.start.firstCall.args[0]
        Events.handleEvent(options, bus, event, 123, "on:project:warning")
        Events.handleEvent(options, bus, event, 123, "open:project", @todosPath)
      .then ->
        expect(event.sender.send.withArgs("response").firstCall.args[1].data).to.eql(warning)

  context "no args", ->
    beforeEach ->
      @sandbox.stub(electron.app, "on").withArgs("ready").yieldsAsync()
      @sandbox.stub(headed, "ready").resolves()

    it "runs headed and does not exit", ->
      cypress.start().then ->
        expect(headed.ready).to.be.calledOnce<|MERGE_RESOLUTION|>--- conflicted
+++ resolved
@@ -11,12 +11,9 @@
 commitInfo = require("@cypress/commit-info")
 Fixtures   = require("../support/helpers/fixtures")
 pkg        = require("@packages/root")
-<<<<<<< HEAD
 stats      = require("#{root}lib/stats")
-=======
 launcher   = require("@packages/launcher")
 extension  = require("@packages/extension")
->>>>>>> 4d41d3d6
 connect    = require("#{root}lib/util/connect")
 ciProvider = require("#{root}lib/util/ci_provider")
 settings   = require("#{root}lib/util/settings")
@@ -774,15 +771,10 @@
 
       @createInstance = @sandbox.stub(api, "createInstance").withArgs({
         buildId: "build-id-123"
-<<<<<<< HEAD
         spec: "sub/sub_test.coffee"
         machineId: null
+        browser: "electron"
       }).resolves({instanceId: "instance-id-123"})
-=======
-        browser: "electron"
-        spec: undefined
-      }).resolves("instance-id-123")
->>>>>>> 4d41d3d6
 
       updateArgs = {
         instanceId: "instance-id-123"
