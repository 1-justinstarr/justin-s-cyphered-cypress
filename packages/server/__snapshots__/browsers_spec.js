--- conflicted
+++ resolved
@@ -1,11 +1,7 @@
 exports['lib/browsers/index .ensureAndGetByNameOrPath throws when no browser can be found 1'] = `
-<<<<<<< HEAD
-The specified browser was not found on your system or is not supported by Cypress: \`browserNotGonnaBeFound\`
-=======
 Can't run because you've entered an invalid browser name.
 
 Browser: browserNotGonnaBeFound was not found on your system or is not supported by Cypress.
->>>>>>> bd1c7cd0
 
 Cypress supports the following browsers:
  - electron
@@ -15,20 +11,9 @@
  - edge
  - firefox
 
-You can also [use a custom browser](https://on.cypress.io/customize-browsers).
+You can also use a custom browser: https://on.cypress.io/customize-browsers
 
 Available browsers found on your system are:
-<<<<<<< HEAD
-- chrome
-- firefox
-- electron
-
-Read more about [how to troubleshoot launching browsers](https://on.cypress.io/troubleshooting-launching-browsers).
-`
-
-exports['lib/browsers/index .ensureAndGetByNameOrPath throws a special error when canary is passed 1'] = `
-The specified browser was not found on your system or is not supported by Cypress: \`canary\`
-=======
  - chrome
  - firefox
  - electron
@@ -38,7 +23,6 @@
 Can't run because you've entered an invalid browser name.
 
 Browser: canary was not found on your system or is not supported by Cypress.
->>>>>>> bd1c7cd0
 
 Cypress supports the following browsers:
  - electron
@@ -48,20 +32,14 @@
  - edge
  - firefox
 
-You can also [use a custom browser](https://on.cypress.io/customize-browsers).
+You can also use a custom browser: https://on.cypress.io/customize-browsers
 
 Available browsers found on your system are:
  - chrome
  - chrome:canary
  - firefox
 
-<<<<<<< HEAD
-Read more about [how to troubleshoot launching browsers](https://on.cypress.io/troubleshooting-launching-browsers).
-
-Note: In Cypress version 4.0.0, Canary must be launched as \`chrome:canary\`, not \`canary\`.
-=======
 Note: In Cypress version 4.0.0, Canary must be launched as chrome:canary, not canary.
->>>>>>> bd1c7cd0
 
 See https://on.cypress.io/migration-guide for more information on breaking changes in 4.0.0.
 `