--- conflicted
+++ resolved
@@ -19,12 +19,8 @@
     "@cypress/design-system": "0.0.0-development",
     "@cypress/react-tooltip": "0.5.3",
     "@fortawesome/free-regular-svg-icons": "5.15.2",
-<<<<<<< HEAD
-    "@fortawesome/react-fontawesome": "^0.1.14",
-=======
     "@iconify/icons-vscode-icons": "1.1.1",
     "@iconify/react": "2.0.0-rc.8",
->>>>>>> 8de0f449
     "ansi-to-html": "0.6.14",
     "bluebird": "3.5.3",
     "cash-dom": "^8.1.0",
