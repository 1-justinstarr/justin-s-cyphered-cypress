/// <reference types="@percy/cypress" />
/// <reference types="cypress-real-events" />
import React from 'react'
import { mount } from '@cypress/react'
import RunnerCt from '../../src/app/RunnerCt'
import '@packages/runner/src/main.scss'
import { makeState, fakeConfig, createEventManager } from './utils'
import State from '../../src/lib/state'

const selectors = {
  reporter: '[data-cy=reporter]',
  noSpecSelectedReporter: '[data-cy=no-spec-selected-reporter]',
  specsList: '[data-cy=specs-list]',
  searchInput: 'input[placeholder="Find spec..."]',
}

<<<<<<< HEAD
const mountRunnerCt = (state: State = makeState(), config = fakeConfig) => {
  const eventManager = createEventManager()

  return mount(
    <RunnerCt
      state={state}
      eventManager={eventManager}
      // @ts-ignore
      config={config}
    />,
  )
=======
interface Overrides {
  saveState?: Function
}

const noop = () => {}

class FakeEventManager {
  reporterBus: { on: () => void }
  constructor (overrides: Overrides = {}) {
    this.saveState = overrides.saveState || noop
    this.reporterBus = { on: noop }
  }

  start = noop
  on = noop
  off = noop
  stop = noop
  notifyRunningSpec = noop
  saveState: Function = () => { }
>>>>>>> 28ae1c10
}

describe('RunnerCt', () => {
  beforeEach(() => {
    cy.viewport(1000, 500)
  })

  it('renders RunnerCt', () => {
    cy.percySnapshot()
  })

  it('renders RunnerCt for video recording', () => {
    mountRunnerCt(makeState(), { ...fakeConfig, isTextTerminal: true })

    cy.percySnapshot()
  })

  it('shows hint message if no component specs', () => {
    mountRunnerCt(makeState({ specs: [] }), { ...fakeConfig, projectRoot: '/root', componentFolder: '/root/src' })
    cy.contains('No specs found')
    cy.percySnapshot()
  })

  context('keyboard shortcuts', () => {
    it('toggles specs list drawer using shortcut', () => {
      const eventManager = createEventManager()
      const saveState = cy.spy(eventManager, 'saveState')

      mount(
        <RunnerCt
          state={makeState()}
          eventManager={eventManager}
          config={fakeConfig}
        />,
      )

      cy.window().then((win) => win.focus())
      cy.get(selectors.specsList).should('be.visible')

      cy.realPress(['Meta', 'B'])
      cy.get(selectors.specsList).should('not.be.visible').then(() => {
        expect(saveState).to.have.been.calledWith({ ctIsSpecsListOpen: false })
      })

      cy.realPress(['Meta', 'B'])
      cy.get(selectors.specsList).should('be.visible').then(() => {
        expect(saveState).to.have.been.calledWith({ ctIsSpecsListOpen: false }),
        expect(saveState).to.have.been.calledWith({ ctIsSpecsListOpen: true })
      })
    })

    it('focuses the search field on "/"', () => {
      mountRunnerCt()
      cy.realPress('/')
      cy.get(selectors.searchInput).should('be.focused')
    })
  })

  context('no spec selected', () => {
    it('hides reporter', () => {
      mountRunnerCt(makeState({ spec: null }))
      cy.get(selectors.noSpecSelectedReporter).should('exist')
    })
  })

  context('current spec is deleted', () => {
    it('removes selection', () => {
      const state = makeState({
        spec: { relative: '/test.js', absolute: 'root/test.js', name: 'test.js' },
        specs: [
          { relative: '/test2.js', absolute: 'root/test2.js', name: 'test2.js' },
          { relative: '/test.js', absolute: 'root/test.js', name: 'test.js' },
        ],
      })

      mount(<RunnerCt
        state={state}
        // @ts-ignore - this is difficult to stub. Real one breaks things.
        eventManager={new FakeEventManager()}
        config={fakeConfig}
      />)

      cy.contains('Your tests are loading').then(() => {
        state.setSpecs([{ relative: '/test2.js', absolute: 'root/test2.js', name: 'test2.js' }])
      })

      cy.contains('No spec selected')
    })
  })
})<|MERGE_RESOLUTION|>--- conflicted
+++ resolved
@@ -14,7 +14,6 @@
   searchInput: 'input[placeholder="Find spec..."]',
 }
 
-<<<<<<< HEAD
 const mountRunnerCt = (state: State = makeState(), config = fakeConfig) => {
   const eventManager = createEventManager()
 
@@ -26,27 +25,6 @@
       config={config}
     />,
   )
-=======
-interface Overrides {
-  saveState?: Function
-}
-
-const noop = () => {}
-
-class FakeEventManager {
-  reporterBus: { on: () => void }
-  constructor (overrides: Overrides = {}) {
-    this.saveState = overrides.saveState || noop
-    this.reporterBus = { on: noop }
-  }
-
-  start = noop
-  on = noop
-  off = noop
-  stop = noop
-  notifyRunningSpec = noop
-  saveState: Function = () => { }
->>>>>>> 28ae1c10
 }
 
 describe('RunnerCt', () => {
@@ -122,12 +100,7 @@
         ],
       })
 
-      mount(<RunnerCt
-        state={state}
-        // @ts-ignore - this is difficult to stub. Real one breaks things.
-        eventManager={new FakeEventManager()}
-        config={fakeConfig}
-      />)
+      mountRunnerCt(makeState({ spec: null }))
 
       cy.contains('Your tests are loading').then(() => {
         state.setSpecs([{ relative: '/test2.js', absolute: 'root/test2.js', name: 'test2.js' }])
