$cypress-blue: #3380FF;
$cypress-gray: #f6f6f6;
$specs-list-offset: 40px; // hoisted to sync with the app-container
$specs-list-padding: 20px;

$font-size: 15px;
$box-shadow-closest: 0px 0px 5px rgba(0, 0, 0, 0.4);

main.app-ct {
  font-family: "Muli", "Helvetica Neue", Helvetica, Arial, sans-serif;
  font-size: $font-size;
}

.menu-toggle {
  z-index: 2;
  :hover {
    cursor: pointer;
  }
}

.specs-list-drawer {
  $header-height: 40px;

  will-change: transform;
  background: #f6f6f6;
  width: auto;
  top: 0;
  left: 0;
  z-index: 9999;
  position: absolute; // TODO: Make sure global styles are properly handled
  box-shadow: $box-shadow-closest;
  transition: ease-in-out 0.2s;
  padding-left: $specs-list-padding;
  padding-top: $specs-list-padding;

  .specs-list-container {
    display: grid;
    grid-template-rows: min-content;
    grid-gap: $specs-list-padding;
    height: calc(100vh - 20px);

    nav {
      position: absolute;
      height: $header-height;
      right: $font-size;
      transform: translateX(0px);
      display: flex;
      align-items: center;
      justify-content: center;

<<<<<<< HEAD
    a#menu-toggle { 
      width: 20px;
      color: unset;
=======
      a {
        color: unset;
>>>>>>> e71af5aa

        :hover, :active {
          color: gray;
        }
      }
    }
  }
}

.app-wrapper {
  position: relative;
  width: calc(100vw - #{$specs-list-offset});
  height: 100vh;
  margin-inline: $specs-list-offset;
}

.runner-ct {
  left: 0;

  header {
    position: static;
    top: unset;
    left: unset;
    right: unset;
    bottom: unset;
  }
  .size-container{
    transform-origin: 0 0;
  }
}

.ct-plugins {
  height: 100%;
  width: 100%;

  .ct-plugins-header {
    margin-left: 8px;
    height: 30px; // make sure this is hardcoded in as well app.tsx
    display: flex;

    .ct-toggle-plugins-section-button {
      margin-left: auto;
      margin-right: 4px;
      width: 30px;
      height: 30px;
      border: none;
      background-color: transparent;
      transition: transform .3s ease-in-out;

      &.ct-toggle-plugins-section-button-open {
        will-change: transform;
        transform: rotate(180deg);
      }
    }

    .ct-plugin-toggle-button {
      cursor: pointer;
      height: 100%;
      border: none;
      background-color: transparent;
      margin: 0 8px 0 0;
      display: flex;
      justify-content: center;
      align-items: center;
      padding: 0 16px;
      border-bottom: 2px solid transparent;
      transition: border-bottom-color .3s ease-in-out;

      :focus {
        outline: none;
      }

      :hover, .ct-plugin-toggle-button-selected {
        border-bottom: 2px solid $cypress-blue;
      }
    }
  }

  .ct-devtools-container {
    height: 100%;
    width: 100%;
  }
}


// styles for react-split-pane
.Resizer {
  $resize-border-color: rgba(255, 255, 255, 0);
  $resize-hover-border-color: lighten($resize-border-color, 0.5);
  $resize-border: 5px solid $resize-border-color;
  $resize-hover-border: 5px solid $resize-hover-border-color;
  $resize-thickness: 11px;

  background: $resize-border-color;
  opacity: 0.2;
  z-index: 1;
  box-sizing: border-box;
  background-clip: padding-box;

  :hover {
    transition: all 2s ease;
  }

  &.horizontal, &.vertical, {
    margin: 0 -5px;
  }

  &.horizontal {
    cursor: row-resize;
    width: 100%;
    height: $resize-thickness;
    border-top: $resize-border;
    border-bottom: $resize-border;

    :hover {
      border-top: $resize-hover-border;
      border-bottom: $resize-hover-border;
    }
  }

  &.vertical {
    width: $resize-thickness;
    cursor: col-resize;
    border-left: $resize-border;
    border-right: $resize-border;

    :hover {
      border-left: $resize-hover-border;
      border-right: $resize-hover-border;
    }
  }

  &.disabled {
    display: none;

    :hover {
      border-color: transparent;
    }
  }
}
<|MERGE_RESOLUTION|>--- conflicted
+++ resolved
@@ -48,14 +48,9 @@
       align-items: center;
       justify-content: center;
 
-<<<<<<< HEAD
     a#menu-toggle { 
       width: 20px;
       color: unset;
-=======
-      a {
-        color: unset;
->>>>>>> e71af5aa
 
         :hover, :active {
           color: gray;
