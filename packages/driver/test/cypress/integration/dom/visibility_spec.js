const $dom = Cypress.dom
const $ = Cypress.$.bind(Cypress)

describe('src/cypress/dom/visibility', () => {
  beforeEach(() => {
    cy.visit('/fixtures/generic.html')
  })

  context('isHidden', () => {
    it('exposes isHidden', () => {
      expect($dom.isHidden).to.be.a('function')
    })

    it('throws when not passed a DOM element', () => {
      const fn = () => {
        $dom.isHidden(null)
      }

      expect(fn).to.throw('`Cypress.dom.isHidden()` failed because it requires a DOM element. The subject received was: `null`')
    })
  })

  context('isVisible', () => {
    it('exposes isVisible', () => {
      expect($dom.isVisible).to.be.a('function')
    })

    it('throws when not passed a DOM element', () => {
      const fn = () => {
        $dom.isVisible('form')
      }

      expect(fn).to.throw('`Cypress.dom.isVisible()` failed because it requires a DOM element. The subject received was: `form`')
    })
  })

  context('#isScrollable', () => {
    beforeEach(function () {
      this.add = (el) => {
        return $(el).appendTo(cy.$$('body'))
      }
    })

    it('returns true if window and body > window height', function () {
      this.add('<div style="height: 1000px; width: 10px;" />')
      const win = cy.state('window')

      const fn = () => {
        return $dom.isScrollable(win)
      }

      expect(fn()).to.be.true
    })

    it('returns false window and body > window height', () => {
      cy.$$('body').html('<div>foo</div>')

      const win = cy.state('window')

      const fn = () => {
        return $dom.isScrollable(win)
      }

      expect(fn()).to.be.false
    })

    it('returns false el is not scrollable', function () {
      const noScroll = this.add(`\
<div style="height: 100px; overflow: auto;">
  <div>No Scroll</div>
</div>\
`)

      const fn = () => {
        return $dom.isScrollable(noScroll)
      }

      expect(fn()).to.be.false
    })

    it('returns false el has no overflow', function () {
      const noOverflow = this.add(`\
<div style="height: 100px; width: 100px; border: 1px solid green;">
  <div style="height: 150px;">
    No Overflow Vivamus sagittis lacus vel augue laoreet rutrum faucibus dolor auctor. Aenean lacinia bibendum nulla sed consectetur. Fusce dapibus, tellus ac cursus commodo, tortor mauris condimentum nibh, ut fermentum massa justo sit amet risus. Vivamus sagittis lacus vel augue laoreet rutrum faucibus dolor auctor. Etiam porta sem malesuada magna mollis euismod.
  </div>
</div>\
`)

      const fn = () => {
        return $dom.isScrollable(noOverflow)
      }

      expect(fn()).to.be.false
    })

    it('returns true when vertically scrollable', function () {
      const vertScrollable = this.add(`\
<div style="height: 100px; width: 100px; overflow: auto;">
  <div style="height: 150px;">Vertical Scroll</div>
</div>\
`)

      const fn = () => {
        return $dom.isScrollable(vertScrollable)
      }

      expect(fn()).to.be.true
    })

    it('returns true when horizontal scrollable', function () {
      const horizScrollable = this.add(`\
<div style="height: 100px; width: 100px; overflow: auto; ">
  <div style="height: 150px;">Horizontal Scroll</div>
</div>\
`)

      const fn = () => {
        return $dom.isScrollable(horizScrollable)
      }

      expect(fn()).to.be.true
    })

    it('returns true when overflow scroll forced and content larger', function () {
      const forcedScroll = this.add(`\
<div style="height: 100px; width: 100px; overflow: scroll; border: 1px solid yellow;">
  <div style="height: 300px; width: 300px;">Forced Scroll</div>
</div>\
`)

      const fn = () => {
        return $dom.isScrollable(forcedScroll)
      }

      expect(fn()).to.be.true
    })
  })

  context('hidden/visible overrides', () => {
    beforeEach(function () {
      const add = (el) => {
        return $(el).appendTo(cy.$$('body'))
      }

      // ensure all tests run against a scrollable window
      const scrollThisIntoView = add('<div style=`height: 1000px;` /><div>Should be in view</div>')

      this.$visHidden = add('<ul style="visibility: hidden;"></ul>')
      this.$parentVisHidden = add('<div class="invis" style="visibility: hidden;"><button>parent visibility: hidden</button></div>')
      this.$displayNone = add('<button style="display: none">display: none</button>')
      this.$inputHidden = add('<input type="hidden" value="abcdef">')
      this.$btnOpacity = add('<button style="opacity: 0;">opacity: 0</button>')
      this.$divNoWidth = add('<div style="width: 0; height: 100px;">width: 0</div>')
      this.$divNoHeight = add('<div style="width: 50px; height: 0px;">height: 0</div>')
      this.$divDetached = $('<div>foo</div>')

      this.$optionInSelect = add(`\
<select>
  <option>Naruto</option>
</select>\
`)

      this.$optgroupInSelect = add(`\
<select>
  <optgroup label='Shinobi'>
    <option>Naruto</option>
  </optgroup>
</select>\
`)

      this.$optionInHiddenSelect = add(`\
<select style='display: none'>
  <option>Sasuke</option>
</select>\
`)

      this.$optionOutsideSelect = add(`\
<div style='display: none'>
  <option id='option-hidden'>Sasuke</option>
</div>
<div>
  <option id='option-visible'>Naruto</option>
</div>\
`)

      this.$optionHiddenInSelect = add(`\
<select>
  <option>--Select--</option>
  <option id="hidden-opt" style='display: none'>Sakura</option>
</select>\
`)

      this.$tableVisCollapse = add(`\
<table>
  <tr>
    <td>Naruto</td>
    <td class='collapse' style='visibility: collapse;'>Sasuke</td>
    <td>Sakura</td>
  </tr>
  <tr class='collapse' style='visibility: collapse;'>
    <td>Kaguya</td>
    <td><span id='collapse-span'>Madara</span></td>
    <td>Orochimaro</td>
  </tr>
</table>\
`)

      this.$parentNoWidth = add(`\
<div style='width: 0; height: 100px; overflow: hidden;'>
  <div style='height: 500px; width: 500px;'>
    <span>parent width: 0</span>
  </div>
</div>`)

      this.$parentNoHeight = add(`\
<div style='width: 100px; height: 0px; overflow: hidden;'>
  <span>parent height: 0</span>
</div>`)

      this.$parentNoWidthHeightOverflowAuto = add(`\
<div style='width: 0; height: 0px; overflow: auto;'>
  <span>parent no size, overflow: auto</span>
</div>`)

      this.$parentWithWidthHeightNoOverflow = add(`\
<div style='width: 100px; height: 100px; overflow: hidden;'>
  <div style='height: 100px; width: 100px;'>
    <span>parent with size, overflow: hidden</span>
  </div>
</div>`)

      this.$childPosAbs = add(`\
<div style='width: 0; height: 100px; overflow: hidden;'>
  <div style='height: 500px; width: 500px;'>
    <span style='position: absolute;'>position: absolute</span>
  </div>
</div>`)

      this.$childPosFixed = add(`\
<div id="childPosFixed" style='width: 100px; height: 100px; overflow: hidden;'>
  <button style='position: fixed; top: 0;'>position: fixed</button>
</div>`)

      this.$descendentPosAbs = add(`\
<div style='width: 0; height: 100px; overflow: hidden;'>
  <div style='height: 500px; width: 500px; position: absolute;'>
    <span>no width, descendant position: absolute</span>
  </div>
</div>`)

      this.$descendentPosFixed = add(`\
<div id="descendentPosFixed" style='width: 0; height: 100px; overflow: hidden;'>
  <div style='height: 500px; width: 500px; position: fixed; top: 0; right: 0;'>
    <button>no width, descendant position: fixed</button>
  </div>
</div>`)

      this.$descendantInPosFixed = add(`\
<div>
  <div id="descendantInPosFixed" style="width: 200px; position: fixed; bottom: 0; right: 0">
    underneath
    <div style="width: 200px; position: fixed; bottom: 0; right: 0">on top of the other</div>
  </div>
</div>\
`)

      this.$coveredUpPosFixed = add(`\
<div>
  <div id="coveredUpPosFixed" style="position: fixed; bottom: 0; left: 0">underneath</div>
  <div style="position: fixed; bottom: 0; left: 0">on top</div>
</div>\
`)

      this.$offScreenPosFixed = add(`\
<div id="offScreenPosFixed" style="position: fixed; bottom: 0; left: -100px;">off screen</div>\
`)

      this.$parentPosAbs = add(`\
<div style='width: 0; height: 100px; overflow: hidden; position: absolute;'>
  <div style='height: 500px; width: 500px;'>
    <span>parent position: absolute</span>
  </div>
</div>`)

      this.$parentDisplayNone = add(`\
<div id="none" style='display: none;'>
  <span>parent display: none</span>
</div>\
`)

      this.$elOutOfParentBoundsToLeft = add(`\
<div style='width: 100px; height: 100px; overflow: hidden; position: relative;'>
  <span style='position: absolute; left: -400px; top: 0px;'>position: absolute, out of bounds left</span>
</div>\
`)

      this.$elOutOfParentBoundsToRight = add(`\
<div id="elOutOfParentBoundsToRight" style='width: 100px; height: 100px; overflow: hidden; position: relative;'>
  <span style='position: absolute; left: 200px; top: 0px;'>position: absolute, out of bounds right</span>
</div>\
`)

      this.$elOutOfParentBoundsAbove = add(`\
<div style='width: 100px; height: 100px; overflow: hidden; position: relative;'>
  <span style='position: absolute; left: 0px; top: -100px;'>position: absolute, out of bounds above</span>
</div>\
`)

      this.$elOutOfParentBoundsBelow = add(`\
<div id="elOutOfParentBoundsBelow" style='width: 100px; height: 100px; overflow: hidden; position: relative;'>
  <span style='position: absolute; left: 0px; top: 200px;'>position: absolute, out of bounds below</span>
</div>\
`)

      this.$elOutOfParentWithOverflowYHiddenBounds = add(`\
<div style='width: 100px; height: 100px; overflow-y: hidden; position: relative;'>
  <span style='position: absolute; left: 0px; top: 200px;'>position: absolute, out of bounds below</span>
</div>\
`)

      this.$elOutOfParentWithOverflowXHiddenBounds = add(`\
<div style='width: 100px; height: 100px; overflow-x: hidden; position: relative;'>
  <span style='position: absolute; left: 200px; top: 0;'>position: absolute, out of bounds below</span>
</div>\
`)

      this.$elOutOfParentWithFlexAndOverflowHiddenBounds = add(`\
<div style="display: flex; overflow: hidden;">
  <div id="red" style="flex: 0 0 80%; background-color: red;">red</div>
  <div id="green" style="flex: 0 0 80%; background-color: green;">green</div>
  <div id="blue" style="background-color: blue;">blue</div>
</div>\
`)

      this.$elOutOfParentWithOverflowHiddenBoundsButCloserPositionAbsoluteParent = add(`\
<div style="border: 1px solid red; width: 200px; height: 200px; overflow: hidden;">
  <div style="position: absolute; left: 300px; border: 1px solid blue; width: 200px; height: 200px;">
    <span style="border: 1px solid green;">Hello</span>
  </div>\
`)

      this.$elOutOfAncestorOverflowAutoBounds = add(`\
<div style='width: 100px; height: 100px; overflow: auto;'>
  <div style='width: 1000px; position: relative;'>
    <span style='position: absolute; left: 300px; top: 0px;'>out of bounds, parent wide, ancestor overflow: auto</span>
  </div>
</div>\
`)

      this.$elInPosAbsParentsBounds = add(`\
<div style='width: 200px; height: 200px; overflow: hidden; position: relative;'>
  <div style='position: absolute;'>
    <div style='position: absolute;'>
      <span style='position: absolute; left: 50px; top: 50px;'>in bounds, parent position: absolute</span>
    </div>
  </div>
</div>\
`)

      this.$elOutOfPosAbsParentsBounds = add(`\
<div style='width: 100px; height: 100px; overflow: hidden; position: relative; top: 700px; left: 700px;'>
  <div style='position: absolute;'>
    <div style='position: absolute;'>
      <span style='position: absolute; left: -300px; top: 0px;'>out of bounds, parent position: absolute</span>
    </div>
  </div>
</div>\
`)

      this.$elInParentBounds = add(`\
<div style='width: 100px; height: 100px; overflow: hidden; position: relative;'>
  <span style='position: absolute; left: 0px; top: 0px;'>in bounds, position: absolute</span>
</div>\
`)

      this.$elOutOfScrollingParentBounds = add(`\
<div style='width: 100px; height: 100px; overflow: scroll; position: relative; top: 700px; left: 700px;'>
  <div style='position: absolute;'>
    <div style='position: absolute;'>
      <span style='position: absolute; left: 300px; top: 0px;'>out of scrolling bounds, position: absolute</span>
    </div>
  </div>
</div>\
`)

      this.$elIsOutOfBoundsOfAncestorsOverflowButWithinRelativeAncestor = add(`\
<div style='padding: 100px; position: relative;'>
  <div style='overflow: hidden;'>
    <div>
      <span style='position: absolute; left: 0; top: 0;'>in bounds of ancestor, position: absolute, parent overflow: hidden</span>
    </div>
  </div>
</div>\
`)

      this.$elIsRelativeAndOutOfBoundsOfAncestorOverflow = add(`\
<div style='overflow: hidden;'>
  <div>
    <span style='position: relative; left: 0; top: -200px;'>out of bounds, position: relative</span>
  </div>
</div>\
`)

      this.$elIsRelativeAndOutOfBoundsOfAncestorButAncestorShowsOverflow = add(`\
<div>
  <div>
    <span style='position: relative; left: 0; top: -200px;'>out of bounds but visible, position: relative</span>
  </div>
</div>\
`)

      this.$parentOutOfBoundsButElInBounds = add(`\
<div style='position: relative; padding: 20px;'>
  <div style='overflow: hidden;'>
    <div style='position: relative; left: 0; top: -100px;'>
      <span style='position: relative; left: 0; top: 100px;'>in bounds of ancestor, parent out of bounds</span>
    </div>
  </div>
</div>\
`)

      this.$parentWithClipPathAbsolutePositionElOutsideClipPath = add(`\
<div style="position: absolute; clip-path: polygon(0 0, 0 0, 0 0, 0 0);">
  <span>clip-path</span>
</div>\
`)

      this.$parentWithClipPathAbsolutePositionElInsideClipPath = add(`\
<div style="position: absolute; clip-path: circle(100%);">
  <span>clip-path</span>
</div>\
`)

      this.$parentWithTransformScaleElOutsideScale = add(`\
<div style="transform: scale(0,0)">
  <span>TRANSFORMERS</span>
</div>\
`)

      this.$parentWithTransformScaleElInsideScale = add(`\
<div style="transform: scale(1,1)">
  <span>TRANSFORMERS</span>
</div>\
`)

      this.$parentsWithBackfaceVisibilityHidden = add(`\
<div style="position: absolute; width: 200px; height: 260px; background: red; backface-visibility: hidden;">
  <span id="front">front</span>
</div>
<div style="position: absolute; width: 200px; height: 260px; background: blue; backface-visibility: hidden; transform: rotateY(180deg);">
  <span id="back" >back</span>
</div>\
`)

      this.$ancestorTransformMakesElOutOfBoundsOfAncestor = add(`\
<div style='margin-left: 100px; overflow: hidden; width: 100px;'>
  <div style='transform: translateX(-100px); width: 200px;'>
    <div style='width: 100px;'>
      <span>out of ancestor's bounds due to ancestor translate</span>
    </div>
  </div>
</div>\
`)

      this.$ancestorTransformMakesElInBoundsOfAncestor = add(`\
<div style='margin-left: 100px; overflow: hidden; width: 100px;'>
  <div style='transform: translateX(-100px); width: 300px;'>
    <div style='display: inline-block; width: 100px;'>
      <span>out of ancestor's bounds due to ancestor translate</span>
    </div>
    <div id='inbounds' style='display: inline-block; width: 100px;'>
      <span>in ancestor's bounds due to ancestor translate</span>
    </div>
  </div>
</div>\
`)

      // scroll the 2nd element into view so that
      // there is always a scrollTop so we ensure
      // its factored in (window vs viewport) calculations
      scrollThisIntoView.get(1).scrollIntoView()
    })

    describe('html or body', () => {
      it('is visible if html', () => {
        expect(cy.$$('html').is(':hidden')).to.be.false
        expect(cy.$$('html').is(':visible')).to.be.true

        expect(cy.$$('html')).not.to.be.hidden
        expect(cy.$$('html')).to.be.visible

        cy.wrap(cy.$$('html')).should('not.be.hidden')
        cy.wrap(cy.$$('html')).should('be.visible')
      })

      it('is visible if body', () => {
        expect(cy.$$('body').is(':hidden')).to.be.false
        expect(cy.$$('body').is(':visible')).to.be.true

        expect(cy.$$('body')).not.to.be.hidden
        expect(cy.$$('body')).to.be.visible

        cy.wrap(cy.$$('body')).should('not.be.hidden')
        cy.wrap(cy.$$('body')).should('be.visible')
      })

      it('is visible if display none on body or html', () => {
        cy.$$('html').css('display', 'none')
        cy.$$('body').css('display', 'none')

        expect(cy.$$('html')).not.to.be.hidden
        expect(cy.$$('html')).to.be.visible

        expect(cy.$$('body')).not.to.be.hidden
        expect(cy.$$('body')).to.be.visible
      })
    })

    describe('css visibility', () => {
      it('is hidden if .css(visibility) is hidden', function () {
        expect(this.$visHidden.is(':hidden')).to.be.true
        expect(this.$visHidden.is(':visible')).to.be.false

        expect(this.$visHidden).to.be.hidden
        expect(this.$visHidden).to.not.be.visible

        cy.wrap(this.$visHidden).should('be.hidden')
        cy.wrap(this.$visHidden).should('not.be.visible')
      })

      it('is hidden if parents have .css(visibility) hidden', function () {
        expect(this.$parentVisHidden.find('button').is(':hidden')).to.be.true
        expect(this.$parentVisHidden.find('button').is(':visible')).to.be.false

        expect(this.$parentVisHidden.find('button')).to.be.hidden
        expect(this.$parentVisHidden.find('button')).to.not.be.visible

        cy.wrap(this.$parentVisHidden).find('button').should('be.hidden')
        cy.wrap(this.$parentVisHidden).find('button').should('not.be.visible')
      })

      it('is hidden if visibility collapse', function () {
        expect(this.$tableVisCollapse.find('td.collapse')).to.be.hidden
        expect(this.$tableVisCollapse.find('td.collapse')).to.not.be.visible

        expect(this.$tableVisCollapse.find('tr.collapse')).to.be.hidden
        expect(this.$tableVisCollapse.find('tr.collapse')).to.not.be.visible

        expect(this.$tableVisCollapse.find('tr.collapse td')).to.be.hidden
        expect(this.$tableVisCollapse.find('tr.collapse td')).to.not.be.visible
      })

      it('is hidden if parent has visibility collapse', function () {
        expect(this.$tableVisCollapse.find('tr.collapse td')).to.be.hidden
        expect(this.$tableVisCollapse.find('tr.collapse td')).to.not.be.visible

        expect(this.$tableVisCollapse.find('#collapse-span')).to.be.hidden
        expect(this.$tableVisCollapse.find('#collapse-span')).to.not.be.visible
      })

      it('is hidden if input type hidden', function () {
        expect(this.$inputHidden.is(':hidden')).to.be.true
        expect(this.$inputHidden.is(':visible')).to.be.false

        expect(this.$inputHidden).to.be.hidden
        expect(this.$inputHidden).to.not.be.visible

        cy.wrap(this.$inputHidden).should('be.hidden')
        cy.wrap(this.$inputHidden).should('not.be.visible')
      })
    })

    describe('option and optgroup', () => {
      it('is visible if option in visible select', function () {
        expect(this.$optionInSelect.find('option').is(':hidden')).to.be.false
        expect(this.$optionInSelect.find('option').is(':visible')).to.be.true

        expect(this.$optionInSelect.find('option')).not.to.be.hidden
        expect(this.$optionInSelect.find('option')).to.be.visible

        cy.wrap(this.$optionInSelect.find('option')).should('not.be.hidden')
        cy.wrap(this.$optionInSelect.find('option')).should('be.visible')
      })

      it('is visible if optgroup in visible select', function () {
        expect(this.$optgroupInSelect.find('optgroup').is(':hidden')).to.be.false
        expect(this.$optgroupInSelect.find('optgroup').is(':visible')).to.be.true

        expect(this.$optgroupInSelect.find('optgroup')).not.to.be.hidden
        expect(this.$optgroupInSelect.find('optgroup')).to.be.visible

        cy.wrap(this.$optgroupInSelect.find('optgroup')).should('not.be.hidden')
        cy.wrap(this.$optgroupInSelect.find('optgroup')).should('be.visible')
      })

      it('is hidden if option in hidden select', function () {
        expect(this.$optionInHiddenSelect.find('option').is(':hidden')).to.be.true
        expect(this.$optionInHiddenSelect.find('option').is(':visible')).to.be.false

        expect(this.$optionInHiddenSelect.find('option')).to.be.hidden
        expect(this.$optionInHiddenSelect.find('option')).not.to.be.visible

        cy.wrap(this.$optionInHiddenSelect.find('option')).should('be.hidden')
        cy.wrap(this.$optionInHiddenSelect.find('option')).should('not.be.visible')
      })

      it('is hidden if option is display none', function () {
        expect(this.$optionHiddenInSelect.find('#hidden-opt').is(':hidden')).to.be.true
        expect(this.$optionHiddenInSelect.find('#hidden-opt').is(':visible')).to.be.false

        expect(this.$optionHiddenInSelect.find('#hidden-opt')).to.be.hidden
        expect(this.$optionHiddenInSelect.find('#hidden-opt')).not.to.be.visible

        cy.wrap(this.$optionHiddenInSelect.find('#hidden-opt')).should('be.hidden')
        cy.wrap(this.$optionHiddenInSelect.find('#hidden-opt')).should('not.be.visible')
      })

      it('follows regular visibility logic if option outside of select', function () {
        expect(this.$optionOutsideSelect.find('#option-hidden').is(':hidden')).to.be.true
        expect(this.$optionOutsideSelect.find('#option-hidden')).to.be.hidden
        cy.wrap(this.$optionOutsideSelect.find('#option-hidden')).should('be.hidden')

        expect(this.$optionOutsideSelect.find('#option-visible').is(':visible')).to.be.true
        expect(this.$optionOutsideSelect.find('#option-visible')).to.be.visible

        cy.wrap(this.$optionOutsideSelect.find('#option-visible')).should('be.visible')
      })
    })

    describe('opacity visible', () => {
      it('is visible if opacity is 0', function () {
        expect(this.$btnOpacity.is(':hidden')).to.be.false
        expect(this.$btnOpacity.is(':visible')).to.be.true

        expect(this.$btnOpacity).not.to.be.hidden
        expect(this.$btnOpacity).to.be.visible

        cy.wrap(this.$btnOpacity).should('not.be.hidden')
        cy.wrap(this.$btnOpacity).should('be.visible')
      })
    })

    describe('width and height', () => {
      it('is hidden if offsetWidth is 0', function () {
        expect(this.$divNoWidth.is(':hidden')).to.be.true
        expect(this.$divNoWidth.is(':visible')).to.be.false

        expect(this.$divNoWidth).to.be.hidden
        expect(this.$divNoWidth).to.not.be.visible

        cy.wrap(this.$divNoWidth).should('be.hidden')
        cy.wrap(this.$divNoWidth).should('not.be.visible')
      })

      it('is hidden if parent has overflow: hidden and no width', function () {
        expect(this.$parentNoWidth.find('span')).to.be.hidden
        expect(this.$parentNoWidth.find('span')).to.not.be.visible
      })

      it('is hidden if parent has overflow: hidden and no height', function () {
        expect(this.$parentNoHeight.find('span')).to.be.hidden
        expect(this.$parentNoHeight.find('span')).to.not.be.visible
      })

      it('is visible when parent has positive dimensions even with overflow hidden', function () {
        expect(this.$parentWithWidthHeightNoOverflow.find('span')).to.be.visible
        expect(this.$parentWithWidthHeightNoOverflow.find('span')).to.not.be.hidden
      })
    })

    describe('css position', () => {
      it('is visible if child has position: absolute', function () {
        expect(this.$childPosAbs.find('span')).to.be.visible
        expect(this.$childPosAbs.find('span')).not.be.hidden
      })

      it('is visible if child has position: fixed', function () {
        expect(this.$childPosFixed.find('button')).to.be.visible
        expect(this.$childPosFixed.find('button')).not.to.be.hidden
      })

      it('is visible if descendent from parent has position: fixed', function () {
        expect(this.$descendentPosFixed.find('button')).to.be.visible
        expect(this.$descendentPosFixed.find('button')).not.to.be.hidden
      })

      it('is visible if has position: fixed and descendent is found', function () {
        expect(this.$descendantInPosFixed.find('#descendantInPosFixed')).to.be.visible
        expect(this.$descendantInPosFixed.find('#descendantInPosFixed')).not.to.be.hidden
      })

      it('is hidden if position: fixed and covered up', function () {
        expect(this.$coveredUpPosFixed.find('#coveredUpPosFixed')).to.be.hidden
        expect(this.$coveredUpPosFixed.find('#coveredUpPosFixed')).not.to.be.visible
      })

      it('is hidden if position: fixed and off screent', function () {
        expect(this.$offScreenPosFixed).to.be.hidden
        expect(this.$offScreenPosFixed).not.to.be.visible
      })

      it('is visible if descendent from parent has position: absolute', function () {
        expect(this.$descendentPosAbs.find('span')).to.be.visible
        expect(this.$descendentPosAbs.find('span')).to.not.be.hidden
      })

      it('is hidden if only the parent has position absolute', function () {
        expect(this.$parentPosAbs.find('span')).to.be.hidden
        expect(this.$parentPosAbs.find('span')).to.not.be.visible
      })
    })

    describe('css overflow', () => {
      it('is visible when parent doesnt have overflow hidden', function () {
        expect(this.$parentNoWidthHeightOverflowAuto.find('span')).to.be.visible

        expect(this.$parentNoWidthHeightOverflowAuto.find('span')).to.not.be.hidden
      })

      it('is hidden when parent overflow hidden and out of bounds to left', function () {
        expect(this.$elOutOfParentBoundsToLeft.find('span')).to.be.hidden
      })

      it('is hidden when parent overflow hidden and out of bounds to right', function () {
        expect(this.$elOutOfParentBoundsToRight.find('span')).to.be.hidden
      })

      it('is hidden when parent overflow hidden and out of bounds above', function () {
        expect(this.$elOutOfParentBoundsAbove.find('span')).to.be.hidden
      })

      it('is hidden when parent overflow hidden and out of bounds below', function () {
        expect(this.$elOutOfParentBoundsBelow.find('span')).to.be.hidden
      })

      it('is hidden when parent overflow-y hidden and out of bounds', function () {
        expect(this.$elOutOfParentWithOverflowYHiddenBounds.find('span')).to.be.hidden
      })

      it('is hidden when parent overflow-x hidden and out of bounds', function () {
        expect(this.$elOutOfParentWithOverflowXHiddenBounds.find('span')).to.be.hidden
      })

      it('is visible when parent overflow hidden but el in a closer parent with position absolute', function () {
        expect(this.$elOutOfParentWithOverflowHiddenBoundsButCloserPositionAbsoluteParent.find('span')).to.be.visible
      })

      it('is hidden when parent flex and overflow hidden and el out of bounds', function () {
        expect(this.$elOutOfParentWithFlexAndOverflowHiddenBounds.find('#red')).to.be.visible
        expect(this.$elOutOfParentWithFlexAndOverflowHiddenBounds.find('#green')).to.be.visible
        expect(this.$elOutOfParentWithFlexAndOverflowHiddenBounds.find('#blue')).to.be.hidden
      })

      it('is hidden when parent is wide and ancestor is overflow auto', function () {
        expect(this.$elOutOfAncestorOverflowAutoBounds.find('span')).to.be.hidden
      })

      it('is hidden when parent overflow scroll and out of bounds', function () {
        expect(this.$elOutOfScrollingParentBounds.find('span')).to.be.hidden
      })

      it('is hidden when parent absolutely positioned and overflow hidden and out of bounds', function () {
        expect(this.$elOutOfPosAbsParentsBounds.find('span')).to.be.hidden
      })

      it('is visible when parent absolutely positioned and overflow hidden and not out of bounds', function () {
        expect(this.$elInPosAbsParentsBounds.find('span')).to.be.visible
      })

      it('is visible when parent overflow hidden and not out of bounds', function () {
        expect(this.$elInParentBounds.find('span')).to.be.visible
      })

      it('is visible when ancestor is overflow hidden but more distant ancestor is the offset parent', function () {
        expect(this.$elIsOutOfBoundsOfAncestorsOverflowButWithinRelativeAncestor.find('span')).to.be.visible
      })

      it('is hidden when relatively positioned outside ancestor with overflow hidden', function () {
        expect(this.$elIsRelativeAndOutOfBoundsOfAncestorOverflow.find('span')).to.be.hidden
      })

      it('is visible when el is relatively positioned outside ancestor that does not hide overflow', function () {
        expect(this.$elIsRelativeAndOutOfBoundsOfAncestorButAncestorShowsOverflow.find('span')).to.be.visible
      })

      it('is visible when parent is relatively positioned out of bounds but el is relatively positioned back in bounds', function () {
        expect(this.$parentOutOfBoundsButElInBounds.find('span')).to.be.visible
      })
    })

    describe('css clip-path', () => {
      // TODO: why is this skipped?
      it.skip('is hidden when outside of parents clip-path', function () {
        expect(this.$parentWithClipPathAbsolutePositionElOutsideClipPath.find('span')).to.be.hidden
      })

      it('is visible when inside of parents clip-path', function () {
        expect(this.$parentWithClipPathAbsolutePositionElInsideClipPath.find('span')).to.be.visible
      })
    })

    describe('css transform', () => {
      describe('element visibility by css transform', () => {
        const add = (el) => {
          return $(el).appendTo(cy.$$('body'))
        }

        it('is visible when an element is translated a bit', () => {
          const el = add(`<div style="transform: translate(10px, 10px)">Translated</div>`)

          expect(el).to.be.visible
        })

        it('is visible when an element is only skewed', () => {
          const el = add(`<div style="transform: skew(10deg, 15deg)">Skewed</div>`)

          expect(el).to.be.visible
        })

        it('is visible when an element is only rotated', () => {
          const el = add(`<div style="transform: rotate(20deg)">Rotated</div>`)

          expect(el).to.be.visible
        })

        it('is visible when an element is scaled by non-zero', () => {
          const el = add(`<div style="transform: scale(2, 3)">Scaled</div>`)

          expect(el).to.be.visible
        })

        it('is visible when an element is transformed in multiple ways but not scaled to zero', () => {
          const el = add(`<div style="transform: translate(10px, 15px) skew(30deg) rotate(30deg) scale(4, 1)">Multiple transform</div>`)

          expect(el).to.be.visible
        })

        it('is visible when an element is rotateZ(90deg)', () => {
          const el = add(`<div style="transform: rotateZ(90deg)">rotateZ(90deg)</div>`)

          expect(el).to.be.visible
        })

        it('is hidden when an element is scaled to X axis in 0', () => {
          const el = add(`<div style="transform: scaleX(0)">ScaleX(0)</div>`)

          expect(el).to.be.hidden
        })

        it('is hidden when an element is scaled to Y axis in 0', () => {
          const el = add(`<div style="transform: scaleY(0)">ScaleY(0)</div>`)

          expect(el).to.be.hidden
        })

        it('is hidden when an element is scaled to Z axis in 0', () => {
          const el = add(`<div style="transform: scaleZ(0)">ScaleZ(0)</div>`)

          expect(el).to.be.hidden
        })

        it('is hidden when an element is transformed in multiple ways but scaled to 0 in one axis', () => {
          const el = add(`<div style="transform: translate(15px, 30px) skew(20deg) rotate(40deg) scale(0, 0)">Multiple 2</div>`)

          expect(el).to.be.hidden
        })

        it('is hidden when an element is rotateX(90deg)', () => {
          const el = add(`<div style="transform: rotateX(90deg)">rotateX(90deg)</div>`)

          expect(el).to.be.hidden
        })

        it('is hidden when an element is rotateY(90deg)', () => {
          const el = add(`<div style="transform: rotateX(90deg)">rotateY(90deg)</div>`)

          expect(el).to.be.hidden
        })

        it('is hidden when an element is rotateX(90deg) rotateY(90deg)', () => {
          const el = add(`<div style="transform: rotateX(90deg) rotateY(90deg)">rotateX(90deg)</div>`)

          expect(el).to.be.hidden
        })

        it('is hidden when an element is transformed in multiple ways but rotated to 90 deg in X or Y axis', () => {
          const el = add(`<div style="transform: rotateX(90deg) skew(30deg, 50deg) translate(15px, 60px) scale(3.5)">rotateX(90deg)</div>`)

          expect(el).to.be.hidden

          const el2 = add(`<div style="transform: rotateY(90deg) skew(30deg, 50deg) translate(15px, 60px) scale(3.5)">rotateX(90deg)</div>`)

          expect(el2).to.be.hidden

          const el3 = add(`<div style="transform: rotateX(90deg) rotateY(90deg) skew(30deg, 50deg) translate(15px, 60px) scale(3.5)">rotateX(90deg)</div>`)

          expect(el3).to.be.hidden
        })
      })

      it('is hidden when outside parents transform scale', function () {
        expect(this.$parentWithTransformScaleElOutsideScale.find('span')).to.be.hidden
      })

      it('is visible when inside of parents transform scale', function () {
        expect(this.$parentWithTransformScaleElInsideScale.find('span')).to.be.visible
      })

      it('is hidden when out of ancestor`s bounds due to ancestor`s transform', function () {
        expect(this.$ancestorTransformMakesElOutOfBoundsOfAncestor.find('span')).to.be.hidden
      })

      it('is visible when in ancestor`s bounds due to ancestor`s transform', function () {
        expect(this.$ancestorTransformMakesElInBoundsOfAncestor.find('#inbounds')).to.be.visible
      })
    })

    describe('css backface-visibility', () => {
      describe('element visibility by backface-visibility and rotation', () => {
        const add = (el) => {
          return $(el).appendTo(cy.$$('body'))
        }

        it('is visible when there is no transform', () => {
          const el = add('<div>No transform</div>')

          expect(el).to.be.visible
        })

        it('is visible when an element is rotated < 90 degrees', () => {
          const el = add('<div style="backface-visibility: hidden; transform: rotateX(45deg)">rotateX(45deg)</div>')

          expect(el).to.be.visible

          const el2 = add('<div style="backface-visibility: hidden; transform: rotateY(-45deg)">rotateY(-45deg)</div>')

          expect(el2).to.be.visible
        })

        it('is invisible when an element is rotated > 90 degrees', () => {
          const el = add('<div style="backface-visibility: hidden; transform: rotateX(135deg)">rotateX(135deg)</div>')

          expect(el).to.be.hidden

          const el2 = add('<div style="backface-visibility: hidden; transform: rotateY(-135deg)">rotateY(-135deg)</div>')

          expect(el2).to.be.hidden
        })

        it('is invisible when an element is rotated in 90 degrees', () => {
          const el = add('<div style="backface-visibility: hidden; transform: rotateX(90deg)">rotateX(90deg)</div>')

          expect(el).to.be.hidden

          const el2 = add('<div style="backface-visibility: hidden; transform: rotateY(-90deg)">rotateY(-90deg)</div>')

          expect(el2).to.be.hidden
        })
      })

      it('is visible when backface not visible', function () {
        expect(this.$parentsWithBackfaceVisibilityHidden.find('#front')).to.be.visible
      })

      it('is hidden when backface visible', function () {
        expect(this.$parentsWithBackfaceVisibilityHidden.find('#back')).to.be.hidden
      })
    })

    describe('#getReasonIsHidden', () => {
      beforeEach(function () {
        this.reasonIs = ($el, str) => {
          expect($dom.getReasonIsHidden($el)).to.eq(str)
        }
      })

      it('has `display: none`', function () {
        this.reasonIs(this.$displayNone, 'This element `<button>` is not visible because it has CSS property: `display: none`')
      })

      it('has a parent with `display: none`', function () {
        this.reasonIs(this.$parentDisplayNone.find('span'), 'This element `<span>` is not visible because its parent `<div#none>` has CSS property: `display: none`')
      })

      it('has `visibility: hidden`', function () {
        this.reasonIs(this.$visHidden, 'This element `<ul>` is not visible because it has CSS property: `visibility: hidden`')
      })

      it('has parent with `visibility: hidden`', function () {
        this.reasonIs(this.$parentVisHidden.find('button'), 'This element `<button>` is not visible because its parent `<div.invis>` has CSS property: `visibility: hidden`')
      })

      it('has `visibility: collapse`', function () {
        this.reasonIs(this.$tableVisCollapse.find('td.collapse'), 'This element `<td.collapse>` is not visible because it has CSS property: `visibility: collapse`')
      })

      it('has parent with `visibility: collapse`', function () {
        this.reasonIs(this.$tableVisCollapse.find('tr.collapse td:first'), 'This element `<td>` is not visible because its parent `<tr.collapse>` has CSS property: `visibility: collapse`')
      })

      it('is detached from the DOM', function () {
        this.reasonIs(this.$divDetached, 'This element `<div>` is not visible because it is detached from the DOM')
      })

      it('has effective zero width', function () {
        this.reasonIs(this.$divNoWidth, 'This element `<div>` is not visible because it has an effective width and height of: `0 x 100` pixels.')
      })

      it('has effective zero height', function () {
        this.reasonIs(this.$divNoHeight, 'This element `<div>` is not visible because it has an effective width and height of: `50 x 0` pixels.')
      })

      it('has a parent with an effective zero width and overflow: hidden', function () {
        this.reasonIs(this.$parentNoHeight.find('span'), 'This element `<span>` is not visible because its parent `<div>` has CSS property: `overflow: hidden` and an effective width and height of: `100 x 0` pixels.')
      })

      it('element sits outside boundaries of parent with overflow clipping', function () {
        this.reasonIs(this.$elOutOfParentBoundsToRight.find('span'), 'This element `<span>` is not visible because its content is being clipped by one of its parent elements, which has a CSS property of overflow: `hidden`, `scroll` or `auto`')
      })

      it('is hidden because it is backface', function () {
        const el = cy.$$('body').append(`<div id="backface-invisible" style="backface-visibility:hidden; transform: rotateX(180deg)">Hello world</div>`)

        this.reasonIs(el.find('#backface-invisible'), `This element \'<div#backface-invisible>\' is not visible because it is rotated and its backface is hidden.`)
      })

      it('is hidden by transform', function () {
        const el = cy.$$('body').append(`<div id="invisible-transform" style="transform: scaleX(0)">Hello world</div>`)

        this.reasonIs(el.find('#invisible-transform'), `This element \'<div#invisible-transform>\' is not visible because it is hidden by transform.`)
      })

      it('element is fixed and being covered', function () {
        this.reasonIs(this.$coveredUpPosFixed.find('#coveredUpPosFixed'), `\
This element \`<div#coveredUpPosFixed>\` is not visible because it has CSS property: \`position: fixed\` and it's being covered by another element:

\`<div style="position: fixed; bottom: 0; left: 0">on top</div>\``)
      })

      it('needs scroll', function () {
        const el = cy.$$('body').append(`
          <div style="position: fixed; top: 0; right: 0; bottom: 0; left: 0; overflow-x: hidden; overflow-y: auto;">
            <div style="height: 800px">Big Element</div>
            <button id="needsScroll">MyButton</button>
          </div>
        `)

        this.reasonIs(el.find('#needsScroll'), `This element \'<button#needsScroll>\' is not visible because its ancestor has 'position: fixed' CSS property and it is overflowed by other elements. How about scrolling to the element with cy.scrollIntoView()?`)
      })

      it('cannot determine why element is not visible', function () {
<<<<<<< HEAD
        this.reasonIs(this.$btnOpacity, 'Cypress could not determine why this element `<button>` is not visible.')
=======
        this.reasonIs(this.$btnOpacity, 'This element \'<button>\' is not visible.')
>>>>>>> 029ed017
      })
    })
  })
})<|MERGE_RESOLUTION|>--- conflicted
+++ resolved
@@ -1046,15 +1046,11 @@
           </div>
         `)
 
-        this.reasonIs(el.find('#needsScroll'), `This element \'<button#needsScroll>\' is not visible because its ancestor has 'position: fixed' CSS property and it is overflowed by other elements. How about scrolling to the element with cy.scrollIntoView()?`)
+        this.reasonIs(el.find('#needsScroll'), `This element \`<button#needsScroll>\` is not visible because its ancestor has 'position: fixed' CSS property and it is overflowed by other elements. How about scrolling to the element with \`cy.scrollIntoView()\`?`)
       })
 
       it('cannot determine why element is not visible', function () {
-<<<<<<< HEAD
-        this.reasonIs(this.$btnOpacity, 'Cypress could not determine why this element `<button>` is not visible.')
-=======
-        this.reasonIs(this.$btnOpacity, 'This element \'<button>\' is not visible.')
->>>>>>> 029ed017
+        this.reasonIs(this.$btnOpacity, 'This element `<button>` is not visible.')
       })
     })
   })
