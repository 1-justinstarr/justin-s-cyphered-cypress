--- conflicted
+++ resolved
@@ -624,11 +624,7 @@
       it "throws when passed invalid preset", (done) ->
         cy.on "fail", (err) =>
           expect(@logs.length).to.eq(1)
-<<<<<<< HEAD
-          expect(err.message).to.match /^\`cy.viewport\(\)\` could not find a preset for: `foo`. Available presets are: /
-=======
           expect(err.message).to.match /^`cy.viewport\(\)` could not find a preset for: `foo`. Available presets are: /
->>>>>>> 751c3ca3
           expect(err.docsUrl).to.eq("https://on.cypress.io/viewport")
           done()
 
