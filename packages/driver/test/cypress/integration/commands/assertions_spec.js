const { $, _ } = Cypress

describe('src/cy/commands/assertions', () => {
  before(() => {
    cy
    .visit('/fixtures/jquery.html')
    .then(function (win) {
      this.body = win.document.body.outerHTML
    })
  })

  beforeEach(function () {
    const doc = cy.state('document')

    $(doc.body).empty().html(this.body)
  })

  context('#should', () => {
    beforeEach(function () {
      this.logs = []

      cy.on('log:added', (attrs, log) => {
        this.logs.push(log)
        this.lastLog = log
      })

      return null
    })

    it('returns the subject for chainability', () => {
      cy.noop({ foo: 'bar' }).should('deep.eq', { foo: 'bar' }).then((obj) => {
        expect(obj).to.deep.eq({ foo: 'bar' })
      })
    })

    it('can use negation', () => {
      cy.noop(false).should('not.be.true')
    })

    it('works with jquery chai', () => {
      const div = $('<div class=\'foo\'>asdf</div>')

      cy.$$('body').append(div)

      cy
      .get('div.foo').should('have.class', 'foo').then(($div) => {
        expect($div).to.match(div)

        $div.remove()
      })
    })

    it('can chain multiple assertions', () => {
      cy
      .get('body')
      .should('contain', 'div')
      .should('have.property', 'length', 1)
    })

    it('skips over utility commands', () => {
      cy.on('command:retry', _.after(2, () => {
        cy.$$('div:first').addClass('foo')
      }))

      cy.on('command:retry', _.after(4, () => {
        cy.$$('div:first').attr('id', 'bar')
      }))

      cy.get('div:first').should('have.class', 'foo').debug().and('have.id', 'bar')
    })

    it('skips over aliasing', () => {
      cy.on('command:retry', _.after(2, () => {
        cy.$$('div:first').addClass('foo')
      }))

      cy.on('command:retry', _.after(4, () => {
        cy.$$('div:first').attr('id', 'bar')
      }))

      cy.get('div:first').as('div').should('have.class', 'foo').debug().and('have.id', 'bar')
    })

    it('can change the subject', () => {
      cy.get('input:first').should('have.property', 'length').should('eq', 1).then((num) => {
        expect(num).to.eq(1)
      })
    })

    it('changes the subject with chai-jquery', () => {
      cy.$$('input:first').attr('id', 'input')

      cy.get('input:first').should('have.attr', 'id').should('eq', 'input')
    })

    it('changes the subject with JSON', () => {
      const obj = { requestJSON: { teamIds: [2] } }

      cy.noop(obj).its('requestJSON').should('have.property', 'teamIds').should('deep.eq', [2])
    })

    // TODO: make cy.then retry
    // https://github.com/cypress-io/cypress/issues/627
    it.skip('outer assertions retry on cy.then', () => {
      const obj = { foo: 'bar' }

      cy.wrap(obj).then(() => {
        setTimeout(() => {
          obj.foo = 'baz'
        }
        , 1000)

        return obj
      }).should('deep.eq', { foo: 'baz' })
    })

    it('does it retry when wrapped', () => {
      const obj = { foo: 'bar' }

      cy.wrap(obj).then(() => {
        setTimeout(() => {
          obj.foo = 'baz'
        }
        , 100)

        return cy.wrap(obj)
      }).should('deep.eq', { foo: 'baz' })
    })

    describe('function argument', () => {
      it('waits until function is true', () => {
        const button = cy.$$('button:first')

        cy.on('command:retry', _.after(2, () => {
          button.addClass('ready')
        }))

        cy.get('button:first').should(($button) => {
          expect($button).to.have.class('ready')
        })
      })

      it('works with regular objects', () => {
        const obj = {}

        cy.on('command:retry', _.after(2, () => {
          obj.foo = 'bar'
        }))

        cy.wrap(obj).should((o) => {
          expect(o).to.have.property('foo').and.eq('bar')
        }).then(function () {
          // wrap + have property + and eq
          expect(this.logs.length).to.eq(3)
        })
      })

      it('logs two assertions', () => {
        _.delay(() => {
          cy.$$('body').addClass('foo')
        }
        , Math.random() * 300)

        _.delay(() => {
          cy.$$('body').prop('id', 'bar')
        }
        , Math.random() * 300)

        cy
        .get('body').should(($body) => {
          expect($body).to.have.class('foo')

          expect($body).to.have.id('bar')
        }).then(function () {
          cy.$$('body').removeClass('foo').removeAttr('id')

          expect(this.logs.length).to.eq(3)

          // the messages should have been updated to reflect
          // the current state of the <body> element
          expect(this.logs[1].get('message')).to.eq('expected **<body#bar.foo>** to have class **foo**')

          expect(this.logs[2].get('message')).to.eq('expected **<body#bar.foo>** to have id **bar**')
        })
      })

      it('logs assertions as children even if subject is different', () => {
        _.delay(() => {
          cy.$$('body').addClass('foo')
        }
        , Math.random() * 300)

        _.delay(() => {
          cy.$$('body').prop('id', 'bar')
        }
        , Math.random() * 300)

        cy
        .get('body').should(($body) => {
          expect($body.attr('class')).to.match(/foo/)

          expect($body.attr('id')).to.include('bar')
        }).then(function () {
          cy.$$('body').removeClass('foo').removeAttr('id')

          const types = _.map(this.logs, (l) => l.get('type'))

          expect(types).to.deep.eq(['parent', 'child', 'child'])

          expect(this.logs.length).to.eq(4)
        })
      })

      it('can be chained', () => {
        cy.wrap('ab')
        .should((subject) => {
          expect(subject).to.be.a('string')
          expect(subject).to.contain('a')
        })
        .should((subject) => {
          expect(subject).to.contain('b')
          expect(subject).to.have.length(2)
        })
        .and((subject) => {
          expect(subject).to.eq('ab')
          expect(subject).not.to.contain('c')
        })
        .then(function () {
          expect(this.logs.length).to.eq(8)

          this.logs.slice(1).forEach((log) => {
            expect(log.get('name')).to.eq('assert')
          })
        })
      })

      context('remote jQuery instances', () => {
        beforeEach(function () {
          this.remoteWindow = cy.state('window')
        })

        it('yields the remote jQuery instance', function () {
          let fn

          this.remoteWindow.$.fn.__foobar = (fn = function () {})

          cy
          .get('input:first').should(function ($input) {
            const isInstanceOf = Cypress.utils.isInstanceOf($input, this.remoteWindow.$)
            const hasProp = $input.__foobar === fn

            expect(isInstanceOf).to.be.true

            expect(hasProp).to.to.true
          })
        })
      })
    })

    describe('not.exist', () => {
      it('resolves eventually not exist', () => {
        const button = cy.$$('button:first')

        cy.on('command:retry', _.after(2, _.once(() => {
          button.remove()
        })))

        cy.get('button:first').click().should('not.exist')
      })

      it('resolves all 3 assertions', (done) => {
        const logs = []

        cy.on('log:added', (attrs, log) => {
          if (log.get('name') === 'assert') {
            logs.push(log)

            if (logs.length === 3) {
              done()
            }
          }
        })

        cy
        .get('#does-not-exist1').should('not.exist')
        .get('#does-not-exist2').should('not.exist')
        .get('#does-not-exist3').should('not.exist')
      })
    })

    describe('have.text', () => {
      it('resolves the assertion', () => {
        cy.get('#list li').eq(0).should('have.text', 'li 0').then(function () {
          const { lastLog } = this

          expect(lastLog.get('name')).to.eq('assert')
          expect(lastLog.get('state')).to.eq('passed')

          expect(lastLog.get('ended')).to.be.true
        })
      })
    })

    describe('have.length', () => {
      it('allows valid string numbers', () => {
        const { length } = cy.$$('button')

        cy.get('button').should('have.length', `${length}`)
      })

      it('throws when should(\'have.length\') isnt a number', (done) => {
        cy.on('fail', (err) => {
          expect(err.message).to.eq('You must provide a valid number to a `length` assertion. You passed: `asdf`')

          done()
        })

        cy.get('button').should('have.length', 'asdf')
      })

      it('does not log extra commands on fail and properly fails command + assertions', function (done) {
        cy.on('fail', (err) => {
          expect(this.logs.length).to.eq(6)

          expect(this.logs[3].get('name')).to.eq('get')
          expect(this.logs[3].get('state')).to.eq('failed')
          expect(this.logs[3].get('error')).to.eq(err)

          expect(this.logs[4].get('name')).to.eq('assert')
          expect(this.logs[4].get('state')).to.eq('failed')
          expect(this.logs[4].get('error').name).to.eq('AssertionError')

          done()
        })

        cy
        .root().should('exist').and('contain', 'foo')
        .get('button').should('have.length', 'asdf')
      })

      it('finishes failed assertions and does not log extra commands when cy.contains fails', function (done) {
        cy.on('fail', (err) => {
          expect(this.logs.length).to.eq(2)

          expect(this.logs[0].get('name')).to.eq('contains')
          expect(this.logs[0].get('state')).to.eq('failed')
          expect(this.logs[0].get('error')).to.eq(err)

          expect(this.logs[1].get('name')).to.eq('assert')
          expect(this.logs[1].get('state')).to.eq('failed')
          expect(this.logs[1].get('error').name).to.eq('AssertionError')

          done()
        })

        cy.contains('Nested Find').should('have.length', 2)
      })

      // https://github.com/cypress-io/cypress/issues/6384
      it('can chain contains assertions off of cy.contains', () => {
        cy.timeout(100)
        cy.contains('foo')
        .should('not.contain', 'asdfasdf')

        cy.contains('foo')
        .should('contain', 'foo')

        cy.contains(/foo/)
        .should('not.contain', 'asdfsadf')

        cy.contains(/foo/)
        .should('contain', 'foo')

        // this isn't valid: .should('contain') does not support regex
        // cy.contains(/foo/)
        // .should('contain', /foo/)
      })
    })

    describe('have.class', () => {
      it('snapshots and ends the assertion after retrying', () => {
        cy.on('command:retry', _.after(3, () => {
          cy.$$('#foo').addClass('active')
        }))

        cy.contains('foo').should('have.class', 'active').then(function () {
          const { lastLog } = this

          expect(lastLog.get('name')).to.eq('assert')
          expect(lastLog.get('ended')).to.be.true
          expect(lastLog.get('state')).to.eq('passed')
          expect(lastLog.get('snapshots').length).to.eq(1)

          expect(lastLog.get('snapshots')[0]).to.be.an('object')
        })
      })

      it('retries assertion until true', () => {
        const button = cy.$$('button:first')

        const retry = _.after(3, () => {
          button.addClass('new-class')
        })

        cy.on('command:retry', retry)

        cy.get('button:first').should('have.class', 'new-class')
      })
    })

    describe('errors', () => {
      beforeEach(() => {
        Cypress.config('defaultCommandTimeout', 50)
      })

      it('should not be true', (done) => {
        cy.on('fail', (err) => {
          expect(err.message).to.eq('expected false to be true')

          done()
        })

        cy.noop(false).should('be.true')
      })

      it('throws err when not available chainable', (done) => {
        cy.on('fail', (err) => {
          expect(err.message).to.eq('The chainer `dee` was not found. Could not build assertion.')

          done()
        })

        cy.noop({}).should('dee.eq', {})
      })

      it('throws err when ends with a non available chainable', (done) => {
        cy.on('fail', (err) => {
          expect(err.message).to.eq('The chainer `eq2` was not found. Could not build assertion.')

          done()
        })

        cy.noop({}).should('deep.eq2', {})
      })

      it('logs \'should\' when non available chainer', function (done) {
        cy.on('fail', (err) => {
          const { lastLog } = this

          expect(this.logs.length).to.eq(2)
          expect(lastLog.get('name')).to.eq('should')
          expect(lastLog.get('error')).to.eq(err)
          expect(lastLog.get('state')).to.eq('failed')
          expect(lastLog.get('snapshots').length).to.eq(1)
          expect(lastLog.get('snapshots')[0]).to.be.an('object')
          expect(lastLog.get('message')).to.eq('not.contain2, does-not-exist-foo-bar')

          done()
        })

        cy.get('div:first').should('not.contain2', 'does-not-exist-foo-bar')
      })

      it('throws when eventually times out', (done) => {
        cy.on('fail', (err) => {
          expect(err.message).to.eq('Timed out retrying: expected \'<button>\' to have class \'does-not-have-class\'')

          done()
        })

        cy.get('button:first').should('have.class', 'does-not-have-class')
      })

      it('throws when the subject isnt in the DOM', function (done) {
        cy.$$('button:first').click(function () {
          $(this).addClass('foo').remove()
        })

        cy.on('fail', (err) => {
          const names = _.invokeMap(this.logs, 'get', 'name')

          // the 'should' is not here because based on
          // when we check for the element to be detached
          // it never actually runs the assertion
          expect(names).to.deep.eq(['get', 'click'])
          expect(err.message).to.include('`cy.should()` failed because this element is detached')

          done()
        })

        cy.get('button:first').click().should('have.class', 'foo').then(() => {
          done('cy.should was supposed to fail')
        })
      })

      it('throws when the subject eventually isnt in the DOM', function (done) {
        cy.timeout(200)

        const button = cy.$$('button:first')

        cy.on('command:retry', _.after(2, _.once(() => {
          button.addClass('foo').remove()
        })))

        cy.on('fail', (err) => {
          const names = _.invokeMap(this.logs, 'get', 'name')

          // should is present here due to the retry
          expect(names).to.deep.eq(['get', 'click', 'assert'])
          expect(err.message).to.include('`cy.should()` failed because this element is detached')

          done()
        })

        cy.get('button:first').click().should('have.class', 'foo').then(() => {
          done('cy.should was supposed to fail')
        })
      })

      it('throws when should(\'have.length\') isnt a number', function (done) {
        // we specifically turn off logging have.length validation errors
        // because the assertion will already be logged
        cy.on('fail', (err) => {
          const { lastLog } = this

          expect(this.logs.length).to.eq(3)
          expect(err.message).to.eq('You must provide a valid number to a `length` assertion. You passed: `foo`')
          expect(lastLog.get('name')).to.eq('should')
          expect(lastLog.get('error')).to.eq(err)
          expect(lastLog.get('state')).to.eq('failed')
          expect(lastLog.get('snapshots').length).to.eq(1)
          expect(lastLog.get('snapshots')[0]).to.be.an('object')
          expect(lastLog.get('message')).to.eq('have.length, foo')

          done()
        })

        cy.get('button').should('have.length', 'foo')
      })

      it('eventually.have.length is deprecated', function (done) {
        cy.on('fail', (err) => {
          const { lastLog } = this

          expect(this.logs.length).to.eq(2)
          expect(err.message).to.eq('The `eventually` assertion chainer has been deprecated. This is now the default behavior so you can safely remove this word and everything should work as before.')
          expect(lastLog.get('name')).to.eq('should')
          expect(lastLog.get('error')).to.eq(err)
          expect(lastLog.get('state')).to.eq('failed')
          expect(lastLog.get('snapshots').length).to.eq(1)
          expect(lastLog.get('snapshots')[0]).to.be.an('object')
          expect(lastLog.get('message')).to.eq('eventually.have.length, 1')

          done()
        })

        cy.get('div:first').should('eventually.have.length', 1)
      })

      it('does not additionally log when .should is the current command', function (done) {
        cy.on('fail', (err) => {
          const { lastLog } = this

          expect(this.logs.length).to.eq(1)
          expect(lastLog.get('name')).to.eq('should')
          expect(lastLog.get('error')).to.eq(err)
          expect(lastLog.get('state')).to.eq('failed')
          expect(lastLog.get('snapshots').length).to.eq(1)
          expect(lastLog.get('snapshots')[0]).to.be.an('object')
          expect(lastLog.get('message')).to.eq('deep.eq2, {}')

          done()
        })

        cy.noop({}).should('deep.eq2', {})
      })

      it('logs and immediately fails on custom match assertions', function (done) {
        cy.on('fail', (err) => {
          const { lastLog } = this

          expect(this.logs.length).to.eq(2)
          expect(err.message).to.eq('`match` requires its argument be a `RegExp`. You passed: `foo`')
          expect(lastLog.get('name')).to.eq('should')
          expect(lastLog.get('error')).to.eq(err)
          expect(lastLog.get('state')).to.eq('failed')
          expect(lastLog.get('snapshots').length).to.eq(1)
          expect(lastLog.get('snapshots')[0]).to.be.an('object')
          expect(lastLog.get('message')).to.eq('match, foo')

          done()
        })

        cy.wrap('foo').should('match', 'foo')
      })

      it('does not log ensureElExistence errors', function (done) {
        cy.on('fail', (err) => {
          expect(this.logs.length).to.eq(1)

          done()
        })

        cy.get('#does-not-exist')
      })

      it('throws if used as a parent command', function (done) {
        cy.on('fail', (err) => {
          expect(this.logs.length).to.eq(1)
          expect(err.message).to.include('looks like you are trying to call a child command before running a parent command')

          done()
        })

        cy.should(() => {})
      })
    })

    describe('.log', () => {
      it('is type child', () => {
        cy.get('button').should('match', 'button').then(function () {
          const { lastLog } = this

          expect(lastLog.get('name')).to.eq('assert')

          expect(lastLog.get('type')).to.eq('child')
        })
      })

      it('is type child when alias between assertions', () => {
        cy.get('button').as('btn').should('match', 'button').then(function () {
          const { lastLog } = this

          expect(lastLog.get('name')).to.eq('assert')

          expect(lastLog.get('type')).to.eq('child')
        })
      })
    })
  })

  context('#and', () => {
    it('proxies to #should', () => {
      cy.noop({ foo: 'bar' }).should('have.property', 'foo').and('eq', 'bar')
    })
  })

  context('#assert', () => {
    beforeEach(function () {
      this.logs = []

      cy.on('log:added', (attrs, log) => {
        this.logs.push(log)

        if (attrs.name === 'assert') {
          this.lastLog = log
        }
      })

      return null
    })

    it('does not output should logs on failures', function (done) {
      cy.on('fail', () => {
        const { length } = this.logs

        expect(length).to.eq(1)

        done()
      })

      cy.noop({}).should('have.property', 'foo')
    })

    it('ends and snapshots immediately and sets child', (done) => {
      cy.on('log:added', (attrs, log) => {
        if (attrs.name === 'assert') {
          cy.removeAllListeners('log:added')

          expect(log.get('ended')).to.be.true
          expect(log.get('state')).to.eq('passed')
          expect(log.get('snapshots').length).to.eq(1)
          expect(log.get('snapshots')[0]).to.be.an('object')
          expect(log.get('type')).to.eq('child')

          done()
        }
      })

      cy.get('body').then(() => {
        expect(cy.state('subject')).to.match('body')
      })
    })

    it('sets type to child when subject matches', (done) => {
      cy.on('log:added', (attrs, log) => {
        if (attrs.name === 'assert') {
          cy.removeAllListeners('log:added')
          expect(log.get('type')).to.eq('child')

          done()
        }
      })

      cy.wrap('foo').then(() => {
        expect('foo').to.eq('foo')
      })
    })

    it('sets type to child current command had arguments but does not match subject', (done) => {
      cy.on('log:added', (attrs, log) => {
        if (attrs.name === 'assert') {
          cy.removeAllListeners('log:added')
          expect(log.get('type')).to.eq('child')

          done()
        }
      })

      cy.get('body').then(($body) => {
        expect($body.length).to.eq(1)
      })
    })

    it('sets type to parent when assertion did not involve current subject and didnt have arguments', (done) => {
      cy.on('log:added', (attrs, log) => {
        if (attrs.name === 'assert') {
          cy.removeAllListeners('log:added')
          expect(log.get('type')).to.eq('parent')

          done()
        }
      })

      cy.get('body').then(() => {
        expect(true).to.be.true
      })
    })

    it('removes rest of line when passing assertion includes \', but\' for jQuery subjects', (done) => {
      cy.on('log:added', (attrs, log) => {
        if (attrs.name === 'assert') {
          cy.removeAllListeners('log:added')
          expect(log.get('message')).to.eq('expected **<a>** to have attribute **href** with the value **#**')

          done()
        }
      })

      cy.get('a:first').then(($a) => {
        expect($a).to.have.attr('href', '#')
      })
    })

    it('does not replaces instances of word \'but\' with \'and\' for failing assertion', (done) => {
      cy.on('log:added', (attrs, log) => {
        if (attrs.name === 'assert') {
          cy.removeAllListeners('log:added')

          expect(log.get('message')).to.eq('expected **<a>** to have attribute **href** with the value **asdf**, but the value was **#**')

          done()
        }
      })

      cy.get('a:first').then(($a) => {
        try {
          expect($a).to.have.attr('href', 'asdf')
        } catch (error) {} // eslint-disable-line no-empty
      })
    })

    it('does not replace \'button\' with \'andton\'', (done) => {
      cy.on('log:added', (attrs, log) => {
        if (attrs.name === 'assert') {
          cy.removeAllListeners('log:added')

          expect(log.get('message')).to.eq('expected **<button>** to be **visible**')

          done()
        }
      })

      cy.get('button:first').then(($button) => {
        expect($button).to.be.visible
      })
    })

    it('#consoleProps for regular objects', (done) => {
      cy.on('log:added', (attrs, log) => {
        if (attrs.name === 'assert') {
          cy.removeAllListeners('log:added')

          expect(log.invoke('consoleProps')).to.deep.eq({
            Command: 'assert',
            expected: 1,
            actual: 1,
            Message: 'expected 1 to equal 1',
          })

          done()
        }
      })

      cy.then(() => {
        expect(1).to.eq(1)
      })
    })

    it('#consoleProps for DOM objects', (done) => {
      cy.on('log:added', (attrs, log) => {
        if (attrs.name === 'assert') {
          cy.removeAllListeners('log:added')

          expect(log.invoke('consoleProps')).to.deep.eq({
            Command: 'assert',
            subject: log.get('subject'),
            Message: 'expected <body> to have property length',
          })

          done()
        }
      })

      cy
      .get('body').then(($body) => {
        expect($body).to.have.property('length')
      })
    })

    it('#consoleProps for errors', (done) => {
      cy.on('log:added', (attrs, log) => {
        if (attrs.name === 'assert') {
          cy.removeAllListeners('log:added')

          expect(log.invoke('consoleProps')).to.deep.eq({
            Command: 'assert',
            expected: false,
            actual: true,
            Message: 'expected true to be false',
            Error: log.get('error').toString(),
          })

          done()
        }
      })

      cy.then(() => {
        try {
          expect(true).to.be.false
        } catch (err) {} // eslint-disable-line no-empty
      })
    })

    describe('#patchAssert', () => {
      it('wraps \#{this} and \#{exp} in \#{b}', (done) => {
        cy.on('log:added', (attrs, log) => {
          if (attrs.name === 'assert') {
            cy.removeAllListeners('log:added')

            expect(log.get('message')).to.eq('expected **foo** to equal **foo**')

            done()
          }
        })

        cy.then(() => {
          expect('foo').to.eq('foo')
        })
      })

      it('doesnt mutate error message', () => {
        cy.then(() => {
          try {
            expect(true).to.eq(false)
          } catch (e) {
            expect(e.message).to.eq('expected true to equal false')
          }
        })
      })

      describe('jQuery elements', () => {
        it('sets _obj to selector', (done) => {
          cy.on('log:added', (attrs, log) => {
            if (attrs.name === 'assert') {
              cy.removeAllListeners('log:added')

              expect(log.get('message')).to.eq('expected **<body>** to exist in the DOM')

              done()
            }
          })

          cy.get('body').then(($body) => {
            expect($body).to.exist
          })
        })

        it('matches empty string attributes', (done) => {
          cy.on('log:added', (attrs, log) => {
            if (attrs.name === 'assert') {
              cy.removeAllListeners('log:added')

              expect(log.get('message')).to.eq('expected **<input>** to have attribute **value** with the value **\'\'**')

              done()
            }
          })

          cy.$$('body').prepend($('<input value=\'\' />'))

          cy.get('input').eq(0).then(($input) => {
            expect($input).to.have.attr('value', '')
          })
        })

        it('can chain off of chai-jquery assertions', () => {
          const $el = cy.$$('ul#list')

          expect($el).to.be.visible.and.have.id('list')
        })

        describe('without selector', () => {
          it('exists', (done) => {
            cy.on('log:added', (attrs, log) => {
              if (attrs.name === 'assert') {
                cy.removeAllListeners('log:added')

                expect(log.get('message')).to.eq('expected **<div>** to exist in the DOM')

                done()
              }
            })

            // prepend an empty div so it has no id or class
            cy.$$('body').prepend($('<div />'))

            // expect($div).to.match("div")
            cy.get('div').eq(0).then(($div) => {
              expect($div).to.exist
            })
          })

          it('uses element name', (done) => {
            cy.on('log:added', (attrs, log) => {
              if (attrs.name === 'assert') {
                cy.removeAllListeners('log:added')

                expect(log.get('message')).to.eq('expected **<input>** to match **input**')

                done()
              }
            })

            // prepend an empty div so it has no id or class
            cy.$$('body').prepend($('<input />'))

            cy.get('input').eq(0).then(($div) => {
              expect($div).to.match('input')
            })
          })
        })

        describe('property assertions', () => {
          it('has property', (done) => {
            cy.on('log:added', (attrs, log) => {
              if (attrs.name === 'assert') {
                cy.removeAllListeners('log:added')

                expect(log.get('message')).to.eq('expected **<button>** to have property **length**')

                done()
              }
            })

            cy.get('button:first').should('have.property', 'length')
          })

          it('passes on expected subjects without changing them', () => {
            cy.state('window').$.fn.foo = 'bar'

            cy
            .get('input:first').then(($input) => {
              expect($input).to.have.property('foo', 'bar')
            })
          })
        })
      })
    })
  })

  context('chai assert', () => {
    beforeEach(function () {
      this.logs = []

      cy.on('log:added', (attrs, log) => {
        this.logs.push(log)
      })

      return null
    })

    it('equal', function () {
      assert.equal(1, 1, 'one is one')

      expect(this.logs[0].get('message')).to.eq('one is one: expected **1** to equal **1**')
    })

    it('isOk', function () {
      assert.isOk({}, 'is okay')

      expect(this.logs[0].get('message')).to.eq('is okay: expected **{}** to be truthy')
    })

    it('isFalse', function () {
      assert.isFalse(false, 'is false')

      expect(this.logs[0].get('message')).to.eq('is false: expected **false** to be false')
    })
  })

  context('format quotation marks', () => {
    const expectMarkdown = (test, message, done) => {
      cy.then(() => {
        test()
      })

      cy.on('log:added', (attrs, log) => {
        if (attrs.name === 'assert') {
          cy.removeAllListeners('log:added')

          expect(log.get('message')).to.eq(message)

          done()
        }
      })
    }

    it('preserves quotation marks in number strings', (done) => {
      expectMarkdown(() => {
        try {
          expect(25).to.eq('25')
        } catch (error) {} /* eslint-disable-line no-empty */
      },
      `expected **25** to equal **'25'**`,
      done)
    })

    it('preserves quotation marks in empty string', (done) => {
      expectMarkdown(() => {
        try {
          expect(42).to.eq('')
        } catch (error) {} /* eslint-disable-line no-empty */
      },
      `expected **42** to equal **''**`,
      done)
    })

    it('preserves quotation marks if escaped', (done) => {
      expectMarkdown(
        () => expect(`\'cypress\'`).to.eq(`\'cypress\'`),
        // ****'cypress'**** -> ** for emphasizing result string  + ** for emphasizing the entire result.
        `expected **'cypress'** to equal ****'cypress'****`,
        done,
      )
    })

    it('removes quotation marks in DOM elements', (done) => {
      expectMarkdown(
        () => {
          cy.get('body').then(($body) => {
            expect($body).to.contain('div')
          })
        },
        `expected **<body>** to contain **div**`,
        done,
      )
    })

    it('removes quotation marks in strings', (done) => {
      expectMarkdown(() => expect('cypress').to.eq('cypress'), `expected **cypress** to equal **cypress**`, done)
    })

    it('removes quotation marks in objects', (done) => {
      expectMarkdown(
        () => expect({ foo: 'bar' }).to.deep.eq({ foo: 'bar' }),
        `expected **{ foo: bar }** to deeply equal **{ foo: bar }**`,
        done,
      )
    })

    it('formats keys properly for "have.all.keys"', (done) => {
      const person = {
        name: 'Joe',
        age: 20,
      }

      expectMarkdown(
        () => expect(person).to.have.all.keys('name', 'age'),
        `expected **{ name: Joe, age: 20 }** to have keys **name**, and **age**`,
        done,
      )
    })

    describe('formats strings with spaces', (done) => {
      const tester = (message, done) => {
        const nbspedMsg = message
        .replace(/^\s+/, (match) => {
          return match.replace(/\s/g, '&nbsp;')
        })
        .replace(/\s+$/, (match) => {
          return match.replace(/\s/g, '&nbsp;')
        })

        expectMarkdown(() => expect(message).to.eq(message), `expected **'${nbspedMsg}'** to equal **'${nbspedMsg}'**`, done)
      }

      [' 37:46 ', '   test      ', '  love'].forEach((v) => {
        it(v, (done) => {
          tester(v, done)
        })
      })
    })
  })

  context('chai overrides', () => {
    beforeEach(function () {
      this.$body = cy.$$('body')
    })

    describe('#contain', () => {
      it('can find input type submit by value', function () {
        // $input creates an HTML element to be tested.
        // eslint-disable-next-line no-unused-vars
        const $input = cy.$$('<input type=\'submit\' value=\'click me\' />').appendTo(this.$body)

        cy.get('input[type=submit]').should('contain', 'click me')
      })

      it('is true when element contains text', () => {
        cy.get('div').should('contain', 'Nested Find')
      })

      it('calls super when not DOM element', () => {
        cy.noop('foobar').should('contain', 'oob')
      })

      // https://github.com/cypress-io/cypress/issues/3549
      it('is true when DOM el and not jQuery el contains text', () => {
        cy.get('div').then(($el) => {
          cy.wrap($el[1]).should('contain', 'Nested Find')
        })
      })

      it('escapes quotes', () => {
        const $span = '<span id="escape-quotes">shouldn\'t and can"t</span>'

        cy.$$($span).appendTo(cy.$$('body'))

        cy.get('#escape-quotes').should('contain', 'shouldn\'t')
      })
    })

    describe('#match', () => {
      it('calls super when provided a regex', () => {
        expect('foo').to.match(/foo/)
      })

      it('throws when not provided a regex', () => {
        const fn = () => {
          expect('foo').to.match('foo')
        }

        expect(fn).to.throw('`match` requires its argument be a `RegExp`. You passed: `foo`')
      })

      it('throws with cy.should', (done) => {
        cy.on('fail', (err) => {
          expect(err.message).to.eq('`match` requires its argument be a `RegExp`. You passed: `bar`')

          done()
        })

        cy.noop('foo').should('match', 'bar')
      })

      it('does not affect DOM element matching', () => {
        cy.get('body').should('match', 'body')
      })
    })

    describe('#exist', () => {
      it('uses $el.selector in expectation', (done) => {
        cy.on('log:added', (attrs, log) => {
          if (attrs.name === 'assert') {
            cy.removeAllListeners('log:added')

            expect(log.get('message')).to.eq('expected **#does-not-exist** not to exist in the DOM')

            done()
          }
        })

        cy.get('#does-not-exist').should('not.exist')
      })
    })

    describe('#be.visible', () => {
      it('sets type to child', (done) => {
        cy.on('log:added', (attrs, log) => {
          if (attrs.name === 'assert') {
            cy.removeAllListeners('log:added')

            expect(log.get('type')).to.eq('child')

            done()
          }
        })

        cy
        .get('body')
        .get('button').should('be.visible')
      })

      it('jquery wrapping els and selectors, not changing subject', () => {
        cy.wrap(cy.$$('<div></div>').appendTo('body')).should('not.be.visible')
        cy.wrap(cy.$$('<div></div>')).should('not.exist')
        cy.wrap(cy.$$('<div></div>').appendTo('body')).should('not.be.visible').should('exist')
        cy.wrap(cy.$$('.non-existent')).should('not.be.visible').should('not.exist')
        cy.wrap(cy.$$('.non-existent')).should('not.exist')

        cy.wrap(cy.$$('.non-existent')).should('not.be.visible').should('not.exist')
      })
    })

    describe('#have.length', () => {
      it('formats _obj with cypress', (done) => {
        cy.on('log:added', (attrs, log) => {
          if (attrs.name === 'assert') {
            cy.removeAllListeners('log:added')

            expect(log.get('message')).to.eq('expected **<button>** to have a length of **1**')

            done()
          }
        })

        cy.get('button:first').should('have.length', 1)
      })

      it('formats error _obj with cypress', (done) => {
        cy.on('log:added', (attrs, log) => {
          if (attrs.name === 'assert') {
            cy.removeAllListeners('log:added')

            expect(log.get('_error').message).to.eq('expected \'<body>\' to have a length of 2 but got 1')

            done()
          }
        })

        cy.get('body').should('have.length', 2)
      })

      it('does not touch non DOM objects', () => {
        cy.noop([1, 2, 3]).should('have.length', 3)
      })

      it('rejects any element not in the document', function () {
        cy.$$('<button />').appendTo(this.$body)
        cy.$$('<button />').appendTo(this.$body)

        const buttons = cy.$$('button')

        const { length } = buttons

        cy.on('command:retry', _.after(2, () => {
          cy.$$('button:last').remove()
        }))

        cy.wrap(buttons).should('have.length', length - 1)
      })
    })
  })

  context('chai plugins', () => {
    beforeEach(function () {
      this.logs = []

      this.clearLogs = () => {
        this.logs = []
      }

      cy.on('log:added', (attrs, log) => {
        this.logs.push(log)
      })

      return null
    })

    context('data', () => {
      beforeEach(function () {
        this.$div = $('<div data-foo=\'bar\' />')
        this.$div.data = function () {
          throw new Error('data called')
        }
      })

      it('no prop, with prop, negation, and chainable', function () {
        expect(this.$div).to.have.data('foo') // 1
        expect(this.$div).to.have.data('foo', 'bar') // 2,3
        expect(this.$div).to.have.data('foo').and.eq('bar') // 4,5
        expect(this.$div).to.have.data('foo').and.match(/bar/) // 6,7
        expect(this.$div).not.to.have.data('baz') // 8

        expect(this.logs.length).to.eq(8)
      })

      it('throws when obj is not DOM', function (done) {
        cy.on('fail', (err) => {
          expect(this.logs.length).to.eq(1)
          expect(this.logs[0].get('error').message).to.be.ok
          expect(err.message).to.include('> data')
          expect(err.message).to.include('> {}')

          done()
        })

        expect({}).to.have.data('foo')
      })
    })

    context('class', () => {
      beforeEach(function () {
        this.$div = $('<div class=\'foo bar\' />')
        this.$div.hasClass = function () {
          throw new Error('hasClass called')
        }
      })

      it('class, not class', function () {
        expect(this.$div).to.have.class('foo') // 1
        expect(this.$div).to.have.class('bar') // 2
        expect(this.$div).not.to.have.class('baz') // 3

        expect(this.logs.length).to.eq(3)

        const l1 = this.logs[0]
        const l3 = this.logs[2]

        expect(l1.get('message')).to.eq(
          'expected **<div.foo.bar>** to have class **foo**',
        )

        expect(l3.get('message')).to.eq(
          'expected **<div.foo.bar>** not to have class **baz**',
        )
      })

      it('throws when obj is not DOM', function (done) {
        cy.on('fail', (err) => {
          expect(this.logs.length).to.eq(1)
          expect(this.logs[0].get('error').message).to.eq(
            'expected \'foo\' to have class \'bar\'',
          )

          expect(err.message).to.include('> class')
          expect(err.message).to.include('> foo')

          done()
        })

        expect('foo').to.have.class('bar')
      })
    })

    context('id', () => {
      beforeEach(function () {
        this.$div = $('<div id=\'foo\' />')
        this.$div.prop = function () {
          throw new Error('prop called')
        }

        this.$div.attr = function () {
          throw new Error('attr called')
        }

        this.$div2 = $('<div />')
        this.$div2.prop('id', 'foo')
        this.$div2.prop = function () {
          throw new Error('prop called')
        }

        this.$div2.attr = function () {
          throw new Error('attr called')
        }

        this.$div3 = $('<div />')
        this.$div3.attr('id', 'foo')
        this.$div3.prop = function () {
          throw new Error('prop called')
        }

        this.$div3.attr = function () {
          throw new Error('attr called')
        }
      })

      it('id, not id', function () {
        expect(this.$div).to.have.id('foo') // 1
        expect(this.$div).not.to.have.id('bar') // 2

        expect(this.$div2).to.have.id('foo') // 3

        expect(this.$div3).to.have.id('foo') // 4

        expect(this.logs.length).to.eq(4)

        const l1 = this.logs[0]
        const l2 = this.logs[1]

        expect(l1.get('message')).to.eq(
          'expected **<div#foo>** to have id **foo**',
        )

        expect(l2.get('message')).to.eq(
          'expected **<div#foo>** not to have id **bar**',
        )
      })

      it('throws when obj is not DOM', function (done) {
        cy.on('fail', (err) => {
          expect(this.logs.length).to.eq(1)
          expect(this.logs[0].get('error').message).to.eq(
            'expected [] to have id \'foo\'',
          )

          expect(err.message).to.include('> id')
          expect(err.message).to.include('> []')

          done()
        })

        expect([]).to.have.id('foo')
      })
    })

    context('html', () => {
      beforeEach(function () {
        this.$div = $('<div><button>button</button></div>')
        this.$div.html = function () {
          throw new Error('html called')
        }
      })

      it('html, not html, contain html', function () {
        expect(this.$div).to.have.html('<button>button</button>') // 1
        expect(this.$div).not.to.have.html('foo') // 2
        expect(this.logs.length).to.eq(2)

        const l1 = this.logs[0]
        const l2 = this.logs[1]

        expect(l1.get('message')).to.eq(
          'expected **<div>** to have HTML **<button>button</button>**',
        )

        expect(l2.get('message')).to.eq(
          'expected **<div>** not to have HTML **foo**',
        )

        this.clearLogs()
        expect(this.$div).to.contain.html('<button>')
        expect(this.logs[0].get('message')).to.eq(
          'expected **<div>** to contain HTML **<button>**',
        )

        this.clearLogs()
        expect(this.$div).to.not.contain.html('foo') // 4
        expect(this.logs[0].get('message')).to.eq(
          'expected **<div>** not to contain HTML **foo**',
        )

        this.clearLogs()
        try {
          expect(this.$div).to.have.html('<span>span</span>')
        } catch (error) {
          expect(this.logs[0].get('message')).to.eq(
            'expected **<div>** to have HTML **<span>span</span>**, but the HTML was **<button>button</button>**',
          )
        }

        this.clearLogs()
        try {
          expect(this.$div).to.contain.html('<span>span</span>')
        } catch (error1) {
          expect(this.logs[0].get('message')).to.eq(
            'expected **<div>** to contain HTML **<span>span</span>**, but the HTML was **<button>button</button>**',
          )
        }
      })

      it('throws when obj is not DOM', function (done) {
        cy.on('fail', (err) => {
          expect(this.logs.length).to.eq(1)
          expect(this.logs[0].get('error').message).to.eq(
            'expected null to have HTML \'foo\'',
          )

          expect(err.message).to.include('> html')
          expect(err.message).to.include('> null')

          done()
        })

        expect(null).to.have.html('foo')
      })

      it('partial match', function () {
        expect(this.$div).to.contain.html('button')
        expect(this.$div).to.include.html('button')
        expect(this.$div).to.not.contain.html('span')

        cy.get('button').should('contain.html', 'button')
      })
    })

    context('text', () => {
      beforeEach(function () {
        this.$div = $('<div>foo</div>')
        this.$div.text = function () {
          throw new Error('text called')
        }
      })

      it('text, not text, contain text', function () {
        expect(this.$div).to.have.text('foo') // 1
        expect(this.$div).not.to.have.text('bar') // 2

        expect(this.logs.length).to.eq(2)

        const l1 = this.logs[0]
        const l2 = this.logs[1]

        expect(l1.get('message')).to.eq(
          'expected **<div>** to have text **foo**',
        )

        expect(l2.get('message')).to.eq(
          'expected **<div>** not to have text **bar**',
        )

        this.clearLogs()
        expect(this.$div).to.contain.text('f')
        expect(this.logs[0].get('message')).to.eq(
          'expected **<div>** to contain text **f**',
        )

        this.clearLogs()
        expect(this.$div).to.not.contain.text('foob')
        expect(this.logs[0].get('message')).to.eq(
          'expected **<div>** not to contain text **foob**',
        )

        this.clearLogs()
        try {
          expect(this.$div).to.have.text('bar')
        } catch (error) {
          expect(this.logs[0].get('message')).to.eq(
            'expected **<div>** to have text **bar**, but the text was **foo**',
          )
        }

        this.clearLogs()
        try {
          expect(this.$div).to.contain.text('bar')
        } catch (error1) {
          expect(this.logs[0].get('message')).to.eq(
            'expected **<div>** to contain text **bar**, but the text was **foo**',
          )
        }
      })

      it('partial match', function () {
        expect(this.$div).to.have.text('foo')
        expect(this.$div).to.contain.text('o')
        expect(this.$div).to.include.text('o')
        cy.get('div').should('contain.text', 'iv').should('contain.text', 'd')

        cy.get('div').should('not.contain.text', 'fizzbuzz').should('contain.text', 'Nest')
      })

      it('throws when obj is not DOM', function (done) {
        cy.on('fail', (err) => {
          expect(this.logs.length).to.eq(1)
          expect(this.logs[0].get('error').message).to.eq(
            'expected undefined to have text \'foo\'',
          )

          expect(err.message).to.include('> text')
          expect(err.message).to.include('> undefined')

          done()
        })

        expect(undefined).to.have.text('foo')
      })
    })

    context('value', () => {
      beforeEach(function () {
        this.$input = $('<input value=\'foo\' />')
        this.$input.val = function () {
          throw new Error('val called')
        }
      })

      it('value, not value, contain value', function () {
        expect(this.$input).to.have.value('foo') // 1
        expect(this.$input).not.to.have.value('bar') // 2

        expect(this.logs.length).to.eq(2)

        const l1 = this.logs[0]
        const l2 = this.logs[1]

        expect(l1.get('message')).to.eq(
          'expected **<input>** to have value **foo**',
        )

        expect(l2.get('message')).to.eq(
          'expected **<input>** not to have value **bar**',
        )

        this.clearLogs()
        expect(this.$input).to.contain.value('foo')
        expect(this.logs[0].get('message')).to.eq(
          'expected **<input>** to contain value **foo**',
        )

        this.clearLogs()
        expect(this.$input).not.to.contain.value('bar')
        expect(this.logs[0].get('message')).to.eq(
          'expected **<input>** not to contain value **bar**',
        )

        this.clearLogs()
        try {
          expect(this.$input).to.have.value('bar')
        } catch (error) {
          expect(this.logs[0].get('message')).to.eq(
            'expected **<input>** to have value **bar**, but the value was **foo**',
          )
        }

        this.clearLogs()
        try {
          expect(this.$input).to.contain.value('bar')
        } catch (error1) {
          expect(this.logs[0].get('message')).to.eq(
            'expected **<input>** to contain value **bar**, but the value was **foo**',
          )
        }
      })

      it('throws when obj is not DOM', function (done) {
        cy.on('fail', (err) => {
          expect(this.logs.length).to.eq(1)
          expect(this.logs[0].get('error').message).to.eq(
            'expected {} to have value \'foo\'',
          )

          expect(err.message).to.include('> value')
          expect(err.message).to.include('> {}')

          done()
        })

        expect({}).to.have.value('foo')
      })

      it('partial match', function () {
        expect(this.$input).to.contain.value('oo')
        expect(this.$input).to.not.contain.value('oof')
        // make sure "includes" is an alias of "include"
        expect(this.$input).to.includes.value('oo')
        cy.get('input')
        .invoke('val', 'foobar')
        .should('contain.value', 'bar')
        .should('contain.value', 'foo')
        .should('include.value', 'foo')

        cy.wrap(null).then(() => {
          cy.$$('<input value="foo1">').prependTo(cy.$$('body'))

          cy.$$('<input value="foo2">').prependTo(cy.$$('body'))
        })

        cy.get('input').should(($els) => {
          expect($els).to.have.value('foo2')
          expect($els).to.contain.value('foo')

          expect($els).to.include.value('foo')
        }).should('contain.value', 'oo2')
      })
    })

    context('descendants', () => {
      beforeEach(function () {
        this.$div = $('<div><button>button</button></div>')
        this.$div.has = function () {
          throw new Error('has called')
        }
      })

      it('descendants, not descendants', function () {
        expect(this.$div).to.have.descendants('button') // 1
        expect(this.$div).not.to.have.descendants('input') // 2

        expect(this.logs.length).to.eq(2)

        const l1 = this.logs[0]
        const l2 = this.logs[1]

        expect(l1.get('message')).to.eq(
          'expected **<div>** to have descendants **button**',
        )

        expect(l2.get('message')).to.eq(
          'expected **<div>** not to have descendants **input**',
        )
      })

      it('throws when obj is not DOM', function (done) {
        cy.on('fail', (err) => {
          expect(this.logs.length).to.eq(1)
          expect(this.logs[0].get('error').message).to.eq(
            'expected {} to have descendants \'foo\'',
          )

          expect(err.message).to.include('> descendants')
          expect(err.message).to.include('> {}')

          done()
        })

        expect({}).to.have.descendants('foo')
      })
    })

    context('visible', () => {
      beforeEach(function () {
        this.$div = $('<div>div</div>').appendTo($('body'))
        this.$div.is = function () {
          throw new Error('is called')
        }

        this.$div2 = $('<div style=\'display: none\'>div</div>').appendTo($('body'))
        this.$div2.is = function () {
          throw new Error('is called')
        }
      })

      afterEach(function () {
        this.$div.remove()

        this.$div2.remove()
      })

      it('visible, not visible, adds to error', function () {
        expect(this.$div).to.be.visible // 1
        expect(this.$div2).not.to.be.visible // 2

        expect(this.logs.length).to.eq(2)

        const l1 = this.logs[0]
        const l2 = this.logs[1]

        expect(l1.get('message')).to.eq(
          'expected **<div>** to be **visible**',
        )

        expect(l2.get('message')).to.eq(
          'expected **<div>** not to be **visible**',
        )

        try {
          expect(this.$div2).to.be.visible
        } catch (err) {
          const l6 = this.logs[5]

          // the error on this log should have this message appended to it
<<<<<<< HEAD
          expect(l6.get('error').message).to.eq(`expected '<div>' to be 'visible'\n\nThis element \`<div>\` is not visible because it has CSS property: \`display: none\``)
=======
          expect(l6.get('error').message).to.include(`expected '<div>' to be 'visible'`)
          expect(l6.get('error').message).to.include(`This element \`<div>\` is not visible because it has CSS property: \`display: none\``)
>>>>>>> 689bef00
        }
      })

      it('throws when obj is not DOM', function (done) {
        cy.on('fail', (err) => {
          expect(this.logs.length).to.eq(1)
          expect(this.logs[0].get('error').message).to.eq(
            'expected {} to be \'visible\'',
          )

          expect(err.message).to.include('> visible')
          expect(err.message).to.include('> {}')

          done()
        })

        expect({}).to.be.visible
      })
    })

    context('hidden', () => {
      beforeEach(function () {
        this.$div = $('<div style=\'display: none\'>div</div>').appendTo($('body'))
        this.$div.is = function () {
          throw new Error('is called')
        }

        this.$div2 = $('<div>div</div>').appendTo($('body'))
        this.$div2.is = function () {
          throw new Error('is called')
        }
      })

      afterEach(function () {
        this.$div.remove()

        this.$div2.remove()
      })

      it('hidden, not hidden, adds to error', function () {
        expect(this.$div).to.be.hidden // 1
        expect(this.$div2).not.to.be.hidden // 2

        expect(this.logs.length).to.eq(2)

        const l1 = this.logs[0]
        const l2 = this.logs[1]

        expect(l1.get('message')).to.eq(
          'expected **<div>** to be **hidden**',
        )

        expect(l2.get('message')).to.eq(
          'expected **<div>** not to be **hidden**',
        )

        try {
          expect(this.$div2).to.be.hidden
        } catch (err) {
          const l6 = this.logs[5]

          // the error on this log should have this message appended to it
          expect(l6.get('error').message).to.eq('expected \'<div>\' to be \'hidden\'')
        }
      })

      it('throws when obj is not DOM', function (done) {
        cy.on('fail', (err) => {
          expect(this.logs.length).to.eq(1)
          expect(this.logs[0].get('error').message).to.eq(
            'expected {} to be \'hidden\'',
          )

          expect(err.message).to.include('> hidden')
          expect(err.message).to.include('> {}')

          done()
        })

        expect({}).to.be.hidden
      })
    })

    context('selected', () => {
      beforeEach(function () {
        this.$option = $('<option selected>option</option>')
        this.$option.is = function () {
          throw new Error('is called')
        }

        this.$option2 = $('<option>option</option>')
        this.$option2.is = function () {
          throw new Error('is called')
        }
      })

      it('selected, not selected', function () {
        expect(this.$option).to.be.selected // 1
        expect(this.$option2).not.to.be.selected // 2

        expect(this.logs.length).to.eq(2)

        const l1 = this.logs[0]
        const l2 = this.logs[1]

        expect(l1.get('message')).to.eq(
          'expected **<option>** to be **selected**',
        )

        expect(l2.get('message')).to.eq(
          'expected **<option>** not to be **selected**',
        )
      })

      it('throws when obj is not DOM', function (done) {
        cy.on('fail', (err) => {
          expect(this.logs.length).to.eq(1)
          expect(this.logs[0].get('error').message).to.eq(
            'expected {} to be \'selected\'',
          )

          expect(err.message).to.include('> selected')
          expect(err.message).to.include('> {}')

          done()
        })

        expect({}).to.be.selected
      })
    })

    context('checked', () => {
      beforeEach(function () {
        this.$input = $('<input type=\'checkbox\' checked />')
        this.$input.is = function () {
          throw new Error('is called')
        }

        this.$input2 = $('<input type=\'checkbox\' />')
        this.$input2.is = function () {
          throw new Error('is called')
        }
      })

      it('checked, not checked', function () {
        expect(this.$input).to.be.checked // 1
        expect(this.$input2).not.to.be.checked // 2

        expect(this.logs.length).to.eq(2)

        const l1 = this.logs[0]
        const l2 = this.logs[1]

        expect(l1.get('message')).to.eq(
          'expected **<input>** to be **checked**',
        )

        expect(l2.get('message')).to.eq(
          'expected **<input>** not to be **checked**',
        )
      })

      it('throws when obj is not DOM', function (done) {
        cy.on('fail', (err) => {
          expect(this.logs.length).to.eq(1)
          expect(this.logs[0].get('error').message).to.eq(
            'expected {} to be \'checked\'',
          )

          expect(err.message).to.include('> checked')
          expect(err.message).to.include('> {}')

          done()
        })

        expect({}).to.be.checked
      })
    })

    context('enabled', () => {
      beforeEach(function () {
        this.$input = $('<input />')
        this.$input.is = function () {
          throw new Error('is called')
        }

        this.$input2 = $('<input disabled />')
        this.$input2.is = function () {
          throw new Error('is called')
        }
      })

      it('enabled, not enabled', function () {
        expect(this.$input).to.be.enabled // 1
        expect(this.$input2).not.to.be.enabled // 2

        expect(this.logs.length).to.eq(2)

        const l1 = this.logs[0]
        const l2 = this.logs[1]

        expect(l1.get('message')).to.eq(
          'expected **<input>** to be **enabled**',
        )

        expect(l2.get('message')).to.eq(
          'expected **<input>** not to be **enabled**',
        )
      })

      it('throws when obj is not DOM', function (done) {
        cy.on('fail', (err) => {
          expect(this.logs.length).to.eq(1)
          expect(this.logs[0].get('error').message).to.eq(
            'expected {} to be \'enabled\'',
          )

          expect(err.message).to.include('> enabled')
          expect(err.message).to.include('> {}')

          done()
        })

        expect({}).to.be.enabled
      })
    })

    context('disabled', () => {
      beforeEach(function () {
        this.$input = $('<input disabled />')
        this.$input.is = function () {
          throw new Error('is called')
        }

        this.$input2 = $('<input />')
        this.$input2.is = function () {
          throw new Error('is called')
        }
      })

      it('disabled, not disabled', function () {
        expect(this.$input).to.be.disabled // 1
        expect(this.$input2).not.to.be.disabled // 2

        expect(this.logs.length).to.eq(2)

        const l1 = this.logs[0]
        const l2 = this.logs[1]

        expect(l1.get('message')).to.eq(
          'expected **<input>** to be **disabled**',
        )

        expect(l2.get('message')).to.eq(
          'expected **<input>** not to be **disabled**',
        )
      })

      it('throws when obj is not DOM', function (done) {
        cy.on('fail', (err) => {
          expect(this.logs.length).to.eq(1)
          expect(this.logs[0].get('error').message).to.eq(
            'expected {} to be \'disabled\'',
          )

          expect(err.message).to.include('> disabled')
          expect(err.message).to.include('> {}')

          done()
        })

        expect({}).to.be.disabled
      })
    })

    context('exist', () => {
      it('passes thru non DOM', function () {
        expect([]).to.exist
        expect({}).to.exist
        expect('foo').to.exist

        expect(this.logs.length).to.eq(3)

        const l1 = this.logs[0]
        const l2 = this.logs[1]
        const l3 = this.logs[2]

        expect(l1.get('message')).to.eq(
          'expected **[]** to exist',
        )

        expect(l2.get('message')).to.eq(
          'expected **{}** to exist',
        )

        expect(l3.get('message')).to.eq(
          'expected **foo** to exist',
        )
      })
    })

    context('empty', () => {
      beforeEach(function () {
        this.div = $('<div></div>')
        this.div.is = function () {
          throw new Error('is called')
        }

        this.div2 = $('<div><button>button</button></div>')
        this.div2.is = function () {
          throw new Error('is called')
        }
      })

      it('passes thru non DOM', function () {
        expect([]).to.be.empty
        expect({}).to.be.empty
        expect('').to.be.empty

        expect(this.logs.length).to.eq(3)

        const l1 = this.logs[0]
        const l2 = this.logs[1]
        const l3 = this.logs[2]

        expect(l1.get('message')).to.eq(
          'expected **[]** to be empty',
        )

        expect(l2.get('message')).to.eq(
          'expected **{}** to be empty',
        )

        expect(l3.get('message')).to.eq(
          'expected **\'\'** to be empty',
        )
      })

      it('empty, not empty, raw dom documents', function () {
        expect(this.div).to.be.empty // 1
        expect(this.div2).not.to.be.empty // 2

        expect(this.div.get(0)).to.be.empty // 3
        expect(this.div2.get(0)).not.to.be.empty // 4

        expect(this.logs.length).to.eq(4)

        const l1 = this.logs[0]
        const l2 = this.logs[1]
        const l3 = this.logs[2]
        const l4 = this.logs[3]

        expect(l1.get('message')).to.eq(
          'expected **<div>** to be **empty**',
        )

        expect(l2.get('message')).to.eq(
          'expected **<div>** not to be **empty**',
        )

        expect(l3.get('message')).to.eq(
          'expected **<div>** to be **empty**',
        )

        expect(l4.get('message')).to.eq(
          'expected **<div>** not to be **empty**',
        )
      })
    })

    context('focused', () => {
      beforeEach(function () {
        this.div = $('<div id=\'div\' tabindex=0></div>').appendTo($('body'))
        this.div.is = function () {
          throw new Error('is called')
        }

        this.div2 = $('<div id=\'div2\' tabindex=1><button>button</button></div>').appendTo($('body'))
        this.div2.is = function () {
          throw new Error('is called')
        }
      })

      it('focus, not focus, raw dom documents', function () {
        expect(this.div).to.not.be.focused
        expect(this.div[0]).to.not.be.focused
        this.div.focus()
        expect(this.div).to.be.focused
        expect(this.div[0]).to.be.focused

        this.div.blur()
        expect(this.div).to.not.be.focused
        expect(this.div[0]).to.not.be.focused

        expect(this.div2).not.to.be.focused
        expect(this.div2[0]).not.to.be.focused
        this.div.focus()
        expect(this.div2).not.to.be.focused
        this.div2.focus()
        expect(this.div2).to.be.focused

        expect(this.logs.length).to.eq(10)

        const l1 = this.logs[0]
        const l2 = this.logs[1]
        const l3 = this.logs[2]
        const l4 = this.logs[3]

        expect(l1.get('message')).to.eq(
          'expected **<div#div>** not to be **focused**',
        )

        expect(l2.get('message')).to.eq(
          'expected **<div#div>** not to be **focused**',
        )

        expect(l3.get('message')).to.eq(
          'expected **<div#div>** to be **focused**',
        )

        expect(l4.get('message')).to.eq(
          'expected **<div#div>** to be **focused**',
        )
      })

      it('works with focused or focus', function () {
        expect(this.div).to.not.have.focus
        expect(this.div).to.not.have.focused
        expect(this.div).to.not.be.focus
        expect(this.div).to.not.be.focused

        cy.get('#div').should('not.be.focused')

        cy.get('#div').should('not.have.focus')
      })

      it('works with multiple elements', () => {
        cy.get('div:last').focus()
        cy.get('div').should('have.focus')
        cy.get('div:last').blur()

        cy.get('div').should('not.have.focus')
      })

      it('throws when obj is not DOM', function (done) {
        cy.on('fail', (err) => {
          expect(this.logs.length).to.eq(1)
          expect(this.logs[0].get('error').message).to.contain(
            'expected {} to be \'focused\'',
          )

          expect(err.message).to.include('> focus')
          expect(err.message).to.include('> {}')

          done()
        })

        expect({}).to.have.focus
      })

      it('calls into custom focus pseudos', () => {
        cy.$$('button:first').focus()
        const stub = cy.spy($.expr.pseudos, 'focus').as('focus')

        expect(cy.$$('button:first')).to.have.focus

        cy.get('button:first').should('have.focus')
        .then(() => {
          expect(stub).to.be.calledThrice
        })
      })
    })

    context('match', () => {
      beforeEach(function () {
        this.div = $('<div></div>')
        this.div.is = function () {
          throw new Error('is called')
        }
      })

      it('passes thru non DOM', function () {
        expect('foo').to.match(/f/)

        expect(this.logs.length).to.eq(1)

        const l1 = this.logs[0]

        expect(l1.get('message')).to.eq(
          'expected **foo** to match /f/',
        )
      })

      it('match, not match, raw dom documents', function () {
        expect(this.div).to.match('div') // 1
        expect(this.div).not.to.match('button') // 2

        expect(this.div.get(0)).to.match('div') // 3
        expect(this.div.get(0)).not.to.match('button') // 4

        expect(this.logs.length).to.eq(4)

        const l1 = this.logs[0]
        const l2 = this.logs[1]
        const l3 = this.logs[2]
        const l4 = this.logs[3]

        expect(l1.get('message')).to.eq(
          'expected **<div>** to match **div**',
        )

        expect(l2.get('message')).to.eq(
          'expected **<div>** not to match **button**',
        )

        expect(l3.get('message')).to.eq(
          'expected **<div>** to match **div**',
        )

        expect(l4.get('message')).to.eq(
          'expected **<div>** not to match **button**',
        )
      })
    })

    context('contain', () => {
      it('passes thru non DOM', function () {
        expect(['foo']).to.contain('foo') // 1
        expect({ foo: 'bar', baz: 'quux' }).to.contain({ foo: 'bar' }) // 2, 3
        expect('foo').to.contain('fo') // 4

        expect(this.logs.length).to.eq(4)

        const l1 = this.logs[0]
        const l2 = this.logs[1]
        const l3 = this.logs[2]
        const l4 = this.logs[3]

        expect(l1.get('message')).to.eq(
          'expected **[ foo ]** to include **foo**',
        )

        expect(l2.get('message')).to.eq(
          'expected **{ foo: bar, baz: quux }** to have property **foo**',
        )

        expect(l3.get('message')).to.eq(
          'expected **{ foo: bar, baz: quux }** to have property **foo** of **bar**',
        )

        expect(l4.get('message')).to.eq(
          'expected **foo** to include **fo**',
        )
      })
    })

    context('attr', () => {
      beforeEach(function () {
        this.$div = $('<div foo=\'bar\'>foo</div>')
        this.$div.attr = function () {
          throw new Error('attr called')
        }

        this.$a = $('<a href=\'https://google.com\'>google</a>')
        this.$a.attr = function () {
          throw new Error('attr called')
        }
      })

      it('attr, not attr', function () {
        expect(this.$div).to.have.attr('foo') // 1
        expect(this.$div).to.have.attr('foo', 'bar') // 2
        expect(this.$div).not.to.have.attr('bar') // 3
        expect(this.$div).not.to.have.attr('bar', 'baz') // 4
        expect(this.$div).not.to.have.attr('foo', 'baz') // 5

        expect(this.$a).to.have.attr('href').and.match(/google/) // 6, 7
        expect(this.$a)
        .to.have.attr('href', 'https://google.com') // 8
        .and.have.text('google') // 9

        try {
          expect(this.$a).not.to.have.attr('href', 'https://google.com') // 10
        } catch (error) {} // eslint-disable-line no-empty

        expect(this.logs.length).to.eq(10)

        const l1 = this.logs[0]
        const l2 = this.logs[1]
        const l3 = this.logs[2]
        const l4 = this.logs[3]
        const l5 = this.logs[4]
        const l6 = this.logs[5]
        const l7 = this.logs[6]
        const l8 = this.logs[7]
        const l9 = this.logs[8]
        const l10 = this.logs[9]

        expect(l1.get('message')).to.eq(
          'expected **<div>** to have attribute **foo**',
        )

        expect(l2.get('message')).to.eq(
          'expected **<div>** to have attribute **foo** with the value **bar**',
        )

        expect(l3.get('message')).to.eq(
          'expected **<div>** not to have attribute **bar**',
        )

        expect(l4.get('message')).to.eq(
          'expected **<div>** not to have attribute **bar**',
        )

        expect(l5.get('message')).to.eq(
          'expected **<div>** not to have attribute **foo** with the value **baz**',
        )

        expect(l6.get('message')).to.eq(
          'expected **<a>** to have attribute **href**',
        )

        expect(l7.get('message')).to.eq(
          'expected **https://google.com** to match /google/',
        )

        expect(l8.get('message')).to.eq(
          'expected **<a>** to have attribute **href** with the value **https://google.com**',
        )

        expect(l9.get('message')).to.eq(
          'expected **<a>** to have text **google**',
        )

        expect(l10.get('message')).to.eq(
          'expected **<a>** not to have attribute **href** with the value **https://google.com**, but the value was **https://google.com**',
        )
      })

      it('throws when obj is not DOM', function (done) {
        cy.on('fail', (err) => {
          expect(this.logs.length).to.eq(1)
          expect(this.logs[0].get('error').message).to.eq(
            'expected {} to have attribute \'foo\'',
          )

          expect(err.message).to.include('> attr')
          expect(err.message).to.include('> {}')

          done()
        })

        expect({}).to.have.attr('foo')
      })
    })

    context('prop', () => {
      beforeEach(function () {
        this.$input = $('<input type=\'checkbox\' />')
        this.$input.prop('checked', true)
        this.$input.prop = function () {
          throw new Error('prop called')
        }

        this.$a = $('<a href=\'/foo\'>google</a>')
        this.$a.prop = function () {
          throw new Error('prop called')
        }
      })

      it('prop, not prop', function () {
        expect(this.$input).to.have.prop('checked') // 1
        expect(this.$input).to.have.prop('checked', true) // 2
        expect(this.$input).not.to.have.prop('bar') // 3
        expect(this.$input).not.to.have.prop('bar', 'baz') // 4
        expect(this.$input).not.to.have.prop('checked', 'baz') // 5

        const href = `${window.location.origin}/foo`

        expect(this.$a).to.have.prop('href').and.match(/foo/) // 6, 7
        expect(this.$a)
        .to.have.prop('href', href) // 8
        .and.have.text('google') // 9

        try {
          expect(this.$a).not.to.have.prop('href', href) // 10
        } catch (error) {} // eslint-disable-line no-empty

        expect(this.logs.length).to.eq(10)

        const l1 = this.logs[0]
        const l2 = this.logs[1]
        const l3 = this.logs[2]
        const l4 = this.logs[3]
        const l5 = this.logs[4]
        const l6 = this.logs[5]
        const l7 = this.logs[6]
        const l8 = this.logs[7]
        const l9 = this.logs[8]
        const l10 = this.logs[9]

        expect(l1.get('message')).to.eq(
          'expected **<input>** to have property **checked**',
        )

        expect(l2.get('message')).to.eq(
          'expected **<input>** to have property **checked** with the value **true**',
        )

        expect(l3.get('message')).to.eq(
          'expected **<input>** not to have property **bar**',
        )

        expect(l4.get('message')).to.eq(
          'expected **<input>** not to have property **bar**',
        )

        expect(l5.get('message')).to.eq(
          'expected **<input>** not to have property **checked** with the value **baz**',
        )

        expect(l6.get('message')).to.eq(
          'expected **<a>** to have property **href**',
        )

        expect(l7.get('message')).to.eq(
          `expected **${href}** to match /foo/`,
        )

        expect(l8.get('message')).to.eq(
          `expected **<a>** to have property **href** with the value **${href}**`,
        )

        expect(l9.get('message')).to.eq(
          'expected **<a>** to have text **google**',
        )

        expect(l10.get('message')).to.eq(
          `expected **<a>** not to have property **href** with the value **${href}**, but the value was **${href}**`,
        )
      })

      it('throws when obj is not DOM', function (done) {
        cy.on('fail', (err) => {
          expect(this.logs.length).to.eq(1)
          expect(this.logs[0].get('error').message).to.eq(
            'expected {} to have property \'foo\'',
          )

          expect(err.message).to.include('> prop')
          expect(err.message).to.include('> {}')

          done()
        })

        expect({}).to.have.prop('foo')
      })
    })

    context('css', () => {
      beforeEach(function () {
        this.$div = $('<div style=\'display: none\'>div</div>')
        this.$div.css = function () {
          throw new Error('css called')
        }
      })

      it('css, not css', function () {
        expect(this.$div).to.have.css('display') // 1
        expect(this.$div).to.have.css('display', 'none') // 2
        expect(this.$div).not.to.have.css('bar') // 3
        expect(this.$div).not.to.have.css('bar', 'baz') // 4
        expect(this.$div).not.to.have.css('display', 'inline') // 5

        try {
          expect(this.$div).not.to.have.css('display', 'none') // 6
        } catch (error) {} // eslint-disable-line no-empty

        expect(this.logs.length).to.eq(6)

        const l1 = this.logs[0]
        const l2 = this.logs[1]
        const l3 = this.logs[2]
        const l4 = this.logs[3]
        const l5 = this.logs[4]
        const l6 = this.logs[5]

        expect(l1.get('message')).to.eq(
          'expected **<div>** to have CSS property **display**',
        )

        expect(l2.get('message')).to.eq(
          'expected **<div>** to have CSS property **display** with the value **none**',
        )

        expect(l3.get('message')).to.eq(
          'expected **<div>** not to have CSS property **bar**',
        )

        expect(l4.get('message')).to.eq(
          'expected **<div>** not to have CSS property **bar**',
        )

        expect(l5.get('message')).to.eq(
          'expected **<div>** not to have CSS property **display** with the value **inline**',
        )

        expect(l6.get('message')).to.eq(
          'expected **<div>** not to have CSS property **display** with the value **none**, but the value was **none**',
        )
      })

      it('throws when obj is not DOM', function (done) {
        cy.on('fail', (err) => {
          expect(this.logs.length).to.eq(1)
          expect(this.logs[0].get('error').message).to.eq(
            'expected {} to have CSS property \'foo\'',
          )

          expect(err.message).to.include('> css')
          expect(err.message).to.include('> {}')

          done()
        })

        expect({}).to.have.css('foo')
      })
    })
  })
})<|MERGE_RESOLUTION|>--- conflicted
+++ resolved
@@ -1790,12 +1790,8 @@
           const l6 = this.logs[5]
 
           // the error on this log should have this message appended to it
-<<<<<<< HEAD
-          expect(l6.get('error').message).to.eq(`expected '<div>' to be 'visible'\n\nThis element \`<div>\` is not visible because it has CSS property: \`display: none\``)
-=======
           expect(l6.get('error').message).to.include(`expected '<div>' to be 'visible'`)
           expect(l6.get('error').message).to.include(`This element \`<div>\` is not visible because it has CSS property: \`display: none\``)
->>>>>>> 689bef00
         }
       })
 
