--- conflicted
+++ resolved
@@ -478,11 +478,7 @@
               , 0
             math: {
               sum: (args...) =>
-<<<<<<< HEAD
                 @obj.sum(args...)
-=======
-                @obj.sum.apply(@obj, args)
->>>>>>> 3d939d44
             }
           }
 
