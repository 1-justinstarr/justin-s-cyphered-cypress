--- conflicted
+++ resolved
@@ -246,11 +246,7 @@
       it "throws when finding duplicate values", (done) ->
         cy.on "fail", (err) ->
           expect(err.message).to.include "`cy.select()` matched more than one `option` by value or text: `bm`"
-<<<<<<< HEAD
-          expect(err.docsUrl).to.eq("https://on.cypress.io/select")          
-=======
-          expect(err.docsUrl).to.eq("https://on.cypress.io/select")
->>>>>>> 689bef00
+          expect(err.docsUrl).to.eq("https://on.cypress.io/select")
           done()
 
         cy.get("select[name=names]").select("bm")
@@ -258,11 +254,7 @@
       it "throws when passing an array to a non multiple select", (done) ->
         cy.on "fail", (err) ->
           expect(err.message).to.include "`cy.select()` was called with an array of arguments but does not have a `multiple` attribute set."
-<<<<<<< HEAD
-          expect(err.docsUrl).to.eq("https://on.cypress.io/select")          
-=======
-          expect(err.docsUrl).to.eq("https://on.cypress.io/select")
->>>>>>> 689bef00
+          expect(err.docsUrl).to.eq("https://on.cypress.io/select")
           done()
 
         cy.get("select[name=names]").select(["bm", "ss"])
