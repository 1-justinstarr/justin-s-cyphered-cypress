const $ = Cypress.$.bind(Cypress)
const { _ } = Cypress
const { Promise } = Cypress
const chaiSubset = require('chai-subset')
const { getCommandLogWithText, findReactInstance, withMutableReporterState, clickCommandLog } = require('../../../support/utils')

chai.use(chaiSubset)

const fail = function (str) {
  throw new Error(str)
}

const mouseClickEvents = ['pointerdown', 'mousedown', 'pointerup', 'mouseup', 'click']
const mouseHoverEvents = [
  'pointerout',
  'pointerleave',
  'pointerover',
  'pointerenter',
  'mouseout',
  'mouseleave',
  'mouseover',
  'mouseenter',
  'pointermove',
  'mousemove',
]
const focusEvents = ['focus', 'focusin']

const attachListeners = (listenerArr) => {
  return (els) => {
    _.each(els, (el, elName) => {
      return listenerArr.forEach((evtName) => {
        el.on(evtName, cy.stub().as(`${elName}:${evtName}`))
      })
    })
  }
}

const attachFocusListeners = attachListeners(focusEvents)
const attachMouseClickListeners = attachListeners(mouseClickEvents)
const attachMouseHoverListeners = attachListeners(mouseHoverEvents)
const attachMouseDblclickListeners = attachListeners(['dblclick'])
const attachContextmenuListeners = attachListeners(['contextmenu'])

const getAllFn = (...aliases) => {
  if (aliases.length > 1) {
    return getAllFn((_.isArray(aliases[1]) ? aliases[1] : aliases[1].split(' ')).map((alias) => `@${aliases[0]}:${alias}`).join(' '))
  }

  return Cypress.Promise.all(
    aliases[0].split(' ').map((alias) => {
      return cy.now('get', alias)
    })
  )
}

Cypress.Commands.add('getAll', getAllFn)

const wrapped = (obj) => cy.wrap(obj, { log: false })
const shouldBeCalled = (stub) => wrapped(stub).should('be.called')
const shouldBeCalledOnce = (stub) => wrapped(stub).should('be.calledOnce')
const shouldBeCalledWithCount = (num) => (stub) => wrapped(stub).should('have.callCount', num)
const shouldNotBeCalled = (stub) => wrapped(stub).should('not.be.called')

describe('src/cy/commands/actions/click', () => {
  beforeEach(() => {
    cy.visit('/fixtures/dom.html')
  })

  context('#click', () => {
    it('receives native click event', (done) => {
      const $btn = cy.$$('#button')

      $btn.on('click', (e) => {
        const { fromViewport } = Cypress.dom.getElementCoordinatesByPosition($btn)

        const obj = _.pick(e.originalEvent, 'bubbles', 'cancelable', 'view', 'button', 'buttons', 'which', 'relatedTarget', 'altKey', 'ctrlKey', 'shiftKey', 'metaKey', 'detail', 'type')

        expect(obj).to.deep.eq({
          bubbles: true,
          cancelable: true,
          view: cy.state('window'),
          button: 0,
          buttons: 0,
          which: 1,
          relatedTarget: null,
          altKey: false,
          ctrlKey: false,
          shiftKey: false,
          metaKey: false,
          detail: 1,
          type: 'click',
        })

        expect(e.clientX).to.be.closeTo(fromViewport.x, 1)
        expect(e.clientY).to.be.closeTo(fromViewport.y, 1)

        done()
      })

      cy.get('#button').click()
    })

    it('bubbles up native click event', (done) => {
      const click = () => {
        cy.state('window').removeEventListener('click', click)

        done()
      }

      cy.state('window').addEventListener('click', click)

      cy.get('#button').click()
    })

    it('sends native mousedown event', (done) => {
      const $btn = cy.$$('#button')

      const win = cy.state('window')

      $btn.get(0).addEventListener('mousedown', (e) => {
        // calculate after scrolling
        const { fromViewport } = Cypress.dom.getElementCoordinatesByPosition($btn)

        const obj = _.pick(e, 'bubbles', 'cancelable', 'view', 'button', 'buttons', 'which', 'relatedTarget', 'altKey', 'ctrlKey', 'shiftKey', 'metaKey', 'detail', 'type')

        expect(obj).to.deep.eq({
          bubbles: true,
          cancelable: true,
          view: win,
          button: 0,
          buttons: 1,
          which: 1,
          relatedTarget: null,
          altKey: false,
          ctrlKey: false,
          shiftKey: false,
          metaKey: false,
          detail: 1,
          type: 'mousedown',
        })

        expect(e.clientX).to.be.closeTo(fromViewport.x, 1)
        expect(e.clientY).to.be.closeTo(fromViewport.y, 1)

        done()
      })

      cy.get('#button').click()
    })

    it('sends native mouseup event', (done) => {
      const $btn = cy.$$('#button')

      const win = cy.state('window')

      $btn.get(0).addEventListener('mouseup', (e) => {
        const { fromViewport } = Cypress.dom.getElementCoordinatesByPosition($btn)

        const obj = _.pick(e, 'bubbles', 'cancelable', 'view', 'button', 'buttons', 'which', 'relatedTarget', 'altKey', 'ctrlKey', 'shiftKey', 'metaKey', 'detail', 'type')

        expect(obj).to.deep.eq({
          bubbles: true,
          cancelable: true,
          view: win,
          button: 0,
          buttons: 0,
          which: 1,
          relatedTarget: null,
          altKey: false,
          ctrlKey: false,
          shiftKey: false,
          metaKey: false,
          detail: 1,
          type: 'mouseup',
        })

        expect(e.clientX).to.be.closeTo(fromViewport.x, 1)
        expect(e.clientY).to.be.closeTo(fromViewport.y, 1)

        done()
      })

      cy.get('#button').click()
    })

    it('sends mousedown, mouseup, click events in order', () => {
      const events = []

      const $btn = cy.$$('#button')

      _.each('mousedown mouseup click'.split(' '), (event) => {
        $btn.get(0).addEventListener(event, () => {
          events.push(event)
        })
      })

      cy.get('#button').click().then(() => {
        expect(events).to.deep.eq(['mousedown', 'mouseup', 'click'])
      })
    })

    it('sends pointer and mouse events in order', () => {
      const events = []
      const $btn = cy.$$('#button')

      _.each('pointerdown mousedown pointerup mouseup click'.split(' '), (event) => {
        $btn.get(0).addEventListener(event, () => {
          events.push(event)
        })
      })

      cy.get('#button').click().then(() => {
        expect(events).to.deep.eq(['pointerdown', 'mousedown', 'pointerup', 'mouseup', 'click'])
      })
    })

    it('records correct clientX when el scrolled', (done) => {
      const $btn = $(`<button id='scrolledBtn' style='position: absolute; top: 1600px; left: 1200px; width: 100px;'>foo</button>`).appendTo(cy.$$('body'))

      const win = cy.state('window')

      $btn.get(0).addEventListener('click', (e) => {
        const { fromViewport } = Cypress.dom.getElementCoordinatesByPosition($btn)

        expect(win.pageXOffset).to.be.gt(0)
        expect(e.clientX).to.be.closeTo(fromViewport.x, 1)

        done()
      })

      cy.get('#scrolledBtn').click()
    })

    it('records correct clientY when el scrolled', (done) => {
      const $btn = $(`<button id='scrolledBtn' style='position: absolute; top: 1600px; left: 1200px; width: 100px;'>foo</button>`).appendTo(cy.$$('body'))

      const win = cy.state('window')

      $btn.get(0).addEventListener('click', (e) => {
        const { fromViewport } = Cypress.dom.getElementCoordinatesByPosition($btn)

        expect(win.pageYOffset).to.be.gt(0)
        expect(e.clientY).to.be.closeTo(fromViewport.y, 1)

        done()
      })

      cy.get('#scrolledBtn').click()
    })

    it('will send all events even mousedown is defaultPrevented', () => {

      const $btn = cy.$$('#button')

      $btn.get(0).addEventListener('mousedown', (e) => {
        e.preventDefault()
        expect(e.defaultPrevented).to.be.true
      })

      attachMouseClickListeners({ $btn })

      cy.get('#button').click().should('not.have.focus')

      cy.getAll('$btn', 'pointerdown mousedown pointerup mouseup click').each(shouldBeCalled)
    })

    it('will not send mouseEvents/focus if pointerdown is defaultPrevented', () => {
      const $btn = cy.$$('#button')

      $btn.get(0).addEventListener('pointerdown', (e) => {
        e.preventDefault()

        expect(e.defaultPrevented).to.be.true
      })

      attachMouseClickListeners({ $btn })

      cy.get('#button').click().should('not.have.focus')

      cy.getAll('$btn', 'pointerdown pointerup click').each(shouldBeCalledOnce)
      cy.getAll('$btn', 'mousedown mouseup').each(shouldNotBeCalled)

    })

    it('sends a click event', (done) => {
      cy.$$('#button').click(() => {
        done()
      })

      cy.get('#button').click()
    })

    it('returns the original subject', () => {
      const button = cy.$$('#button')

      cy.get('#button').click().then(($button) => {
        expect($button).to.match(button)
      })
    })

    it('causes focusable elements to receive focus', () => {

      const el = cy.$$(':text:first')

      attachFocusListeners({ el })

      cy.get(':text:first').click().should('have.focus')

      cy.getAll('el', 'focus focusin').each(shouldBeCalledOnce)
    })

    it('does not fire a focus, mouseup, or click event when element has been removed on mousedown', () => {
      const $btn = cy.$$('button:first')

      $btn.on('mousedown', function () {
        // synchronously remove this button
        $(this).remove()
      })

      $btn.on('focus', () => {
        fail('should not have gotten focus')
      })

      $btn.on('focusin', () => {
        fail('should not have gotten focusin')
      })

      $btn.on('mouseup', () => {
        fail('should not have gotten mouseup')
      })

      $btn.on('click', () => {
        fail('should not have gotten click')
      })

      cy.contains('button').click()
    })

    it('events when element removed on pointerdown', () => {
      const btn = cy.$$('button:first')
      const div = cy.$$('div#tabindex')

      attachFocusListeners({ btn })
      attachMouseClickListeners({ btn, div })
      attachMouseHoverListeners({ btn, div })

      btn.on('pointerdown', () => {
        // synchronously remove this button
        btn.remove()
      })

      cy.contains('button').click()

      cy.getAll('btn', 'pointerdown').each(shouldBeCalled)
      cy.getAll('btn', 'mousedown mouseup').each(shouldNotBeCalled)

      // the browser is in control of whether or not the pointerdown event
      // so this test *may* not necessarily pass in all browsers, but it's
      // worth adding to help specify the current expected behavior
      cy.getAll('div', 'pointerdown').each(shouldNotBeCalled)
      cy.getAll('div', 'pointerover pointerenter mouseover mouseenter pointerup mouseup').each(shouldBeCalled)
    })

    it('events when element removed on pointerover', () => {
      const btn = cy.$$('button:first')
      const div = cy.$$('div#tabindex')

      // attachFocusListeners({ btn })
      attachMouseClickListeners({ btn, div })
      attachMouseHoverListeners({ btn, div })

      btn.on('pointerover', () => {
        // synchronously remove this button
        btn.remove()
<<<<<<< HEAD
      })

      cy.contains('button').click()

      cy.getAll('btn', 'pointerover pointerenter').each(shouldBeCalled)
      cy.getAll('btn', 'pointerdown mousedown mouseover mouseenter').each(shouldNotBeCalled)
      cy.getAll('div', 'pointerover pointerenter pointerdown mousedown pointerup mouseup click').each(shouldBeCalled)
    })

    it('events when element removed on pointerdown', () => {
      const btn = cy.$$('button:first')
      const div = cy.$$('div#tabindex')

      attachFocusListeners({ btn })
      attachMouseClickListeners({ btn, div })
      attachMouseHoverListeners({ div })

      btn.on('pointerdown', () => {
        // synchronously remove this button

        btn.remove()
      })

      // return
      cy.contains('button').click()

      cy.getAll('btn', 'pointerdown').each(shouldBeCalled)
      cy.getAll('btn', 'mousedown mouseup').each(shouldNotBeCalled)
      cy.getAll('div', 'pointerover pointerenter mouseover mouseenter pointerup mouseup').each(shouldBeCalled)
    })

    it('events when element removed on pointerover', () => {
      const btn = cy.$$('button:first')
      const div = cy.$$('div#tabindex')

      // attachFocusListeners({ btn })
      attachMouseClickListeners({ btn, div })
      attachMouseHoverListeners({ btn, div })

      btn.on('pointerover', () => {
        // synchronously remove this button

        btn.remove()
=======
>>>>>>> cb377a39
      })

      cy.contains('button').click()

      cy.getAll('btn', 'pointerover pointerenter').each(shouldBeCalled)
      cy.getAll('btn', 'pointerdown mousedown mouseover mouseenter').each(shouldNotBeCalled)
      cy.getAll('div', 'pointerover pointerenter pointerdown mousedown pointerup mouseup click').each(shouldBeCalled)
    })

    it('does not fire a click when element has been removed on mouseup', () => {
      const $btn = cy.$$('button:first')

      $btn.on('mouseup', function () {
        // synchronously remove this button
        $(this).remove()
      })

      $btn.on('click', () => {
        fail('should not have gotten click')
      })

      cy.contains('button').click()
    })

    it('does not fire a click or mouseup when element has been removed on pointerup', () => {
      const $btn = cy.$$('button:first')
<<<<<<< HEAD

      $btn.on('pointerup', function () {
        // synchronously remove this button
        $(this).remove()
      })

      ;['mouseup', 'click'].forEach((eventName) => {
        $btn.on(eventName, () => {
          fail(`should not have gotten ${eventName}`)
        })
      })

      cy.contains('button').click()
    })

    it('sends modifiers', () => {
      const btn = cy.$$('button:first')

      attachMouseClickListeners({ btn })

      cy.get('input:first').type('{ctrl}{shift}', { release: false })
      cy.get('button:first').click()

=======

      $btn.on('pointerup', function () {
        // synchronously remove this button
        $(this).remove()
      })

      ;['mouseup', 'click'].forEach((eventName) => {
        $btn.on(eventName, () => {
          fail(`should not have gotten ${eventName}`)
        })
      })

      cy.contains('button').click()
    })

    it('sends modifiers', () => {
      const btn = cy.$$('button:first')

      attachMouseClickListeners({ btn })

      cy.get('input:first').type('{ctrl}{shift}', { release: false })
      cy.get('button:first').click()

>>>>>>> cb377a39
      cy.getAll('btn', 'pointerdown mousedown pointerup mouseup click').each((stub) => {
        expect(stub).to.be.calledWithMatch({
          shiftKey: true,
          ctrlKey: true,
          metaKey: false,
          altKey: false,
        })

      })
    })

    it('silences errors on unfocusable elements', () => {
      cy.get('div:first').click({ force: true })
    })

    it('causes first focused element to receive blur', () => {
      let blurred = false

      cy.$$('input:first').blur(() => {
        blurred = true
      })

      cy
      .get('input:first').focus()
      .get('input:text:last').click()
      .then(() => {
        expect(blurred).to.be.true
      })
    })

    it('inserts artificial delay of 50ms', () => {
      cy.spy(Promise, 'delay')

      cy.get('#button').click().then(() => {
        expect(Promise.delay).to.be.calledWith(50)
      })
    })

    it('delays 50ms before resolving', () => {
      cy.$$('button:first').on('click', () => {
        cy.spy(Promise, 'delay')
      })

      cy.get('button:first').click({ multiple: true }).then(() => {
        expect(Promise.delay).to.be.calledWith(50, 'click')
      })
    })

    it('can operate on a jquery collection', () => {
      let clicks = 0
      const buttons = cy.$$('button').slice(0, 3)

      buttons.click(() => {
        clicks += 1

        return false
      })

      // make sure we have more than 1 button
      expect(buttons.length).to.be.gt(1)

      // make sure each button received its click event
      cy.get('button').invoke('slice', 0, 3).click({ multiple: true }).then(($buttons) => {
        expect($buttons.length).to.eq(clicks)
      })
    })

    it('can cancel multiple clicks', (done) => {
      cy.stub(Cypress.runner, 'stop')

      // abort after the 3rd click
      const stop = _.after(3, () => {
        Cypress.stop()
      })

      const clicked = cy.spy(() => {
        stop()
      })

      const $anchors = cy.$$('#sequential-clicks a')

      $anchors.on('click', clicked)

      // make sure we have at least 5 anchor links
      expect($anchors.length).to.be.gte(5)

      cy.on('stop', () => {
        // timeout will get called synchronously
        // again during a click if the click function
        // is called
        const timeout = cy.spy(cy.timeout)

        _.delay(() => {
          // and we should have stopped clicking after 3
          expect(clicked.callCount).to.eq(3)

          expect(timeout.callCount).to.eq(0)

          done()
        }
        , 100)
      })

      cy.get('#sequential-clicks a').click({ multiple: true })
    })

    it('serially clicks a collection', () => {
      const throttled = cy.stub().as('clickcount')

      // create a throttled click function
      // which proves we are clicking serially
      const handleClick = cy.stub()
      .callsFake(_.throttle(throttled, 0, { leading: false }))
      .as('handleClick')

      const $anchors = cy.$$('#sequential-clicks a')

      $anchors.on('click', handleClick)

      // make sure we're clicking multiple $anchors
      expect($anchors.length).to.be.gt(1)

      cy.get('#sequential-clicks a').click({ multiple: true }).then(($els) => {
        expect($els).to.have.length(throttled.callCount)
      })
    })

    it('increases the timeout delta after each click', () => {
      const count = cy.$$('#three-buttons button').length

      cy.spy(cy, 'timeout')

      cy.get('#three-buttons button').click({ multiple: true }).then(() => {
        const calls = cy.timeout.getCalls()

        const num = _.filter(calls, (call) => _.isEqual(call.args, [50, true, 'click']))

        expect(num.length).to.eq(count)
      })
    })

    // this test needs to increase the height + width of the div
    // when we implement scrollBy the delta of the left/top
    it('can click elements which are huge and the center is naturally below the fold', () => {
      cy.get('#massively-long-div').click()
    })

    it('can click a tr', () => {
      cy.get('#table tr:first').click()
    })

    it('places cursor at the end of input', () => {
      cy.get('input:first').invoke('val', 'foobar').click().then(($el) => {
        const el = $el.get(0)

        expect(el.selectionStart).to.eql(6)

        expect(el.selectionEnd).to.eql(6)
      })

      cy.get('input:first').invoke('val', '').click().then(($el) => {
        const el = $el.get(0)

        expect(el.selectionStart).to.eql(0)

        expect(el.selectionEnd).to.eql(0)
      })
    })

    it('places cursor at the end of textarea', () => {
      cy.get('textarea:first').invoke('val', 'foo\nbar\nbaz').click().then(($el) => {
        const el = $el.get(0)

        expect(el.selectionStart).to.eql(11)

        expect(el.selectionEnd).to.eql(11)
      })

      cy.get('textarea:first').invoke('val', '').click().then(($el) => {
        const el = $el.get(0)

        expect(el.selectionStart).to.eql(0)

        expect(el.selectionEnd).to.eql(0)
      })
    })

    it('places cursor at the end of [contenteditable]', () => {

      cy.get('[contenteditable]:first')
      .invoke('html', '<div><br></div>').click()
      .then(($el) => {
        const range = $el.get(0).ownerDocument.getSelection().getRangeAt(0)

        expect(range.startContainer.outerHTML).to.eql('<div><br></div>')
        expect(range.startOffset).to.eql(0)
        expect(range.endContainer.outerHTML).to.eql('<div><br></div>')

        expect(range.endOffset).to.eql(0)
      })

      cy.get('[contenteditable]:first')
      .invoke('html', 'foo').click()
      .then(($el) => {
        const range = $el.get(0).ownerDocument.getSelection().getRangeAt(0)

        expect(range.startContainer.nodeValue).to.eql('foo')
        expect(range.startOffset).to.eql(3)
        expect(range.endContainer.nodeValue).to.eql('foo')

        expect(range.endOffset).to.eql(3)
      })

      cy.get('[contenteditable]:first')
      .invoke('html', '<div>foo</div>').click()
      .then(($el) => {
        const range = $el.get(0).ownerDocument.getSelection().getRangeAt(0)

        expect(range.startContainer.nodeValue).to.eql('foo')
        expect(range.startOffset).to.eql(3)
        expect(range.endContainer.nodeValue).to.eql('foo')

        expect(range.endOffset).to.eql(3)
      })

      cy.get('[contenteditable]:first')
      .invoke('html', '').click()
      .then(($el) => {
        const el = $el.get(0)
        const range = el.ownerDocument.getSelection().getRangeAt(0)

        expect(range.startContainer).to.eql(el)
        expect(range.startOffset).to.eql(0)
        expect(range.endContainer).to.eql(el)

        expect(range.endOffset).to.eql(0)
      })
    })

    it('can click SVG elements', () => {
      const onClick = cy.stub()

      const $svgs = cy.$$('#svgs')

      $svgs.click(onClick)

      cy.get('[data-cy=line]').click().first().click()
      cy.get('[data-cy=rect]').click().first().click()

      cy.get('[data-cy=circle]').click().first().click()
      .then(() => {
        expect(onClick.callCount).to.eq(6)
      })
    })

    it('can click a canvas', () => {
      const onClick = cy.stub()

      const $canvas = cy.$$('#canvas')

      $canvas.click(onClick)

      const ctx = $canvas.get(0).getContext('2d')

      ctx.fillStyle = 'green'
      ctx.fillRect(10, 10, 100, 100)

      cy.get('#canvas').click().then(() => {
        expect(onClick).to.be.calledOnce
      })
    })

    describe('pointer-events:none', () => {
      beforeEach(function () {
        cy.$$('<div id="ptr" style="position:absolute;width:200px;height:200px;background-color:#08c18d;">behind #ptrNone</div>').appendTo(cy.$$('#dom'))
        this.ptrNone = cy.$$(`<div id="ptrNone" style="position:absolute;width:400px;height:400px;background-color:salmon;pointer-events:none;opacity:0.4;text-align:right">#ptrNone</div>`).appendTo(cy.$$('#dom'))
        cy.$$('<div id="ptrNoneChild" style="position:absolute;top:50px;left:50px;width:200px;height:200px;background-color:red">#ptrNone > div</div>').appendTo(this.ptrNone)

        this.logs = []
        cy.on('log:added', (attrs, log) => {
          this.lastLog = log

          this.logs.push(log)
        })
      })

      it('element behind pointer-events:none should still get click', () => {
        cy.get('#ptr').click() // should pass with flying colors
      })

      it('should be able to force on pointer-events:none with force:true', () => {
        cy.get('#ptrNone').click({ timeout: 300, force: true })
      })

      it('should error with message about pointer-events', function () {
        const onError = cy.stub().callsFake((err) => {
          const { lastLog } = this

          expect(err.message).to.contain(`has CSS 'pointer-events: none'`)
          expect(err.message).to.not.contain('inherited from')
          const consoleProps = lastLog.invoke('consoleProps')

          expect(_.keys(consoleProps)).deep.eq([
            'Command',
            'Tried to Click',
            'But it has CSS',
            'Error',
          ])

          expect(consoleProps['But it has CSS']).to.eq('pointer-events: none')
        })

        cy.once('fail', onError)

        cy.get('#ptrNone').click({ timeout: 300 })
        .then(() => {
          expect(onError).calledOnce
        })
      })

      it('should error with message about pointer-events and include inheritance', function () {
        const onError = cy.stub().callsFake((err) => {
          const { lastLog } = this
<<<<<<< HEAD

          expect(err.message).to.contain(`has CSS 'pointer-events: none', inherited from this element:`)
          expect(err.message).to.contain('<div id="ptrNone"')
          const consoleProps = lastLog.invoke('consoleProps')

          expect(_.keys(consoleProps)).deep.eq([
            'Command',
            'Tried to Click',
            'But it has CSS',
            'Inherited From',
            'Error',
          ])

          expect(consoleProps['But it has CSS']).to.eq('pointer-events: none')

          expect(consoleProps['Inherited From']).to.eq(this.ptrNone.get(0))
        })

        cy.once('fail', onError)

        cy.get('#ptrNoneChild').click({ timeout: 300 })
        .then(() => {
          expect(onError).calledOnce
        })
      })
    })

    describe('pointer-events:none', () => {
      beforeEach(function () {
        cy.$$('<div id="ptr" style="position:absolute;width:200px;height:200px;background-color:#08c18d;">behind #ptrNone</div>').appendTo(cy.$$('#dom'))
        this.ptrNone = cy.$$('<div id="ptrNone" style="position:absolute;width:400px;height:400px;background-color:salmon;pointer-events:none;opacity:0.4;text-align:right">#ptrNone</div>').appendTo(cy.$$('#dom'))
        cy.$$('<div id="ptrNoneChild" style="position:absolute;top:50px;left:50px;width:200px;height:200px;background-color:red">#ptrNone > div</div>').appendTo(this.ptrNone)

        this.logs = []
        cy.on('log:added', (attrs, log) => {
          this.lastLog = log

          this.logs.push(log)
        })
      })

      it('element behind pointer-events:none should still get click', () => {
        cy.get('#ptr').click() // should pass with flying colors
      })

      it('should be able to force on pointer-events:none with force:true', () => {
        cy.get('#ptrNone').click({ timeout: 300, force: true })
      })

      it('should error with message about pointer-events', function () {
        const onError = cy.stub().callsFake((err) => {
          const { lastLog } = this

          expect(err.message).to.contain('has CSS \'pointer-events: none\'')
          expect(err.message).to.not.contain('inherited from')
          const consoleProps = lastLog.invoke('consoleProps')

          expect(_.keys(consoleProps)).deep.eq([
            'Command',
            'Tried to Click',
            'But it has CSS',
            'Error',
          ])

          expect(consoleProps['But it has CSS']).to.eq('pointer-events: none')
        })

        cy.once('fail', onError)

        cy.get('#ptrNone').click({ timeout: 300 })
        .then(() => {
          expect(onError).calledOnce
        })
      })

      it('should error with message about pointer-events and include inheritance', function () {
        const onError = cy.stub().callsFake((err) => {
          const { lastLog } = this

          expect(err.message).to.contain('has CSS \'pointer-events: none\', inherited from this element:')
          expect(err.message).to.contain('<div id="ptrNone"')
          const consoleProps = lastLog.invoke('consoleProps')

          expect(_.keys(consoleProps)).deep.eq([
            'Command',
            'Tried to Click',
            'But it has CSS',
            'Inherited From',
            'Error',
          ])

          expect(consoleProps['But it has CSS']).to.eq('pointer-events: none')

          expect(consoleProps['Inherited From']).to.eq(this.ptrNone.get(0))
        })

        cy.once('fail', onError)

        cy.get('#ptrNoneChild').click({ timeout: 300 })
        .then(() => {
          expect(onError).calledOnce
        })
      })
    })

    describe('actionability', () => {
      it('can click on inline elements that wrap lines', () => {
        cy.get('#overflow-link').find('.wrapped').click()
      })

      // readonly should only limit typing, not clicking
      it('can click on readonly inputs', () => {
        cy.get('#readonly-attr').click()
      })

      it('can click on readonly submit inputs', () => {
        cy.get('#readonly-submit').click()
      })

      it('can click on checkbox inputs', () => {
        cy.get(':checkbox:first').click()
        .then(($el) => {
          expect($el).to.be.checked
        })
      })

      it('can force click on disabled checkbox inputs', () => {
        cy.get(':checkbox:first')
        .then(($el) => {
          $el[0].disabled = true
        })
        .click({ force: true })
        .then(($el) => {
          expect($el).to.be.checked
        })
      })

      it('can click elements which are hidden until scrolled within parent container', () => {
        cy.get('#overflow-auto-container').contains('quux').click()
      })

      it('does not scroll when being forced', () => {
        const scrolled = []

        cy.on('scrolled', ($el, type) => {
          scrolled.push(type)
        })

        cy
        .get('button:last').click({ force: true })
        .then(() => {
          expect(scrolled).to.be.empty
        })
      })

      it('does not scroll when position sticky and display flex', () => {
        const scrolled = []

        cy.on('scrolled', ($el, type) => {
          scrolled.push(type)
        })

        cy.viewport(1000, 660)

        const $body = cy.$$('body')

        $body.children().remove()

        const $wrap = $('<div></div>')
        .attr('id', 'flex-wrap')
        .css({
          display: 'flex',
        })
        .prependTo($body)

        $(`<div><input type="text" data-cy="input" />
          <br><br>
          <a href="#" data-cy="button"> Button </a></div>\
        `)
        .attr('id', 'nav')
        .css({
          position: 'sticky',
          top: 0,
          height: '100vh',
          width: '200px',
          background: '#f0f0f0',
          borderRight: '1px solid silver',
          padding: '20px',
        })
        .appendTo($wrap)
=======

          expect(err.message).to.contain(`has CSS 'pointer-events: none', inherited from this element:`)
          expect(err.message).to.contain('<div id="ptrNone"')
          const consoleProps = lastLog.invoke('consoleProps')

          expect(_.keys(consoleProps)).deep.eq([
            'Command',
            'Tried to Click',
            'But it has CSS',
            'Inherited From',
            'Error',
          ])

          expect(consoleProps['But it has CSS']).to.eq('pointer-events: none')

          expect(consoleProps['Inherited From']).to.eq(this.ptrNone.get(0))
        })

        cy.once('fail', onError)
>>>>>>> cb377a39

        cy.get('#ptrNoneChild').click({ timeout: 300 })
        .then(() => {
          expect(onError).calledOnce
        })
      })
    })

    describe('pointer-events:none', () => {
      beforeEach(function () {
        cy.$$('<div id="ptr" style="position:absolute;width:200px;height:200px;background-color:#08c18d;">behind #ptrNone</div>').appendTo(cy.$$('#dom'))
        this.ptrNone = cy.$$('<div id="ptrNone" style="position:absolute;width:400px;height:400px;background-color:salmon;pointer-events:none;opacity:0.4;text-align:right">#ptrNone</div>').appendTo(cy.$$('#dom'))
        cy.$$('<div id="ptrNoneChild" style="position:absolute;top:50px;left:50px;width:200px;height:200px;background-color:red">#ptrNone > div</div>').appendTo(this.ptrNone)

        this.logs = []
        cy.on('log:added', (attrs, log) => {
          this.lastLog = log

          this.logs.push(log)
        })
      })

      it('element behind pointer-events:none should still get click', () => {
        cy.get('#ptr').click() // should pass with flying colors
      })

      it('should be able to force on pointer-events:none with force:true', () => {
        cy.get('#ptrNone').click({ timeout: 300, force: true })
      })

      it('should error with message about pointer-events', function () {
        const onError = cy.stub().callsFake((err) => {
          const { lastLog } = this

          expect(err.message).to.contain('has CSS \'pointer-events: none\'')
          expect(err.message).to.not.contain('inherited from')
          const consoleProps = lastLog.invoke('consoleProps')

          expect(_.keys(consoleProps)).deep.eq([
            'Command',
            'Tried to Click',
            'But it has CSS',
            'Error',
          ])

          expect(consoleProps['But it has CSS']).to.eq('pointer-events: none')
        })

        cy.once('fail', onError)

        cy.get('#ptrNone').click({ timeout: 300 })
        .then(() => {
          expect(onError).calledOnce
        })
      })

      it('should error with message about pointer-events and include inheritance', function () {
        const onError = cy.stub().callsFake((err) => {
          const { lastLog } = this

          expect(err.message).to.contain('has CSS \'pointer-events: none\', inherited from this element:')
          expect(err.message).to.contain('<div id="ptrNone"')
          const consoleProps = lastLog.invoke('consoleProps')

          expect(_.keys(consoleProps)).deep.eq([
            'Command',
            'Tried to Click',
            'But it has CSS',
            'Inherited From',
            'Error',
          ])

          expect(consoleProps['But it has CSS']).to.eq('pointer-events: none')

          expect(consoleProps['Inherited From']).to.eq(this.ptrNone.get(0))
        })

        cy.once('fail', onError)

        cy.get('#ptrNoneChild').click({ timeout: 300 })
        .then(() => {
          expect(onError).calledOnce
        })
      })
    })

    describe('actionability', () => {
      it('can click on inline elements that wrap lines', () => {
        cy.get('#overflow-link').find('.wrapped').click()
      })

      // readonly should only limit typing, not clicking
      it('can click on readonly inputs', () => {
        cy.get('#readonly-attr').click()
      })

      it('can click on readonly submit inputs', () => {
        cy.get('#readonly-submit').click()
      })

      it('can click on checkbox inputs', () => {
        cy.get(':checkbox:first').click()
        .then(($el) => {
          expect($el).to.be.checked
        })
      })

      it('can force click on disabled checkbox inputs', () => {
        cy.get(':checkbox:first')
        .then(($el) => {
          $el[0].disabled = true
        })
        .click({ force: true })
        .then(($el) => {
          expect($el).to.be.checked
        })
      })

      it('can click elements which are hidden until scrolled within parent container', () => {
        cy.get('#overflow-auto-container').contains('quux').click()
      })

      it('does not scroll when being forced', () => {
        const scrolled = []

        cy.on('scrolled', ($el, type) => {
          scrolled.push(type)
        })

        cy
        .get('button:last').click({ force: true })
        .then(() => {
          expect(scrolled).to.be.empty
        })
      })

      it('does not scroll when position sticky and display flex', () => {
        const scrolled = []

        cy.on('scrolled', ($el, type) => {
          scrolled.push(type)
        })

        cy.viewport(1000, 660)

        const $body = cy.$$('body')

        $body.children().remove()

        const $wrap = $('<div></div>')
        .attr('id', 'flex-wrap')
        .css({
          display: 'flex',
        })
        .prependTo($body)

        $(`<div><input type="text" data-cy="input" />
          <br><br>
          <a href="#" data-cy="button"> Button </a></div>\
        `)
        .attr('id', 'nav')
        .css({
          position: 'sticky',
          top: 0,
          height: '100vh',
          width: '200px',
          background: '#f0f0f0',
          borderRight: '1px solid silver',
          padding: '20px',
        })
        .appendTo($wrap)

        const $content = $('<div><h1>Hello</h1></div>')
        .attr('id', 'content')
        .css({
          padding: '20px',
          flex: 1,
        })
        .appendTo($wrap)

        $('<div>Long block 1</div>')
        .attr('id', 'long-block-1')
        .css({
          height: '500px',
          border: '1px solid red',
          marginTop: '10px',
          width: '100%',
        }).appendTo($content)

        $('<div>Long block 2</div>')
        .attr('id', 'long-block-2')
        .css({
          height: '500px',
          border: '1px solid red',
          marginTop: '10px',
          width: '100%',
        }).appendTo($content)

        $('<div>Long block 3</div>')
        .attr('id', 'long-block-3')
        .css({
          height: '500px',
          border: '1px solid red',
          marginTop: '10px',
          width: '100%',
        }).appendTo($content)

        $('<div>Long block 4</div>')
        .attr('id', 'long-block-4')
        .css({
          height: '500px',
          border: '1px solid red',
          marginTop: '10px',
          width: '100%',
        }).appendTo($content)

        $('<div>Long block 5</div>')
        .attr('id', 'long-block-5')
        .css({
          height: '500px',
          border: '1px solid red',
          marginTop: '10px',
          width: '100%',
        }).appendTo($content)

        // make scrolling deterministic by ensuring we don't wait for coordsHistory
        // to build up
        cy.get('[data-cy=button]').click({ waitForAnimations: false }).then(() => {
          expect(scrolled).to.deep.eq(['element'])
        })
      })

      it('can force click on hidden elements', () => {
        cy.get('button:first').invoke('hide').click({ force: true })
      })

      it('can force click on disabled elements', () => {
        cy.get('input:first').invoke('prop', 'disabled', true).click({ force: true })
      })

      it('can forcibly click even when being covered by another element', () => {
        const $btn = $('<button>button covered</button>').attr('id', 'button-covered-in-span').prependTo(cy.$$('body'))

        $('<span>span on button</span>').css({ position: 'absolute', left: $btn.offset().left, top: $btn.offset().top, padding: 5, display: 'inline-block', backgroundColor: 'yellow' }).prependTo(cy.$$('body'))

        const scrolled = []
        let retried = false
        let clicked = false

        cy.on('scrolled', ($el, type) => {
          scrolled.push(type)
        })

        cy.on('command:retry', () => {
          retried = true
        })

        $btn.on('click', () => {
          clicked = true
        })

        cy.get('#button-covered-in-span').click({ force: true }).then(() => {
          expect(scrolled).to.be.empty
          expect(retried).to.be.false

          expect(clicked).to.be.true
        })
      })

      it('eventually clicks when covered up', () => {
        const $btn = $('<button>button covered</button>')
        .attr('id', 'button-covered-in-span')
        .prependTo(cy.$$('body'))

        const $span = $('<span>span on button</span>').css({
          position: 'absolute',
          left: $btn.offset().left,
          top: $btn.offset().top,
          padding: 5,
          display: 'inline-block',
          backgroundColor: 'yellow',
        }).prependTo(cy.$$('body'))

        const scrolled = []
        let retried = false

        cy.on('scrolled', ($el, type) => {
          scrolled.push(type)
        })

        cy.on('command:retry', _.after(3, () => {
          $span.hide()
          retried = true
        }))

        cy.get('#button-covered-in-span').click().then(() => {
          expect(retried).to.be.true

          // - element scrollIntoView
          // - element scrollIntoView (retry animation coords)
          // - element scrollIntoView (retry covered)
          // - element scrollIntoView (retry covered)
          // - window
          expect(scrolled).to.deep.eq(['element', 'element', 'element', 'element'])
        })
      })

      it('scrolls the window past a fixed position element when being covered', () => {
        const spy = cy.spy().as('mousedown')

        $('<button>button covered</button>')
        .attr('id', 'button-covered-in-nav')
        .css({
          width: 120,
          height: 20,
        })
        .appendTo(cy.$$('#fixed-nav-test'))
        .mousedown(spy)

        $('<nav>nav on button</nav>').css({
          position: 'fixed',
          left: 0,
          top: 0,
          padding: 20,
          backgroundColor: 'yellow',
          zIndex: 1,
        }).prependTo(cy.$$('body'))

        const scrolled = []

        cy.on('scrolled', ($el, type) => {
          scrolled.push(type)
        })

        // - element scrollIntoView
        // - element scrollIntoView (retry animation coords)
        // - window
        cy
        .get('#button-covered-in-nav').click()
        .then(($btn) => {
          const rect = $btn.get(0).getBoundingClientRect()
          const { fromViewport } = Cypress.dom.getElementCoordinatesByPosition($btn)

          // this button should be 120 pixels wide
          expect(rect.width).to.eq(120)

          const obj = spy.firstCall.args[0]

          // clientX + clientY are relative to the document
          expect(scrolled).to.deep.eq(['element', 'element', 'window'])
          expect(obj).property('clientX').closeTo(fromViewport.leftCenter, 1)
          expect(obj).property('clientY').closeTo(fromViewport.topCenter, 1)
        })
      })

      it('scrolls the window past two fixed positioned elements when being covered', () => {
        $('<button>button covered</button>')
        .attr('id', 'button-covered-in-nav')
        .appendTo(cy.$$('#fixed-nav-test'))

        $('<nav>nav on button</nav>').css({
          position: 'fixed',
          left: 0,
          top: 0,
          padding: 20,
          backgroundColor: 'yellow',
          zIndex: 1,
        }).prependTo(cy.$$('body'))

        $('<nav>nav2 on button</nav>').css({
          position: 'fixed',
          left: 0,
          top: 40,
          padding: 20,
          backgroundColor: 'red',
          zIndex: 1,
        }).prependTo(cy.$$('body'))

        const scrolled = []

        cy.on('scrolled', ($el, type) => {
          scrolled.push(type)
        })

        // - element scrollIntoView
        // - element scrollIntoView (retry animation coords)
        // - window (nav1)
        // - window (nav2)
        cy.get('#button-covered-in-nav').click().then(() => {
          expect(scrolled).to.deep.eq(['element', 'element', 'window', 'window'])
        })
      })

      it('scrolls a container past a fixed position element when being covered', () => {
        cy.viewport(600, 450)

        const $body = cy.$$('body')

        // we must remove all of our children to
        // prevent the window from scrolling
        $body.children().remove()

        // this tests that our container properly scrolls!
        const $container = $('<div></div>')
        .attr('id', 'scrollable-container')
        .css({
          position: 'relative',
          width: 300,
          height: 200,
          marginBottom: 100,
          backgroundColor: 'green',
          overflow: 'auto',
        })
        .prependTo($body)

        $('<button>button covered</button>')
        .attr('id', 'button-covered-in-nav')
        .css({
          marginTop: 500,
          // marginLeft: 500
          marginBottom: 500,
        })
        .appendTo($container)

        $('<nav>nav on button</nav>')
        .css({
          position: 'fixed',
          left: 0,
          top: 0,
          padding: 20,
          backgroundColor: 'yellow',
          zIndex: 1,
        })
        .prependTo($container)

        const scrolled = []

        cy.on('scrolled', ($el, type) => {
          scrolled.push(type)
        })

        // - element scrollIntoView
        // - element scrollIntoView (retry animation coords)
        // - window
        // - container
        cy.get('#button-covered-in-nav').click().then(() => {
          expect(scrolled).to.deep.eq(['element', 'element', 'window', 'container'])
        })
      })

      it('waits until element becomes visible', () => {
        const $btn = cy.$$('#button').hide()

        let retried = false

        cy.on('command:retry', _.after(3, () => {
          $btn.show()
          retried = true
        }))

        cy.get('#button').click().then(() => {
          expect(retried).to.be.true
        })
      })

      it('waits until element is no longer disabled', () => {
        const $btn = cy.$$('#button').prop('disabled', true)

        let retried = false
        let clicks = 0

        $btn.on('click', () => {
          clicks += 1
        })

        cy.on('command:retry', _.after(3, () => {
          $btn.prop('disabled', false)
          retried = true
        }))

        cy.get('#button').click().then(() => {
          expect(clicks).to.eq(1)

          expect(retried).to.be.true
        })
      })

      it('waits until element stops animating', () => {
        let retries = 0

        cy.on('command:retry', () => {
          retries += 1
        })

        cy.stub(cy, 'ensureElementIsNotAnimating')
        .throws(new Error('animating!'))
        .onThirdCall().returns()

        cy.get('button:first').click().then(() => {
          // - retry animation coords
          // - retry animation
          // - retry animation
          expect(retries).to.eq(3)

          expect(cy.ensureElementIsNotAnimating).to.be.calledThrice
        })
      })

      it('does not throw when waiting for animations is disabled', () => {
        cy.stub(cy, 'ensureElementIsNotAnimating').throws(new Error('animating!'))
        Cypress.config('waitForAnimations', false)

        cy.get('button:first').click().then(() => {
          expect(cy.ensureElementIsNotAnimating).not.to.be.called
        })
      })

      it('does not throw when turning off waitForAnimations in options', () => {
        cy.stub(cy, 'ensureElementIsNotAnimating').throws(new Error('animating!'))

        cy.get('button:first').click({ waitForAnimations: false }).then(() => {
          expect(cy.ensureElementIsNotAnimating).not.to.be.called
        })
      })

      it('passes options.animationDistanceThreshold to cy.ensureElementIsNotAnimating', () => {
        const $btn = cy.$$('button:first')

        const { fromWindow } = Cypress.dom.getElementCoordinatesByPosition($btn)

        cy.spy(cy, 'ensureElementIsNotAnimating')

        cy.get('button:first').click({ animationDistanceThreshold: 1000 }).then(() => {
          const { args } = cy.ensureElementIsNotAnimating.firstCall

          expect(args[1]).to.deep.eq([fromWindow, fromWindow])

          expect(args[2]).to.eq(1000)
        })
      })

      it('passes config.animationDistanceThreshold to cy.ensureElementIsNotAnimating', () => {
        const animationDistanceThreshold = Cypress.config('animationDistanceThreshold')

        const $btn = cy.$$('button:first')

        const { fromWindow } = Cypress.dom.getElementCoordinatesByPosition($btn)

        cy.spy(cy, 'ensureElementIsNotAnimating')

        cy.get('button:first').click().then(() => {
          const { args } = cy.ensureElementIsNotAnimating.firstCall

          expect(args[1]).to.deep.eq([fromWindow, fromWindow])

          expect(args[2]).to.eq(animationDistanceThreshold)
        })
      })
    })

    describe('assertion verification', () => {
      beforeEach(function () {
        cy.on('log:added', (attrs, log) => {
          if (log.get('name') === 'assert') {
            this.lastLog = log
          }
        })

        null
      })

      it('eventually passes the assertion', () => {
        cy.$$('button:first').click(function () {
          _.delay(() => {
            $(this).addClass('clicked')
          }
          , 50)

          return false
        })

        cy.get('button:first').click().should('have.class', 'clicked').then(function () {
          const { lastLog } = this

          expect(lastLog.get('name')).to.eq('assert')
          expect(lastLog.get('state')).to.eq('passed')

          expect(lastLog.get('ended')).to.be.true
        })
      })

      it('eventually passes the assertion on multiple buttons', () => {
        cy.$$('button').click(function () {
          _.delay(() => {
            $(this).addClass('clicked')
          }
          , 50)

          return false
        })

        cy
        .get('button')
        .invoke('slice', 0, 2)
        .click({ multiple: true })
        .should('have.class', 'clicked')
      })
    })

    describe('position argument', () => {
      it('can click center by default', (done) => {
        const $btn = $('<button>button covered</button>').attr('id', 'button-covered-in-span').css({ height: 100, width: 100 }).prependTo(cy.$$('body'))
        const span = $('<span>span</span>').css({ position: 'absolute', left: $btn.offset().left + 30, top: $btn.offset().top + 40, padding: 5, display: 'inline-block', backgroundColor: 'yellow' }).appendTo($btn)

        const clicked = _.after(2, () => {
          done()
        })

        span.on('click', clicked)
        $btn.on('click', clicked)

        cy.get('#button-covered-in-span').click()
      })

      it('can click topLeft', (done) => {
        const $btn = $('<button>button covered</button>').attr('id', 'button-covered-in-span').css({ height: 100, width: 100 }).prependTo(cy.$$('body'))

        const $span = $('<span>span</span>').css({ position: 'absolute', left: $btn.offset().left, top: $btn.offset().top, padding: 5, display: 'inline-block', backgroundColor: 'yellow' }).appendTo($btn)

        const clicked = _.after(2, () => {
          done()
        })

        $span.on('click', clicked)
        $btn.on('click', clicked)

        cy.get('#button-covered-in-span').click('topLeft')
      })

      it('can click top', (done) => {
        const $btn = $('<button>button covered</button>').attr('id', 'button-covered-in-span').css({ height: 100, width: 100 }).prependTo(cy.$$('body'))
        const span = $('<span>span</span>').css({ position: 'absolute', left: $btn.offset().left + 30, top: $btn.offset().top, padding: 5, display: 'inline-block', backgroundColor: 'yellow' }).appendTo($btn)

        const clicked = _.after(2, () => {
          done()
        })

        span.on('click', clicked)
        $btn.on('click', clicked)

        cy.get('#button-covered-in-span').click('top')
      })

      it('can click topRight', (done) => {
        const $btn = $('<button>button covered</button>').attr('id', 'button-covered-in-span').css({ height: 100, width: 100 }).prependTo(cy.$$('body'))
        const span = $('<span>span</span>').css({ position: 'absolute', left: $btn.offset().left + 80, top: $btn.offset().top, padding: 5, display: 'inline-block', backgroundColor: 'yellow' }).appendTo($btn)

        const clicked = _.after(2, () => {
          done()
        })

        span.on('click', clicked)
        $btn.on('click', clicked)

        cy.get('#button-covered-in-span').click('topRight')
      })

      it('can click left', (done) => {
        const $btn = $('<button>button covered</button>').attr('id', 'button-covered-in-span').css({ height: 100, width: 100 }).prependTo(cy.$$('body'))
        const span = $('<span>span</span>').css({ position: 'absolute', left: $btn.offset().left, top: $btn.offset().top + 40, padding: 5, display: 'inline-block', backgroundColor: 'yellow' }).appendTo($btn)

        const clicked = _.after(2, () => {
          done()
        })

        span.on('click', clicked)
        $btn.on('click', clicked)

        cy.get('#button-covered-in-span').click('left')
      })

      it('can click center', (done) => {
        const $btn = $('<button>button covered</button>').attr('id', 'button-covered-in-span').css({ height: 100, width: 100 }).prependTo(cy.$$('body'))
        const span = $('<span>span</span>').css({ position: 'absolute', left: $btn.offset().left + 30, top: $btn.offset().top + 40, padding: 5, display: 'inline-block', backgroundColor: 'yellow' }).appendTo($btn)

        const clicked = _.after(2, () => {
          done()
        })

        span.on('click', clicked)
        $btn.on('click', clicked)

        cy.get('#button-covered-in-span').click('center')
      })

      it('can click right', (done) => {
        const $btn = $('<button>button covered</button>').attr('id', 'button-covered-in-span').css({ height: 100, width: 100 }).prependTo(cy.$$('body'))
        const span = $('<span>span</span>').css({ position: 'absolute', left: $btn.offset().left + 80, top: $btn.offset().top + 40, padding: 5, display: 'inline-block', backgroundColor: 'yellow' }).appendTo($btn)

        const clicked = _.after(2, () => {
          done()
        })

        span.on('click', clicked)
        $btn.on('click', clicked)

        cy.get('#button-covered-in-span').click('right')
      })

      it('can click bottomLeft', (done) => {
        const $btn = $('<button>button covered</button>').attr('id', 'button-covered-in-span').css({ height: 100, width: 100 }).prependTo(cy.$$('body'))
        const span = $('<span>span</span>').css({ position: 'absolute', left: $btn.offset().left, top: $btn.offset().top + 80, padding: 5, display: 'inline-block', backgroundColor: 'yellow' }).appendTo($btn)

        const clicked = _.after(2, () => {
          done()
        })

        span.on('click', clicked)
        $btn.on('click', clicked)

        cy.get('#button-covered-in-span').click('bottomLeft')
      })

      it('can click bottom', (done) => {
        const $btn = $('<button>button covered</button>').attr('id', 'button-covered-in-span').css({ height: 100, width: 100 }).prependTo(cy.$$('body'))
        const span = $('<span>span</span>').css({ position: 'absolute', left: $btn.offset().left + 30, top: $btn.offset().top + 80, padding: 5, display: 'inline-block', backgroundColor: 'yellow' }).appendTo($btn)

        const clicked = _.after(2, () => {
          done()
        })

        span.on('click', clicked)
        $btn.on('click', clicked)

        cy.get('#button-covered-in-span').click('bottom')
      })

      it('can click bottomRight', (done) => {
        const $btn = $('<button>button covered</button>').attr('id', 'button-covered-in-span').css({ height: 100, width: 100 }).prependTo(cy.$$('body'))
        const span = $('<span>span</span>').css({ position: 'absolute', left: $btn.offset().left + 80, top: $btn.offset().top + 80, padding: 5, display: 'inline-block', backgroundColor: 'yellow' }).appendTo($btn)

        const clicked = _.after(2, () => {
          done()
        })

        span.on('click', clicked)
        $btn.on('click', clicked)

        cy.get('#button-covered-in-span').click('bottomRight')
      })

      it('can pass options along with position', (done) => {
        const $btn = $('<button>button covered</button>').attr('id', 'button-covered-in-span').css({ height: 100, width: 100 }).prependTo(cy.$$('body'))

        $btn.on('click', () => {
          done()
        })

        cy.get('#button-covered-in-span').click('bottomRight', { force: true })
      })
    })

    describe('relative coordinate arguments', () => {
      it('can specify x and y', (done) => {
        const $btn = $('<button>button covered</button>')
        .attr('id', 'button-covered-in-span')
        .css({ height: 100, width: 100 })
        .prependTo(cy.$$('body'))

        const $span = $('<span>span</span>')
        .css({ position: 'absolute', left: $btn.offset().left + 50, top: $btn.offset().top + 65, padding: 5, display: 'inline-block', backgroundColor: 'yellow' })
        .appendTo($btn)

        const clicked = _.after(2, () => {
          done()
        })

        $span.on('click', clicked)
        $btn.on('click', clicked)

        cy.get('#button-covered-in-span').click(75, 78)
      })

      it('can pass options along with x, y', (done) => {
        const $btn = $('<button>button covered</button>').attr('id', 'button-covered-in-span').css({ height: 100, width: 100 }).prependTo(cy.$$('body'))

        $btn.on('click', () => {
          done()
        })

        cy.get('#button-covered-in-span').click(75, 78, { force: true })
      })
    })

    describe('mousedown', () => {
      it('gives focus after mousedown', (done) => {
        const input = cy.$$('input:first')

        input.get(0).addEventListener('focus', (e) => {
          const obj = _.pick(e, 'bubbles', 'cancelable', 'view', 'which', 'relatedTarget', 'detail', 'type')

          expect(obj).to.deep.eq({
            bubbles: false,
            cancelable: false,
            view: cy.state('window'),
            // chrome no longer fires pageX and pageY
            // pageX: 0
            // pageY: 0
            which: 0,
            relatedTarget: null,
            detail: 0,
            type: 'focus',
          })

          done()
        })

        cy.get('input:first').click()
      })

      it('gives focusin after mousedown', (done) => {
        const input = cy.$$('input:first')

        input.get(0).addEventListener('focusin', (e) => {
          const obj = _.pick(e, 'bubbles', 'cancelable', 'view', 'which', 'relatedTarget', 'detail', 'type')

          expect(obj).to.deep.eq({
            bubbles: true,
            cancelable: false,
            view: cy.state('window'),
            // pageX: 0
            // pageY: 0
            which: 0,
            relatedTarget: null,
            detail: 0,
            type: 'focusin',
          })

          done()
        })

        cy.get('input:first').click()
      })

      it('gives all events in order', () => {
        const events = []

        const input = cy.$$('input:first')

        _.each('focus focusin mousedown mouseup click'.split(' '), (event) => {
          input.get(0).addEventListener(event, () => {
            events.push(event)
          })
        })

        cy.get('input:first').click().then(() => {
          expect(events).to.deep.eq(['mousedown', 'focus', 'focusin', 'mouseup', 'click'])
        })
      })

      it('does not give focus if mousedown is defaultPrevented', (done) => {
        const input = cy.$$('input:first')

        input.get(0).addEventListener('focus', () => {
          done('should not have recieved focused event')
        })

        input.get(0).addEventListener('mousedown', (e) => {
          e.preventDefault()

          expect(e.defaultPrevented).to.be.true
        })

        cy.get('input:first').click().then(() => {
          done()
        })
      })

      it('still gives focus to the focusable element even when click is issued to child element', () => {
        const $btn = $('<button>', { id: 'button-covered-in-span' }).prependTo(cy.$$('body'))

        $('<span>span in button</span>').css({ padding: 5, display: 'inline-block', backgroundColor: 'yellow' }).appendTo($btn)

        cy
        .get('#button-covered-in-span').click()
        .focused().should('have.id', 'button-covered-in-span')
      })

      it('focus window', () => {
        const stub = cy.stub()
        .callsFake(() => {
          // debugger
        })
        // const win = cy.state('window')
        const win = cy.$$('*')

        cy.$$(cy.state('window')).on('focus', cy.stub().as('win'))

        cy.$$(cy.state('document')).on('focus', cy.stub().as('doc'))

        win.on('focus', stub)

        cy.get('li').first().then((el) => el.focus().focus().focus())
      })

      it('will not fire focus events when nothing can receive focus', () => {
        const onFocus = cy.stub()
        const win = cy.state('window')
        const $body = cy.$$('body')
        const $div = cy.$$('#nested-find')

        $(win).on('focus', onFocus)
        $body.on('focus', onFocus)
        $div.on('focus', onFocus)

        cy
        .get('#nested-find').click()
        .then(() => {
          expect(onFocus).not.to.be.called
        })
      })

      it('will fire pointerdown event', () => {
        // cy.get('input').eq(1).click()
        // cy.get('input').eq(2).click()
        // cy.get('input').eq(4).click()
        cy.get('textarea:first').click()
        // cy.get('input').eq(3).click()
        cy.get('input:first').click()
        // cy.get('input').eq(1).click()
      })
    })

    describe('errors', () => {
      beforeEach(function () {
        Cypress.config('defaultCommandTimeout', 100)

        this.logs = []

        cy.on('log:added', (attrs, log) => {
          this.lastLog = log

          this.logs.push(log)
        })

        null
      })

      it('throws when not a dom subject', (done) => {
        cy.on('fail', () => {
          done()
        })

        cy.click()
      })

      it('throws when attempting to click multiple elements', (done) => {

        cy.on('fail', (err) => {
          expect(err.message).to.eq('cy.click() can only be called on a single element. Your subject contained 4 elements. Pass { multiple: true } if you want to serially click each element.')

          done()
        })

        cy.get('.badge-multi').click()
      })

      it('throws when subject is not in the document', (done) => {
        let clicked = 0

        const $checkbox = cy.$$(':checkbox:first').click(() => {
          clicked += 1
          $checkbox.remove()

          return false
        })

        cy.on('fail', (err) => {
          expect(clicked).to.eq(1)
          expect(err.message).to.include('cy.click() failed because this element is detached from the DOM')

          done()
        })

        cy.get(':checkbox:first').click().click()
      })

      it('throws when subject is detached during actionability', (done) => {
        cy.on('fail', (err) => {
          expect(err.message).to.include('cy.click() failed because this element is detached from the DOM')

          done()
        })

        cy.get('input:first')
        .then(($el) => {
          // This represents an asynchronous re-render
          // since we fire the 'scrolled' event during actionability
          // if we use el.on('scroll'), headless electron is flaky
          cy.on('scrolled', () => {
            $el.remove()
          })
        })
        .click()
      })

      it('logs once when not dom subject', function (done) {
        cy.on('fail', (err) => {
          const { lastLog } = this

          expect(this.logs.length).to.eq(1)
          expect(lastLog.get('error')).to.eq(err)

          done()
        })

        cy.click()
      })
      // Array(1).fill().map(()=>

      it('throws when any member of the subject isnt visible', function (done) {

        // sometimes the command will timeout early with
        // Error: coordsHistory must be at least 2 sets of coords
        cy.timeout(300)

        cy.$$('#three-buttons button').show().last().hide()

        cy.on('fail', (err) => {
          const { lastLog, logs } = this
<<<<<<< HEAD
          const logsArr = logs.map((log) => log.get().consoleProps())
=======
          const logsArr = logs.map((log) => {
            return log.get().consoleProps()
          })
>>>>>>> cb377a39

          expect(logsArr).to.have.length(4)
          expect(lastLog.get('error')).to.eq(err)
          expect(err.message).to.include('cy.click() failed because this element is not visible')

          done()
        })

        cy.get('#three-buttons button').click({ multiple: true })
      })

      it('throws when subject is disabled', function (done) {
        cy.$$('#button').prop('disabled', true)

        cy.on('fail', (err) => {
          // get + click logs
          expect(this.logs.length).eq(2)
          expect(err.message).to.include('cy.click() failed because this element is disabled:\n')

          done()
        })

        cy.get('#button').click()
      })

      it('throws when a non-descendent element is covering subject', function (done) {
        const $btn = $('<button>button covered</button>').attr('id', 'button-covered-in-span').prependTo(cy.$$('body'))
        const span = $('<span>span on button</span>').css({ position: 'absolute', left: $btn.offset().left, top: $btn.offset().top, padding: 5, display: 'inline-block', backgroundColor: 'yellow' }).prependTo(cy.$$('body'))

        cy.on('fail', (err) => {
          const { lastLog } = this

          // get + click logs
          expect(this.logs.length).eq(2)
          expect(lastLog.get('error')).to.eq(err)

          // there should still be 2 snapshots on error (before + after)
          expect(lastLog.get('snapshots').length).to.eq(2)
          expect(lastLog.get('snapshots')[0]).to.be.an('object')
          expect(lastLog.get('snapshots')[0].name).to.eq('before')
          expect(lastLog.get('snapshots')[1]).to.be.an('object')
          expect(lastLog.get('snapshots')[1].name).to.eq('after')
          expect(err.message).to.include('cy.click() failed because this element')
          expect(err.message).to.include('is being covered by another element')

          const clickLog = this.logs[1]

          expect(clickLog.get('name')).to.eq('click')

          const console = clickLog.invoke('consoleProps')

          expect(console['Tried to Click']).to.eq($btn.get(0))
          expect(console['But its Covered By']).to.eq(span.get(0))

          done()
        })

        cy.get('#button-covered-in-span').click()
      })

      it('throws when non-descendent element is covering with fixed position', function (done) {
        const $btn = $('<button>button covered</button>').attr('id', 'button-covered-in-span').prependTo(cy.$$('body'))
        const span = $('<span>span on button</span>').css({ position: 'fixed', left: 0, top: 0, padding: 20, display: 'inline-block', backgroundColor: 'yellow' }).prependTo(cy.$$('body'))

        cy.on('fail', (err) => {
          const { lastLog } = this

          // get + click logs
          expect(this.logs.length).eq(2)
          expect(lastLog.get('error')).to.eq(err)

          // there should still be 2 snapshots on error (before + after)
          expect(lastLog.get('snapshots').length).to.eq(2)
          expect(lastLog.get('snapshots')[0]).to.be.an('object')
          expect(lastLog.get('snapshots')[0].name).to.eq('before')
          expect(lastLog.get('snapshots')[1]).to.be.an('object')
          expect(lastLog.get('snapshots')[1].name).to.eq('after')
          expect(err.message).to.include('cy.click() failed because this element')
          expect(err.message).to.include('is being covered by another element')

          const console = lastLog.invoke('consoleProps')

          expect(console['Tried to Click']).to.eq($btn.get(0))
          expect(console['But its Covered By']).to.eq(span.get(0))

          done()
        })

        cy.get('#button-covered-in-span').click()
      })

      it('throws when element is fixed position and being covered', function (done) {
        $('<button>button covered</button>')
        .attr('id', 'button-covered-in-span')
        .css({ position: 'fixed', left: 0, top: 0 })
        .prependTo(cy.$$('body'))

        $('<span>span on button</span>')
        .css({ position: 'fixed', left: 0, top: 0, padding: 20, display: 'inline-block', backgroundColor: 'yellow', zIndex: 10 })
        .prependTo(cy.$$('body'))

        cy.on('fail', (err) => {
          const { lastLog } = this

          // get + click logs
          expect(this.logs.length).eq(2)
          expect(lastLog.get('error')).to.eq(err)

          // there should still be 2 snapshots on error (before + after)
          expect(lastLog.get('snapshots').length).to.eq(2)
          expect(lastLog.get('snapshots')[0]).to.be.an('object')
          expect(lastLog.get('snapshots')[0].name).to.eq('before')
          expect(lastLog.get('snapshots')[1]).to.be.an('object')
          expect(lastLog.get('snapshots')[1].name).to.eq('after')
          expect(err.message).to.include('cy.click() failed because this element is not visible:')
          expect(err.message).to.include('>button ...</button>')
          expect(err.message).to.include(`'<button#button-covered-in-span>' is not visible because it has CSS property: 'position: fixed' and its being covered`)
          expect(err.message).to.include('>span on...</span>')

          const console = lastLog.invoke('consoleProps')

          expect(console['Tried to Click']).to.be.undefined
          expect(console['But its Covered By']).to.be.undefined

          done()
        })

        cy.get('#button-covered-in-span').click()
      })

      it('throws when element is hidden and theres no element specifically covering it', (done) => {
        // i cant come up with a way to easily make getElementAtCoordinates
        // return null so we are just forcing it to return null to simulate
        // the element being "hidden" so to speak but still displacing space

        cy.stub(Cypress.dom, 'getElementAtPointFromViewport').returns(null)

        cy.on('fail', (err) => {
          expect(err.message).to.include('cy.click() failed because the center of this element is hidden from view:')
          expect(err.message).to.include('<li>quux</li>')

          done()
        })

        cy.get('#overflow-auto-container').contains('quux').click()
      })

      it('throws when attempting to click a <select> element', function (done) {
        cy.on('fail', (err) => {
          expect(this.logs.length).to.eq(2)
          expect(err.message).to.eq('cy.click() cannot be called on a <select> element. Use cy.select() command instead to change the value.')

          done()
        })

        cy.get('select:first').click()
      })

      it('throws when provided invalid position', function (done) {
        cy.on('fail', (err) => {
          expect(this.logs.length).to.eq(2)
          expect(err.message).to.eq(`Invalid position argument: 'foo'. Position may only be topLeft, top, topRight, left, center, right, bottomLeft, bottom, bottomRight.`)

          done()
        })

        cy.get('button:first').click('foo')
      })

      it('throws when element animation exceeds timeout', (done) => {
        // force the animation calculation to think we moving at a huge distance ;-)
        cy.stub(Cypress.utils, 'getDistanceBetween').returns(100000)

        let clicks = 0

        cy.$$('button:first').on('click', () => {
          clicks += 1
        })

        cy.on('fail', (err) => {
          expect(clicks).to.eq(0)
          expect(err.message).to.include('cy.click() could not be issued because this element is currently animating:\n')

          done()
        })

        cy.get('button:first').click()
      })

      it('eventually fails the assertion', function (done) {
        cy.on('fail', (err) => {
          const { lastLog } = this

          expect(err.message).to.include(lastLog.get('error').message)
          expect(err.message).not.to.include('undefined')
          expect(lastLog.get('name')).to.eq('assert')
          expect(lastLog.get('state')).to.eq('failed')
          expect(lastLog.get('error')).to.be.an.instanceof(window.chai.AssertionError)

          done()
        })

        cy.get('button:first').click().should('have.class', 'clicked')
      })

      it('does not log an additional log on failure', function (done) {
        cy.on('fail', () => {
          expect(this.logs.length).to.eq(3)

          done()
        })

        cy.get('button:first').click().should('have.class', 'clicked')
      })
    })

    describe('.log', () => {
      beforeEach(function () {
        this.logs = []

        cy.on('log:added', (attrs, log) => {
          this.lastLog = log

          this.logs.push(log)
        })
      })

      it('logs immediately before resolving', (done) => {
        const button = cy.$$('button:first')

        cy.on('log:added', (attrs, log) => {
          if (log.get('name') === 'click') {
            expect(log.get('state')).to.eq('pending')
            expect(log.get('$el').get(0)).to.eq(button.get(0))

            done()
          }
        })

        cy.get('button:first').click()
      })

      it('snapshots before clicking', function (done) {
        cy.$$('button:first').click(() => {
          const { lastLog } = this

          expect(lastLog.get('snapshots').length).to.eq(1)
          expect(lastLog.get('snapshots')[0].name).to.eq('before')
          expect(lastLog.get('snapshots')[0].body).to.be.an('object')

          done()
        })

        cy.get('button:first').click()
      })

      it('snapshots after clicking', () => {
        cy.get('button:first').click().then(function () {
          const { lastLog } = this

          expect(lastLog.get('snapshots').length).to.eq(2)
          expect(lastLog.get('snapshots')[1].name).to.eq('after')

          expect(lastLog.get('snapshots')[1].body).to.be.an('object')
        })
      })

      it('returns only the $el for the element of the subject that was clicked', () => {
        const clicks = []

        // append two buttons
        const button = () => {
          return $(`<button class='clicks'>click</button>`)
        }

        cy.$$('body').append(button()).append(button())

        cy.on('log:added', (attrs, log) => {
          if (log.get('name') === 'click') {
            clicks.push(log)
          }
        })

        cy.get('button.clicks').click({ multiple: true }).then(($buttons) => {
          expect($buttons.length).to.eq(2)
          expect(clicks.length).to.eq(2)

          expect(clicks[1].get('$el').get(0)).to.eq($buttons.last().get(0))
        })
      })

      it('logs only 1 click event', () => {
        const logs = []

        cy.on('log:added', (attrs, log) => {
          if (log.get('name') === 'click') {
            logs.push(log)
          }
        })

        cy.get('button:first').click().then(() => {
          expect(logs.length).to.eq(1)
        })
      })

      it('passes in coords', () => {
        cy.get('button').first().click().then(function ($btn) {
          const { lastLog } = this

          $btn.blur() // blur which removes focus styles which would change coords
          const { fromWindow } = Cypress.dom.getElementCoordinatesByPosition($btn)

          expect(lastLog.get('coords')).to.deep.eq(fromWindow)
        })
      })

      it('ends', () => {
        const logs = []

        cy.on('log:added', (attrs, log) => {
          if (log.get('name') === 'click') {
            logs.push(log)
          }
        })

        cy.get('#three-buttons button').click({ multiple: true }).then(() => {
          _.each(logs, (log) => {
            expect(log.get('state')).to.eq('passed')

            expect(log.get('ended')).to.be.true
          })
        })
      })

      it('logs { multiple: true} options', () => {
        cy.get('span').invoke('slice', 0, 2).click({ multiple: true, timeout: 1000 }).then(function () {
          const { lastLog } = this

          expect(lastLog.get('message')).to.eq('{multiple: true, timeout: 1000}')

          expect(lastLog.invoke('consoleProps').Options).to.deep.eq({ multiple: true, timeout: 1000 })
        })
      })

      it('#consoleProps', () => {
        cy.get('button').first().click().then(function ($btn) {
          const { lastLog } = this

          const rect = $btn.get(0).getBoundingClientRect()
          const consoleProps = lastLog.invoke('consoleProps')
          const { fromWindow } = Cypress.dom.getElementCoordinatesByPosition($btn)

          // this button should be 60 pixels wide
          expect(rect.width).to.eq(60)

          expect(consoleProps.Coords.x).to.be.closeTo(fromWindow.x, 1) // ensure we are within 1
          expect(consoleProps.Coords.y).to.be.closeTo(fromWindow.y, 1) // ensure we are within 1

          expect(consoleProps).to.containSubset({
            'Command': 'click',
            'Applied To': lastLog.get('$el').get(0),
            'Elements': 1,
          })
        })
      })

      it('#consoleProps actual element clicked', () => {
        const $btn = $('<button>', {
          id: 'button-covered-in-span',
        })
        .prependTo(cy.$$('body'))

        const $span = $('<span>span in button</span>')
        .css({ padding: 5, display: 'inline-block', backgroundColor: 'yellow' })
        .appendTo($btn)

        cy.get('#button-covered-in-span').click().then(function () {
          expect(this.lastLog.invoke('consoleProps')['Actual Element Clicked']).to.eq($span.get(0))
        })
      })

      it('#consoleProps groups MouseDown', () => {
        cy.$$('input:first').mousedown(() => false)

        cy.get('input:first').click().then(function () {

          const consoleProps = this.lastLog.invoke('consoleProps')

          expect(consoleProps.table[1]()).to.containSubset({
            'name': 'Mouse Move Events',
            'data': [
              {
                'Event Name': 'pointerover',
                'Target Element': { id: 'input' },
                'Prevented Default?': false,
                'Stopped Propagation?': false,
              },
              {
                'Event Name': 'mouseover',
                'Target Element': { id: 'input' },
                'Prevented Default?': false,
                'Stopped Propagation?': false,
              },
              {
                'Event Name': 'pointermove',
                'Target Element': { id: 'input' },
                'Prevented Default?': false,
                'Stopped Propagation?': false,
              },
              {
                'Event Name': 'mousemove',
                'Target Element': { id: 'input' },
                'Prevented Default?': false,
                'Stopped Propagation?': false,
              },
            ],
          })

          expect(consoleProps.table[2]()).to.containSubset({
            name: 'Mouse Click Events',
            data: [
              {
                'Event Name': 'pointerdown',
                'Target Element': { id: 'input' },
                'Prevented Default?': false,
                'Stopped Propagation?': false,
              },
              {
                'Event Name': 'mousedown',
                'Target Element': { id: 'input' },
                'Prevented Default?': true,
                'Stopped Propagation?': true,
              },
              {
                'Event Name': 'pointerup',
                'Target Element': { id: 'input' },
                'Prevented Default?': false,
                'Stopped Propagation?': false,
              },
              {
                'Event Name': 'mouseup',
                'Target Element': { id: 'input' },
                'Prevented Default?': false,
                'Stopped Propagation?': false,
              },
              {
                'Event Name': 'click',
                'Target Element': { id: 'input' },
                'Prevented Default?': false,
                'Stopped Propagation?': false,
              },
            ],
          })

        })
      })

      it('#consoleProps groups MouseUp', () => {
        cy.$$('input:first').mouseup(() => false)

        cy.get('input:first').click().then(function () {
          expect(this.lastLog.invoke('consoleProps').table[2]().data).to.containSubset([
            {
              'Event Name': 'pointerdown',
              'Target Element': { id: 'input' },
              'Prevented Default?': false,
              'Stopped Propagation?': false,
            },
            {
              'Event Name': 'mousedown',
              'Target Element': { id: 'input' },
              'Prevented Default?': false,
              'Stopped Propagation?': false,
            },
            {
              'Event Name': 'pointerup',
              'Target Element': { id: 'input' },
              'Prevented Default?': false,
              'Stopped Propagation?': false,
            },
            {
              'Event Name': 'mouseup',
              'Target Element': { id: 'input' },
              'Prevented Default?': true,
              'Stopped Propagation?': true,
            },
            {
              'Event Name': 'click',
              'Target Element': { id: 'input' },
              'Prevented Default?': false,
              'Stopped Propagation?': false,
            },
          ])
        })
      })

      it('#consoleProps groups Click', () => {
        cy.$$('input:first').click(() => false)

        cy.get('input:first').click().then(function () {
          expect(this.lastLog.invoke('consoleProps').table[2]().data).to.containSubset([
            {
              'Event Name': 'pointerdown',
              'Target Element': { id: 'input' },
              'Prevented Default?': false,
              'Stopped Propagation?': false,
            },
            {
              'Event Name': 'mousedown',
              'Target Element': { id: 'input' },
              'Prevented Default?': false,
              'Stopped Propagation?': false,
            },
            {
              'Event Name': 'pointerup',
              'Target Element': { id: 'input' },
              'Prevented Default?': false,
              'Stopped Propagation?': false,
            },
            {
              'Event Name': 'mouseup',
              'Target Element': { id: 'input' },
              'Prevented Default?': false,
              'Stopped Propagation?': false,
            },
            {
              'Event Name': 'click',
              'Target Element': { id: 'input' },
              'Prevented Default?': true,
              'Stopped Propagation?': true,
<<<<<<< HEAD
=======
            },
          ])
        })
      })

      it('#consoleProps groups skips mouse move events if no mouse move', () => {
        const btn = cy.$$('span#not-hidden')

        attachMouseClickListeners({ btn })
        attachMouseHoverListeners({ btn })

        cy.get('span#not-hidden').click().click()

        cy.getAll('btn', 'mousemove mouseover').each(shouldBeCalledOnce)
        cy.getAll('btn', 'pointerdown mousedown pointerup mouseup click').each(shouldBeCalledWithCount(2))
        .then(function () {

          const { logs } = this
          const logsArr = logs.map((x) => x.invoke('consoleProps'))

          const lastClickProps = _.filter(logsArr, { Command: 'click' })[1]
          const consoleProps = lastClickProps

          expect(_.map(consoleProps.table, (x) => x())).to.containSubset([
            {
              'name': 'Mouse Move Events (skipped)',
              'data': [],
            },
            {
              'name': 'Mouse Click Events',
              'data': [
                {
                  'Event Name': 'pointerdown',
                  'Target Element': {},
                  'Prevented Default?': false,
                  'Stopped Propagation?': false,
                  'Modifiers': null,
                },
                {
                  'Event Name': 'mousedown',
                  'Target Element': {},
                  'Prevented Default?': false,
                  'Stopped Propagation?': false,
                  'Modifiers': null,
                },
                {
                  'Event Name': 'pointerup',
                  'Target Element': {},
                  'Prevented Default?': false,
                  'Stopped Propagation?': false,
                  'Modifiers': null,
                },
                {
                  'Event Name': 'mouseup',
                  'Target Element': {},
                  'Prevented Default?': false,
                  'Stopped Propagation?': false,
                  'Modifiers': null,
                },
                {
                  'Event Name': 'click',
                  'Target Element': {},
                  'Prevented Default?': false,
                  'Stopped Propagation?': false,
                  'Modifiers': null,
                },
              ],
>>>>>>> cb377a39
            },
          ])

        })
      })

      it('#consoleProps groups skips mouse move events if no mouse move', () => {
        const btn = cy.$$('span#not-hidden')

<<<<<<< HEAD
        attachMouseClickListeners({ btn })
        attachMouseHoverListeners({ btn })

        cy.get('span#not-hidden').click().click()

        cy.getAll('btn', 'mousemove mouseover').each(shouldBeCalledOnce)
        cy.getAll('btn', 'pointerdown mousedown pointerup mouseup click').each(shouldBeCalledWithCount(2))
        .then(function () {

          const { logs } = this
          const logsArr = logs.map((x) => x.invoke('consoleProps'))

          const lastClickProps = _.filter(logsArr, { Command: 'click' })[1]
          const consoleProps = lastClickProps

          expect(_.map(consoleProps.table, (x) => x())).to.containSubset([
            {
              'name': 'Mouse Move Events (skipped)',
              'data': [],
            },
            {
              'name': 'Mouse Click Events',
              'data': [
                {
                  'Event Name': 'pointerdown',
                  'Target Element': {},
                  'Prevented Default?': false,
                  'Stopped Propagation?': false,
                  'Modifiers': null,
                },
                {
                  'Event Name': 'mousedown',
                  'Target Element': {},
                  'Prevented Default?': false,
                  'Stopped Propagation?': false,
                  'Modifiers': null,
                },
                {
                  'Event Name': 'pointerup',
                  'Target Element': {},
                  'Prevented Default?': false,
                  'Stopped Propagation?': false,
                  'Modifiers': null,
                },
                {
                  'Event Name': 'mouseup',
                  'Target Element': {},
                  'Prevented Default?': false,
                  'Stopped Propagation?': false,
                  'Modifiers': null,
                },
                {
                  'Event Name': 'click',
                  'Target Element': {},
                  'Prevented Default?': false,
                  'Stopped Propagation?': false,
                  'Modifiers': null,
                },
              ],
=======
        cy.get('input:first').type('{ctrl}{shift}', { release: false }).click().then(function () {
          expect(this.lastLog.invoke('consoleProps').table[2]().data).to.containSubset([
            {
              'Event Name': 'pointerdown',
              'Target Element': { id: 'input' },
              'Prevented Default?': false,
              'Stopped Propagation?': false,
              'Modifiers': 'ctrl, shift',

            },
            {
              'Event Name': 'mousedown',
              'Target Element': { id: 'input' },
              'Prevented Default?': false,
              'Stopped Propagation?': false,
              'Modifiers': 'ctrl, shift',

            },
            {
              'Event Name': 'pointerup',
              'Target Element': { id: 'input' },
              'Prevented Default?': false,
              'Stopped Propagation?': false,
              'Modifiers': 'ctrl, shift',

>>>>>>> cb377a39
            },
            {
              'Event Name': 'mouseup',
              'Target Element': { id: 'input' },
              'Prevented Default?': false,
              'Stopped Propagation?': false,
              'Modifiers': 'ctrl, shift',

<<<<<<< HEAD
        })
      })

      it('#consoleProps groups have activated modifiers', () => {
        cy.$$('input:first').click(() => false)

        cy.get('input:first').type('{ctrl}{shift}', { release: false }).click().then(function () {
          expect(this.lastLog.invoke('consoleProps').table[2]().data).to.containSubset([
            {
              'Event Name': 'pointerdown',
              'Target Element': { id: 'input' },
              'Prevented Default?': false,
              'Stopped Propagation?': false,
              'Modifiers': 'ctrl, shift',

            },
            {
              'Event Name': 'mousedown',
              'Target Element': { id: 'input' },
              'Prevented Default?': false,
              'Stopped Propagation?': false,
              'Modifiers': 'ctrl, shift',

            },
            {
              'Event Name': 'pointerup',
              'Target Element': { id: 'input' },
              'Prevented Default?': false,
              'Stopped Propagation?': false,
              'Modifiers': 'ctrl, shift',

            },
            {
              'Event Name': 'mouseup',
              'Target Element': { id: 'input' },
              'Prevented Default?': false,
              'Stopped Propagation?': false,
              'Modifiers': 'ctrl, shift',

            },
            {
=======
            },
            {
>>>>>>> cb377a39
              'Event Name': 'click',
              'Target Element': { id: 'input' },
              'Prevented Default?': true,
              'Stopped Propagation?': true,
              'Modifiers': 'ctrl, shift',

            },
          ])
        })
      })

      it('#consoleProps when no click', () => {
        const $btn = cy.$$('button:first')

        $btn.on('mouseup', function () {
          // synchronously remove this button
          $(this).remove()
        })

        cy.contains('button').click().then(function () {
          expect(this.lastLog.invoke('consoleProps').table[2]().data).to.containSubset([
            {
              'Event Name': 'pointerdown',
              'Target Element': { id: 'button' },
              'Prevented Default?': false,
              'Stopped Propagation?': false,
              'Modifiers': null,
            },
            {
              'Event Name': 'mousedown',
              'Target Element': { id: 'button' },
              'Prevented Default?': false,
              'Stopped Propagation?': false,
              'Modifiers': null,
            },
            {
              'Event Name': 'pointerup',
              'Target Element': { id: 'button' },
              'Prevented Default?': false,
              'Stopped Propagation?': false,
              'Modifiers': null,
            },
            {
              'Event Name': 'mouseup',
              'Target Element': { id: 'button' },
              'Prevented Default?': false,
              'Stopped Propagation?': false,
              'Modifiers': null,
            },
            {
              'Event Name': 'click',
              'Target Element': '⚠️ not fired (Element was detached)',
              'Prevented Default?': null,
              'Stopped Propagation?': null,
              'Modifiers': null,
            },
          ])
        })
      })

      it('does not fire a click when element has been removed on mouseup', () => {
        const $btn = cy.$$('button:first')

        $btn.on('mouseup', function () {
          // synchronously remove this button
          $(this).remove()
        })

        $btn.on('click', () => {
          fail('should not have gotten click')
        })

        cy.contains('button').click()
      })

      it('logs deltaOptions', () => {
        cy
        .get('button:first').click({ force: true, timeout: 1000 })
        .then(function () {
          const { lastLog } = this

          expect(lastLog.get('message')).to.eq('{force: true, timeout: 1000}')

          expect(lastLog.invoke('consoleProps').Options).to.deep.eq({ force: true, timeout: 1000 })
        })
      })
    })
  })

  context('#dblclick', () => {
    it('sends a dblclick event', (done) => {
      cy.$$('#button').on('dblclick', () => {
        done()
      })

      cy.get('#button').dblclick()
    })

    it('returns the original subject', () => {
      const $btn = cy.$$('#button')

      cy.get('#button').dblclick().then(($button) => {
        expect($button).to.match($btn)
      })
    })

    it('causes focusable elements to receive focus', () => {
      cy.get(':text:first').dblclick().should('have.focus')
    })

    it('silences errors on unfocusable elements', () => {
      cy.get('div:first').dblclick({ force: true })
    })

    it('causes first focused element to receive blur', () => {
      let blurred = false

      cy.$$('input:first').blur(() => {
        blurred = true
      })

      cy
      .get('input:first').focus()
      .get('input:text:last').dblclick()
      .then(() => {
        expect(blurred).to.be.true
      })
    })

    it('inserts artificial delay of 50ms', () => {
      cy.spy(Promise, 'delay')

      cy.get('#button').click().then(() => {
        expect(Promise.delay).to.be.calledWith(50)
      })
    })

    it('can operate on a jquery collection', () => {
      let dblclicks = 0

      const $buttons = cy.$$('button').slice(0, 2)

      $buttons.dblclick(() => {
        dblclicks += 1

        return false
      })

      // make sure we have more than 1 button
      expect($buttons.length).to.be.gt(1)

      // make sure each button received its dblclick event
      cy.get('button').invoke('slice', 0, 2).dblclick().then(($buttons) => {
        expect($buttons.length).to.eq(dblclicks)
      })
    })

    // TODO: fix this once we implement aborting / restoring / reset
    it.skip('can cancel multiple dblclicks', function (done) {
      let dblclicks = 0

      const spy = this.sandbox.spy(() => {
        this.Cypress.abort()
      })

      // abort after the 3rd dblclick
      const dblclicked = _.after(3, spy)

      const anchors = cy.$$('#sequential-clicks a')

      anchors.dblclick(() => {
        dblclicks += 1

        dblclicked()
      })

      // make sure we have at least 5 anchor links
      expect(anchors.length).to.be.gte(5)

      cy.on('cancel', () => {
        // timeout will get called synchronously
        // again during a click if the click function
        // is called
        const timeout = this.sandbox.spy(cy, '_timeout')

        _.delay(() => {
          // abort should only have been called once
          expect(spy.callCount).to.eq(1)

          // and we should have stopped dblclicking after 3
          expect(dblclicks).to.eq(3)

          expect(timeout.callCount).to.eq(0)

          done()
        }
        , 200)
      })

      cy.get('#sequential-clicks a').dblclick()
    })

    it('serially dblclicks a collection of anchors to the top of the page', () => {
      const throttled = cy.stub().as('clickcount')

      // create a throttled click function
      // which proves we are clicking serially
      const handleClick = cy.stub()
      .callsFake(_.throttle(throttled, 5, { leading: false }))
      .as('handleClick')

      const $anchors = cy.$$('#sequential-clicks a')

      $anchors.on('click', handleClick)
      cy.$$('div#dom').on('click', cy.stub().as('topClick'))
      .on('dblclick', cy.stub().as('topDblclick'))

      // make sure we're clicking multiple $anchors
      expect($anchors.length).to.be.gt(1)

      cy.get('#sequential-clicks a').dblclick({ multiple: true }).then(($els) => {
        expect($els).to.have.length(throttled.callCount)
        cy.get('@topDblclick').should('have.property', 'callCount', $els.length)
      })
    })

    it('serially dblclicks a collection', () => {
      const throttled = cy.stub().as('clickcount')

      // create a throttled click function
      // which proves we are clicking serially
      const handleClick = cy.stub()
      .callsFake(_.throttle(throttled, 5, { leading: false }))
      .as('handleClick')

      const $anchors = cy.$$('#three-buttons button')

      $anchors.on('dblclick', handleClick)

      // make sure we're clicking multiple $anchors
      expect($anchors.length).to.be.gt(1)

      cy.get('#three-buttons button').dblclick({ multiple: true }).then(($els) => {
        expect($els).to.have.length(throttled.callCount)
      })
    })
<<<<<<< HEAD

    it('correctly sets the detail property on mouse events', () => {
      const btn = cy.$$('button:first')

      attachMouseClickListeners({ btn })
      attachMouseDblclickListeners({ btn })
      cy.get('button:first').dblclick()
      cy.getAll('btn', 'mousedown mouseup click').each((spy) => {
        expect(spy.firstCall).calledWithMatch({ detail: 1 })
      })

      cy.getAll('btn', 'mousedown mouseup click').each((spy) => {
        expect(spy.lastCall).to.be.calledWithMatch({ detail: 2 })
      })

      cy.getAll('btn', 'dblclick').each((spy) => {
        expect(spy).to.be.calledOnce
        expect(spy.firstCall).to.be.calledWithMatch({ detail: 2 })
      })

      // pointer events do not set change detail prop
      cy.getAll('btn', 'pointerdown pointerup').each((spy) => {
        expect(spy).to.be.calledWithMatch({ detail: 0 })
      })
    })

    it('sends modifiers', () => {

=======

    it('correctly sets the detail property on mouse events', () => {
      const btn = cy.$$('button:first')

      attachMouseClickListeners({ btn })
      attachMouseDblclickListeners({ btn })
      cy.get('button:first').dblclick()
      cy.getAll('btn', 'mousedown mouseup click').each((spy) => {
        expect(spy.firstCall).calledWithMatch({ detail: 1 })
      })

      cy.getAll('btn', 'mousedown mouseup click').each((spy) => {
        expect(spy.lastCall).to.be.calledWithMatch({ detail: 2 })
      })

      cy.getAll('btn', 'dblclick').each((spy) => {
        expect(spy).to.be.calledOnce
        expect(spy.firstCall).to.be.calledWithMatch({ detail: 2 })
      })

      // pointer events do not set change detail prop
      cy.getAll('btn', 'pointerdown pointerup').each((spy) => {
        expect(spy).to.be.calledWithMatch({ detail: 0 })
      })
    })

    it('sends modifiers', () => {

>>>>>>> cb377a39
      const btn = cy.$$('button:first')

      attachMouseClickListeners({ btn })
      attachMouseDblclickListeners({ btn })

      cy.get('input:first').type('{ctrl}{shift}', { release: false })
      cy.get('button:first').dblclick()

      cy.getAll('btn', 'pointerdown mousedown pointerup mouseup click dblclick').each((stub) => {
        expect(stub).to.be.calledWithMatch({
          shiftKey: true,
          ctrlKey: true,
          metaKey: false,
          altKey: false,
        })
      })
    })

    it('increases the timeout delta after each dblclick', () => {
      const count = cy.$$('#three-buttons button').length

      cy.spy(cy, 'timeout')

      cy.get('#three-buttons button').dblclick().then(() => {
        const calls = cy.timeout.getCalls()

        const num = _.filter(calls, (call) => _.isEqual(call.args, [50, true, 'dblclick']))

        expect(num.length).to.eq(count)
      })
    })

    describe('errors', () => {
      beforeEach(function () {
        Cypress.config('defaultCommandTimeout', 100)

        this.logs = []

        cy.on('log:added', (attrs, log) => {
          this.lastLog = log

          this.logs.push(log)
        })

        null
      })

      it('throws when not a dom subject', (done) => {
        cy.on('fail', () => {
          done()
        })

        cy.dblclick()
      })

      it('throws when subject is not in the document', (done) => {
        let dblclicked = 0

        const $button = cy.$$('button:first').dblclick(() => {
          dblclicked += 1
          $button.remove()

          return false
        })

        cy.on('fail', (err) => {
          expect(dblclicked).to.eq(1)
          expect(err.message).to.include('cy.dblclick() failed because this element')

          done()
        })

        cy.get('button:first').dblclick().dblclick()
      })

      it('logs once when not dom subject', function (done) {
        cy.on('fail', (err) => {
          const { lastLog } = this

          expect(this.logs.length).to.eq(1)
          expect(lastLog.get('error')).to.eq(err)

          done()
        })

        cy.dblclick()
      })

      it('throws when any member of the subject isnt visible', function (done) {
        cy.timeout(600)
        cy.$$('#three-buttons button').show().last().hide()

        cy.on('fail', (err) => {
          const { lastLog } = this

          const logs = _.cloneDeep(this.logs)

          expect(logs).to.have.length(4)
          expect(lastLog.get('error')).to.eq(err)
          expect(err.message).to.include('cy.dblclick() failed because this element is not visible')

          done()
        })

        cy.get('#three-buttons button').dblclick()
      })
    })

    describe('.log', () => {
      beforeEach(function () {
        this.logs = []

        cy.on('log:added', (attrs, log) => {
          this.lastLog = log

          this.logs.push(log)
        })

        null
      })

      it('logs immediately before resolving', (done) => {
        const $button = cy.$$('button:first')

        cy.on('log:added', (attrs, log) => {
          if (log.get('name') === 'dblclick') {
            expect(log.get('state')).to.eq('pending')
            expect(log.get('$el').get(0)).to.eq($button.get(0))

            done()
          }
        })

        cy.get('button:first').dblclick()
      })

      it('snapshots after clicking', () => {
        cy.get('button:first').dblclick().then(function () {
          const { lastLog } = this

          expect(lastLog.get('snapshots')).to.have.length(2)
          expect(lastLog.get('snapshots')[0]).to.containSubset({ name: 'before' })
          expect(lastLog.get('snapshots')[1]).to.containSubset({ name: 'after' })
        })
      })

      it('returns only the $el for the element of the subject that was dblclicked', () => {
        const dblclicks = []

        // append two buttons
        const $button = () => {
          return $(`<button class='dblclicks'>dblclick</button`)
        }

        cy.$$('body').append($button()).append($button())

        cy.on('log:added', (attrs, log) => {
          if (log.get('name') === 'dblclick') {
            dblclicks.push(log)
          }
        })

        cy.get('button.dblclicks').dblclick().then(($buttons) => {
          expect($buttons.length).to.eq(2)
          expect(dblclicks.length).to.eq(2)

          expect(dblclicks[1].get('$el').get(0)).to.eq($buttons.last().get(0))
        })
      })

      it('logs only 1 dblclick event', () => {
        const logs = []

        cy.on('log:added', (attrs, log) => {
          if (log.get('name') === 'dblclick') {
            logs.push(log)
          }
        })

        cy.get('button:first').dblclick().then(() => {
          expect(logs.length).to.eq(1)
        })
      })

      it('#consoleProps', function () {
        cy.on('log:added', (attrs, log) => {
          this.log = log

        })

        cy.get('button').first().dblclick().then(function ($btn) {
          const { lastLog } = this

          const rect = $btn.get(0).getBoundingClientRect()
          const consoleProps = lastLog.invoke('consoleProps')
          const { fromWindow } = Cypress.dom.getElementCoordinatesByPosition($btn)

          // this button should be 60 pixels wide
          expect(rect.width).to.eq(60)

          expect(consoleProps.Coords.x).to.be.closeTo(fromWindow.x, 1) // ensure we are within 1
          expect(consoleProps.Coords.y).to.be.closeTo(fromWindow.y, 1) // ensure we are within 1

          expect(consoleProps).to.containSubset({
            'Command': 'dblclick',
            'Applied To': {},
            'Elements': 1,
            'Options': {
              'multiple': true,
            },
            'table': {},
<<<<<<< HEAD
          })

          const tables = _.map(consoleProps.table, ((x) => x()))

          expect(tables).to.containSubset([
            {
              'name': 'Mouse Move Events',
              'data': [
                {
                  'Event Name': 'pointerover',
                  'Target Element': {},
                  'Prevented Default?': false,
                  'Stopped Propagation?': false,
                },
                {
                  'Event Name': 'mouseover',
                  'Target Element': {},
                  'Prevented Default?': false,
                  'Stopped Propagation?': false,
                },
                {
                  'Event Name': 'pointermove',
                  'Target Element': {},
                  'Prevented Default?': false,
                  'Stopped Propagation?': false,
                },
                {
                  'Event Name': 'mousemove',
                  'Target Element': {},
                  'Prevented Default?': false,
                  'Stopped Propagation?': false,
                },
              ],
            },
            {
              'name': 'Mouse Click Events',
              'data': [
                {
                  'Event Name': 'pointerdown',
                  'Target Element': {},
                  'Prevented Default?': false,
                  'Stopped Propagation?': false,
                  'Modifiers': null,
                },
                {
                  'Event Name': 'mousedown',
                  'Target Element': {},
                  'Prevented Default?': false,
                  'Stopped Propagation?': false,
                  'Modifiers': null,
                },
                {
                  'Event Name': 'pointerup',
                  'Target Element': {},
                  'Prevented Default?': false,
                  'Stopped Propagation?': false,
                  'Modifiers': null,
                },
                {
                  'Event Name': 'mouseup',
                  'Target Element': {},
                  'Prevented Default?': false,
                  'Stopped Propagation?': false,
                  'Modifiers': null,
                },
                {
                  'Event Name': 'click',
                  'Target Element': {},
                  'Prevented Default?': false,
                  'Stopped Propagation?': false,
                  'Modifiers': null,
                },
                {
                  'Event Name': 'pointerdown',
                  'Target Element': {},
                  'Prevented Default?': false,
                  'Stopped Propagation?': false,
                  'Modifiers': null,
                },
                {
                  'Event Name': 'mousedown',
                  'Target Element': {},
                  'Prevented Default?': false,
                  'Stopped Propagation?': false,
                  'Modifiers': null,
                },
                {
                  'Event Name': 'pointerup',
                  'Target Element': {},
                  'Prevented Default?': false,
                  'Stopped Propagation?': false,
                  'Modifiers': null,
                },
                {
                  'Event Name': 'mouseup',
                  'Target Element': {},
                  'Prevented Default?': false,
                  'Stopped Propagation?': false,
                  'Modifiers': null,
                },
                {
                  'Event Name': 'click',
                  'Target Element': {},
                  'Prevented Default?': false,
                  'Stopped Propagation?': false,
                  'Modifiers': null,
                },
              ],
            },
            {
              'name': 'Mouse Double Click Event',
              'data': [
                {
                  'Event Name': 'dblclick',
                  'Target Element': {},
                  'Prevented Default?': false,
                  'Stopped Propagation?': false,
                  'Modifiers': null,
                },
              ],
            },
          ])
        })
      })
    })
  })

  context('#rightclick', () => {
    it('can rightclick', () => {
      const el = cy.$$('button:first')

      attachMouseClickListeners({ el })
      attachContextmenuListeners({ el })

      cy.get('button:first').rightclick().should('have.focus')

      cy.getAll('el', 'pointerdown mousedown contextmenu pointerup mouseup').each(shouldBeCalled)
      cy.getAll('el', 'click').each(shouldNotBeCalled)

      cy.getAll('el', 'pointerdown mousedown pointerup mouseup').each((stub) => {
        expect(stub.firstCall.args[0]).to.containSubset({
          button: 2,
          buttons: 2,
          which: 3,
        })
      })

      cy.getAll('el', 'contextmenu').each((stub) => {
        expect(stub.firstCall.args[0]).to.containSubset({
          altKey: false,
          bubbles: true,
          target: el.get(0),
          button: 2,
          buttons: 2,
          cancelable: true,
          data: undefined,
          detail: 0,
          handleObj: { type: 'contextmenu', origType: 'contextmenu', data: undefined },
          relatedTarget: null,
          shiftKey: false,
          type: 'contextmenu',
          view: cy.state('window'),
          which: 3,
        })
      })
    })

    it('can rightclick disabled', () => {
      const el = cy.$$('input:first')

      el.get(0).disabled = true

      attachMouseClickListeners({ el })
      attachFocusListeners({ el })
      attachContextmenuListeners({ el })

      cy.get('input:first').rightclick({ force: true })

      cy.getAll('el', 'mousedown contextmenu mouseup').each(shouldNotBeCalled)
      cy.getAll('el', 'pointerdown pointerup').each(shouldBeCalled)
    })

    it('rightclick cancel contextmenu', () => {
      const el = cy.$$('button:first')

      // canceling contextmenu prevents the native contextmenu
      // likely we want to call attention to this, since we cannot
      // reproduce the native contextmenu
      el.on('contextmenu', () => false)

      attachMouseClickListeners({ el })
      attachFocusListeners({ el })
      attachContextmenuListeners({ el })

      cy.get('button:first').rightclick().should('have.focus')

      cy.getAll('el', 'pointerdown mousedown contextmenu pointerup mouseup').each(shouldBeCalled)
      cy.getAll('el', 'click').each(shouldNotBeCalled)
    })

    it('rightclick cancel mousedown', () => {
      const el = cy.$$('button:first')

      el.on('mousedown', () => false)

      attachMouseClickListeners({ el })
      attachFocusListeners({ el })
      attachContextmenuListeners({ el })

      cy.get('button:first').rightclick().should('not.have.focus')

      cy.getAll('el', 'pointerdown mousedown contextmenu pointerup mouseup').each(shouldBeCalled)
      cy.getAll('el', 'focus click').each(shouldNotBeCalled)

    })

    it('rightclick cancel pointerdown', () => {
      const el = cy.$$('button:first')

      el.on('pointerdown', () => false)

      attachMouseClickListeners({ el })
      attachFocusListeners({ el })
      attachContextmenuListeners({ el })

      cy.get('button:first').rightclick()

      cy.getAll('el', 'pointerdown pointerup contextmenu').each(shouldBeCalled)
      cy.getAll('el', 'mousedown mouseup').each(shouldNotBeCalled)

    })

    it('rightclick remove el on pointerdown', () => {
      const el = cy.$$('button:first')

      el.on('pointerdown', () => el.get(0).remove())

      attachMouseClickListeners({ el })
      attachFocusListeners({ el })
      attachContextmenuListeners({ el })

      cy.get('button:first').rightclick().should('not.exist')

      cy.getAll('el', 'pointerdown').each(shouldBeCalled)
      cy.getAll('el', 'mousedown mouseup contextmenu pointerup').each(shouldNotBeCalled)

    })

    it('rightclick remove el on mouseover', () => {
      const el = cy.$$('button:first')
      const el2 = cy.$$('div#tabindex')

      el.on('mouseover', () => el.get(0).remove())

      attachMouseClickListeners({ el, el2 })
      attachMouseHoverListeners({ el, el2 })
      attachFocusListeners({ el, el2 })
      attachContextmenuListeners({ el, el2 })

      cy.get('button:first').rightclick().should('not.exist')
      cy.get('div#tabindex').should('have.focus')

      cy.getAll('el', 'pointerover mouseover').each(shouldBeCalledOnce)
      cy.getAll('el', 'pointerdown mousedown pointerup mouseup contextmenu').each(shouldNotBeCalled)
      cy.getAll('el2', 'focus pointerdown pointerup contextmenu').each(shouldBeCalled)

    })

    describe('errors', () => {
      beforeEach(function () {
        Cypress.config('defaultCommandTimeout', 100)

        this.logs = []

        cy.on('log:added', (attrs, log) => {
          this.lastLog = log

          this.logs.push(log)
        })

        null
      })

      it('throws when not a dom subject', (done) => {
        cy.on('fail', () => {
          done()
        })

        cy.rightclick()
      })

      it('throws when subject is not in the document', (done) => {
        let rightclicked = 0

        const $button = cy.$$('button:first').on('contextmenu', () => {
          rightclicked += 1
          $button.remove()

          return false
        })

        cy.on('fail', (err) => {
          expect(rightclicked).to.eq(1)
          expect(err.message).to.include('cy.rightclick() failed because this element')

          done()
        })

        cy.get('button:first').rightclick().rightclick()
      })

      it('logs once when not dom subject', function (done) {
        cy.on('fail', (err) => {
          const { lastLog } = this

          expect(this.logs.length).to.eq(1)
          expect(lastLog.get('error')).to.eq(err)

          done()
        })

        cy.rightclick()
      })

      it('throws when any member of the subject isnt visible', function (done) {
        cy.timeout(300)
        cy.$$('#three-buttons button').show().last().hide()

        cy.on('fail', (err) => {
          const { lastLog } = this

          expect(this.logs.length).to.eq(4)
          expect(lastLog.get('error')).to.eq(err)
          expect(err.message).to.include('cy.rightclick() failed because this element is not visible')

          done()
        })

        cy.get('#three-buttons button').rightclick({ multiple: true })
      })
    })

    describe('.log', () => {
      beforeEach(function () {
        this.logs = []

        cy.on('log:added', (attrs, log) => {
          this.lastLog = log

          this.logs.push(log)
        })

        null
      })

      it('logs immediately before resolving', (done) => {
        const $button = cy.$$('button:first')

        cy.on('log:added', (attrs, log) => {
          if (log.get('name') === 'rightclick') {
            expect(log.get('state')).to.eq('pending')
            expect(log.get('$el').get(0)).to.eq($button.get(0))

            done()
          }
        })

        cy.get('button:first').rightclick()
      })

      it('snapshots after clicking', () => {
        cy.get('button:first').rightclick().then(function () {
          const { lastLog } = this

          expect(lastLog.get('snapshots')).to.have.length(2)
          expect(lastLog.get('snapshots')[0]).to.containSubset({ name: 'before' })
          expect(lastLog.get('snapshots')[1]).to.containSubset({ name: 'after' })
        })
      })

      it('returns only the $el for the element of the subject that was rightclicked', () => {
        const rightclicks = []

        // append two buttons
        const $button = () => {
          return $(`<button class='rightclicks'>rightclick</button`)
        }

        cy.$$('body').append($button()).append($button())

        cy.on('log:added', (attrs, log) => {
          if (log.get('name') === 'rightclick') {
            rightclicks.push(log)
          }
        })

        cy.get('button.rightclicks').rightclick({ multiple: true }).then(($buttons) => {
          expect($buttons.length).to.eq(2)
          expect(rightclicks.length).to.eq(2)

          expect(rightclicks[1].get('$el').get(0)).to.eq($buttons.last().get(0))
        })
      })

      it('logs only 1 rightclick event', () => {
        const logs = []

        cy.on('log:added', (attrs, log) => {
          if (log.get('name') === 'rightclick') {
            logs.push(log)
          }
        })

        cy.get('button:first').rightclick().then(() => {
          expect(logs.length).to.eq(1)
        })
      })

      it('#consoleProps', function () {
        cy.on('log:added', (attrs, log) => {
          this.log = log
        })

        cy.get('button').first().rightclick().then(function ($btn) {
          const { lastLog } = this

          const rect = $btn.get(0).getBoundingClientRect()
          const consoleProps = lastLog.invoke('consoleProps')
          const { fromWindow } = Cypress.dom.getElementCoordinatesByPosition($btn)

          // this button should be 60 pixels wide
          expect(rect.width).to.eq(60)

          expect(consoleProps.Coords.x).to.be.closeTo(fromWindow.x, 1) // ensure we are within 1
          expect(consoleProps.Coords.y).to.be.closeTo(fromWindow.y, 1) // ensure we are within 1

          expect(consoleProps).to.containSubset({
            'Command': 'rightclick',
            'Applied To': {},
            'Elements': 1,
            'table': {},
          })

          const tables = _.map(consoleProps.table, ((x) => x()))

          expect(tables).to.containSubset([
            {
              'name': 'Mouse Move Events',
              'data': [
                {
                  'Event Name': 'pointerover',
                  'Target Element': {},
                  'Prevented Default?': false,
                  'Stopped Propagation?': false,
                },
                {
                  'Event Name': 'mouseover',
                  'Target Element': {},
                  'Prevented Default?': false,
                  'Stopped Propagation?': false,
                },
                {
                  'Event Name': 'pointermove',
                  'Target Element': {},
                  'Prevented Default?': false,
                  'Stopped Propagation?': false,
                },
                {
                  'Event Name': 'mousemove',
                  'Target Element': {},
                  'Prevented Default?': false,
                  'Stopped Propagation?': false,
                },
              ],
            },
            {
              'name': 'Mouse Click Events',
              'data': [
                {
                  'Event Name': 'pointerdown',
                  'Target Element': {},
                  'Prevented Default?': false,
                  'Stopped Propagation?': false,
                  'Modifiers': null,
                },
                {
                  'Event Name': 'mousedown',
                  'Target Element': {},
                  'Prevented Default?': false,
                  'Stopped Propagation?': false,
                  'Modifiers': null,
                },
                {
                  'Event Name': 'pointerup',
                  'Target Element': {},
                  'Prevented Default?': false,
                  'Stopped Propagation?': false,
                  'Modifiers': null,
                },
                {
                  'Event Name': 'mouseup',
                  'Target Element': {},
                  'Prevented Default?': false,
                  'Stopped Propagation?': false,
                  'Modifiers': null,
                },
              ],
            },
            {
              'name': 'Mouse Right Click Event',
              'data': [
                {
                  'Event Name': 'contextmenu',
                  'Target Element': {},
                  'Prevented Default?': false,
                  'Stopped Propagation?': false,
                  'Modifiers': null,
                },
              ],
            },
          ])
        })
      })
    })

  })
})

describe('mouse state', () => {
  describe('mouse/pointer events', () => {
    beforeEach(() => {
      cy.visit('http://localhost:3500/fixtures/dom.html')
    })

    describe('resets mouse state', () => {
      it('set state', () => {
        cy.get('div.item:first').then(($el) => {
          const mouseenter = cy.stub().as('mouseenter')

          cy.get('body').then(($el) => {
            $el[0].addEventListener('mouseenter', mouseenter)
          }).then(() => {
            const rect = _.pick($el[0].getBoundingClientRect(), 'left', 'top')
            const coords = {
              x: rect.left,
              y: rect.top,
              doc: cy.state('document'),
            }

            cy.devices.mouse.move(coords)
            expect(mouseenter).to.be.calledOnce
            expect(cy.state('mouseCoords')).ok
          })
        })
      })

      it('reset state', () => {
        const mouseenter = cy.stub().as('mouseenter')

        cy.get('body').then(($el) => {
          $el[0].addEventListener('mouseenter', mouseenter)
        }).then(() => {
          expect(cy.state('mouseCoords')).to.eq(undefined)
          expect(mouseenter).to.not.be.called
        })
      // expect(this.mousemove).to.have.been.called
      })
    })

    describe('mouseout', () => {
      it('can move mouse from a div to another div', () => {
        const mouseout = cy.stub().callsFake((e) => {
          expect(_.toPlainObject(e)).to.containSubset({
            altKey: false,
            bubbles: true,
            button: 0,
            buttons: 0,
            cancelBubble: false,
            cancelable: true,
            clientX: 492,
            clientY: 9,
            composed: true,
            ctrlKey: false,
            currentTarget: cy.$$('div.item')[0],
            defaultPrevented: false,
            detail: 0,
            eventPhase: 2,
            // fromElement: cy.$$('div.item')[0],
            isTrusted: false,
            layerX: 492,
            layerY: 215,
            metaKey: false,
            movementX: 0,
            movementY: 0,
            // offsetX: 484,
            // offsetY: 27,
            pageX: 492,
            pageY: 215,
            relatedTarget: cy.$$('div.item')[1],
            returnValue: true,
            screenX: 492,
            screenY: 9,
            shiftKey: false,
            sourceCapabilities: null,
            target: cy.$$('div.item')[0],
            // not in firefox?
            // toElement: cy.$$('div.item')[1],
            type: 'mouseout',
            view: cy.state('window'),
            // which: 0,
            x: 492,
            y: 9,
          })
        }).as('mouseout')
        const mouseleave = cy.stub().callsFake((e) => {
          expect(_.toPlainObject(e)).to.containSubset({
            altKey: false,
            bubbles: false,
            button: 0,
            buttons: 0,
            cancelBubble: false,
            cancelable: false,
            clientX: 492,
            clientY: 9,
            composed: true,
            ctrlKey: false,
            currentTarget: cy.$$('div.item')[0],
            defaultPrevented: false,
            detail: 0,
            eventPhase: 2,
            // fromElement: cy.$$('div.item')[0],
            isTrusted: false,
            layerX: 492,
            layerY: 215,
            metaKey: false,
            movementX: 0,
            movementY: 0,
            // offsetX: 484,
            // offsetY: 27,
            pageX: 492,
            pageY: 215,
            relatedTarget: cy.$$('div.item')[1],
            returnValue: true,
            screenX: 492,
            screenY: 9,
            shiftKey: false,
            sourceCapabilities: null,
            target: cy.$$('div.item')[0],
            // not in firefox?
            // toElement: cy.$$('div.item')[1],
            type: 'mouseleave',
            view: cy.state('window'),
            // which: 0,
            x: 492,
            y: 9,
          })
        }).as('mouseleave')
        const pointerout = cy.stub().callsFake((e) => {
          expect(_.toPlainObject(e)).to.containSubset({
            altKey: false,
            bubbles: true,
            button: -1,
            buttons: 0,
            cancelBubble: false,
            cancelable: true,
            clientX: 492,
            clientY: 9,
            composed: true,
            ctrlKey: false,
            currentTarget: cy.$$('div.item')[0],
            defaultPrevented: false,
            detail: 0,
            eventPhase: 2,
            // fromElement: cy.$$('div.item')[0],
            isTrusted: false,
            layerX: 492,
            layerY: 215,
            metaKey: false,
            movementX: 0,
            movementY: 0,
            // offsetX: 484,
            // offsetY: 27,
            pageX: 492,
            pageY: 215,
            relatedTarget: cy.$$('div.item')[1],
            returnValue: true,
            screenX: 492,
            screenY: 9,
            shiftKey: false,
            sourceCapabilities: null,
            target: cy.$$('div.item')[0],
            // not in firefox?
            // toElement: cy.$$('div.item')[1],
            type: 'pointerout',
            view: cy.state('window'),
            // which: 0,
            x: 492,
            y: 9,
          })
        }).as('pointerout')
        const pointerleave = cy.stub().callsFake((e) => {
          expect(_.toPlainObject(e)).to.containSubset({
            altKey: false,
            bubbles: false,
            button: -1,
            buttons: 0,
            cancelBubble: false,
            cancelable: false,
            clientX: 492,
            clientY: 9,
            composed: true,
            ctrlKey: false,
            currentTarget: cy.$$('div.item')[0],
            defaultPrevented: false,
            detail: 0,
            eventPhase: 2,
            // fromElement: cy.$$('div.item')[0],
            isTrusted: false,
            layerX: 492,
            layerY: 215,
            metaKey: false,
            movementX: 0,
            movementY: 0,
            // offsetX: 484,
            // offsetY: 27,
            pageX: 492,
            pageY: 215,
            relatedTarget: cy.$$('div.item')[1],
            returnValue: true,
            screenX: 492,
            screenY: 9,
            shiftKey: false,
            sourceCapabilities: null,
            target: cy.$$('div.item')[0],
            // not in firefox?
            // toElement: cy.$$('div.item')[1],
            type: 'pointerleave',
            view: cy.state('window'),
            // which: 0,
            x: 492,
            y: 9,
          })
        }).as('pointerleave')
        const mouseover = cy.stub().callsFake((e) => {
          expect(_.toPlainObject(e)).to.containSubset({
            altKey: false,
            bubbles: true,
            button: 0,
            buttons: 0,
            cancelBubble: false,
            cancelable: true,
            clientX: 492,
            clientY: 9,
            composed: true,
            ctrlKey: false,
            currentTarget: cy.$$('div.item')[1],
            defaultPrevented: false,
            detail: 0,
            eventPhase: 2,
            // fromElement: cy.$$('div.item')[0],
            isTrusted: false,
            layerX: 492,
            layerY: 215,
            metaKey: false,
            movementX: 0,
            movementY: 0,
            // offsetX: 484,
            // offsetY: 27,
            pageX: 492,
            pageY: 215,
            relatedTarget: cy.$$('div.item')[0],
            returnValue: true,
            screenX: 492,
            screenY: 9,
            shiftKey: false,
            sourceCapabilities: null,
            target: cy.$$('div.item')[1],
            // not in Firefox
            // toElement: cy.$$('div.item')[1],
            type: 'mouseover',
            view: cy.state('window'),
            // which: 0,
            x: 492,
            y: 9,
          })
        }).as('mouseover')
        const mouseenter = cy.stub().callsFake((e) => {
          expect(_.toPlainObject(e)).to.containSubset({
            altKey: false,
            bubbles: false,
            button: 0,
            buttons: 0,
            cancelBubble: false,
            cancelable: false,
            clientX: 492,
            clientY: 9,
            composed: true,
            ctrlKey: false,
            currentTarget: cy.$$('div.item')[1],
            defaultPrevented: false,
            detail: 0,
            eventPhase: 2,
            // fromElement: cy.$$('div.item')[0],
            isTrusted: false,
            layerX: 492,
            layerY: 215,
            metaKey: false,
            movementX: 0,
            movementY: 0,
            // offsetX: 484,
            // offsetY: 27,
            pageX: 492,
            pageY: 215,
            relatedTarget: cy.$$('div.item')[0],
            returnValue: true,
            screenX: 492,
            screenY: 9,
            shiftKey: false,
            sourceCapabilities: null,
            target: cy.$$('div.item')[1],
            // not in Firefox
            // toElement: cy.$$('div.item')[1],
            type: 'mouseenter',
            view: cy.state('window'),
            // which: 0,
            x: 492,
            y: 9,
          })
        }).as('mouseenter')
        const pointerover = cy.stub().callsFake((e) => {
          expect(_.toPlainObject(e)).to.containSubset({
            altKey: false,
            bubbles: true,
            button: -1,
            buttons: 0,
            cancelBubble: false,
            cancelable: true,
            clientX: 492,
            clientY: 9,
            composed: true,
            ctrlKey: false,
            currentTarget: cy.$$('div.item')[1],
            defaultPrevented: false,
            detail: 0,
            eventPhase: 2,
            // fromElement: cy.$$('div.item')[0],
            isTrusted: false,
            layerX: 492,
            layerY: 215,
            metaKey: false,
            movementX: 0,
            movementY: 0,
            // offsetX: 484,
            // offsetY: 27,
            pageX: 492,
            pageY: 215,
            relatedTarget: cy.$$('div.item')[0],
            returnValue: true,
            screenX: 492,
            screenY: 9,
            shiftKey: false,
            sourceCapabilities: null,
            target: cy.$$('div.item')[1],
            // not in Firefox
            // toElement: cy.$$('div.item')[1],
            type: 'pointerover',
            view: cy.state('window'),
            // which: 0,
            x: 492,
            y: 9,
          })
        }).as('pointerover')
        const pointerenter = cy.stub().callsFake((e) => {
          expect(_.toPlainObject(e)).to.containSubset({
            altKey: false,
            bubbles: false,
            button: -1,
            buttons: 0,
            cancelBubble: false,
            cancelable: false,
            clientX: 492,
            clientY: 9,
            composed: true,
            ctrlKey: false,
            currentTarget: cy.$$('div.item')[1],
            defaultPrevented: false,
            detail: 0,
            eventPhase: 2,
            // fromElement: cy.$$('div.item')[0],
            isTrusted: false,
            layerX: 492,
            layerY: 215,
            metaKey: false,
            movementX: 0,
            movementY: 0,
            // offsetX: 484,
            // offsetY: 27,
            pageX: 492,
            pageY: 215,
            relatedTarget: cy.$$('div.item')[0],
            returnValue: true,
            screenX: 492,
            screenY: 9,
            shiftKey: false,
            sourceCapabilities: null,
            target: cy.$$('div.item')[1],
            // not in Firefox
            // toElement: cy.$$('div.item')[1],
            type: 'pointerenter',
            view: cy.state('window'),
            // which: 0,
            x: 492,
            y: 9,
          })
        }).as('pointerenter')

        cy.get('div.item').eq(0)
        .should(($el) => {
          $el[0].addEventListener('mouseout', mouseout)
          $el[0].addEventListener('mouseleave', mouseleave)
          $el[0].addEventListener('pointerout', pointerout)
          $el[0].addEventListener('pointerleave', pointerleave)
        })
        .click()
        .then(() => {
          expect(cy.state('mouseCoords')).ok
        })

        cy.get('div.item').eq(1).should(($el) => {
          $el[0].addEventListener('mouseover', mouseover)
          $el[0].addEventListener('mouseenter', mouseenter)
          $el[0].addEventListener('pointerover', pointerover)
          $el[0].addEventListener('pointerenter', pointerenter)
        })
        .click()

        Cypress.Promise.delay(5000)
        .then(() => {
          expect(mouseout).to.be.calledOnce
          expect(mouseleave).to.be.calledOnce
          expect(pointerout).to.be.calledOnce
          expect(pointerleave).to.be.calledOnce
          expect(mouseover).to.be.calledOnce
          expect(mouseover).to.be.calledOnce
          expect(mouseenter).to.be.calledOnce
          expect(pointerover).to.be.calledOnce
          expect(pointerenter).to.be.calledOnce
        })
      })
    })
  })

=======
          })

          const tables = _.map(consoleProps.table, ((x) => x()))

          expect(tables).to.containSubset([
            {
              'name': 'Mouse Move Events',
              'data': [
                {
                  'Event Name': 'pointerover',
                  'Target Element': {},
                  'Prevented Default?': false,
                  'Stopped Propagation?': false,
                },
                {
                  'Event Name': 'mouseover',
                  'Target Element': {},
                  'Prevented Default?': false,
                  'Stopped Propagation?': false,
                },
                {
                  'Event Name': 'pointermove',
                  'Target Element': {},
                  'Prevented Default?': false,
                  'Stopped Propagation?': false,
                },
                {
                  'Event Name': 'mousemove',
                  'Target Element': {},
                  'Prevented Default?': false,
                  'Stopped Propagation?': false,
                },
              ],
            },
            {
              'name': 'Mouse Click Events',
              'data': [
                {
                  'Event Name': 'pointerdown',
                  'Target Element': {},
                  'Prevented Default?': false,
                  'Stopped Propagation?': false,
                  'Modifiers': null,
                },
                {
                  'Event Name': 'mousedown',
                  'Target Element': {},
                  'Prevented Default?': false,
                  'Stopped Propagation?': false,
                  'Modifiers': null,
                },
                {
                  'Event Name': 'pointerup',
                  'Target Element': {},
                  'Prevented Default?': false,
                  'Stopped Propagation?': false,
                  'Modifiers': null,
                },
                {
                  'Event Name': 'mouseup',
                  'Target Element': {},
                  'Prevented Default?': false,
                  'Stopped Propagation?': false,
                  'Modifiers': null,
                },
                {
                  'Event Name': 'click',
                  'Target Element': {},
                  'Prevented Default?': false,
                  'Stopped Propagation?': false,
                  'Modifiers': null,
                },
                {
                  'Event Name': 'pointerdown',
                  'Target Element': {},
                  'Prevented Default?': false,
                  'Stopped Propagation?': false,
                  'Modifiers': null,
                },
                {
                  'Event Name': 'mousedown',
                  'Target Element': {},
                  'Prevented Default?': false,
                  'Stopped Propagation?': false,
                  'Modifiers': null,
                },
                {
                  'Event Name': 'pointerup',
                  'Target Element': {},
                  'Prevented Default?': false,
                  'Stopped Propagation?': false,
                  'Modifiers': null,
                },
                {
                  'Event Name': 'mouseup',
                  'Target Element': {},
                  'Prevented Default?': false,
                  'Stopped Propagation?': false,
                  'Modifiers': null,
                },
                {
                  'Event Name': 'click',
                  'Target Element': {},
                  'Prevented Default?': false,
                  'Stopped Propagation?': false,
                  'Modifiers': null,
                },
              ],
            },
            {
              'name': 'Mouse Double Click Event',
              'data': [
                {
                  'Event Name': 'dblclick',
                  'Target Element': {},
                  'Prevented Default?': false,
                  'Stopped Propagation?': false,
                  'Modifiers': null,
                },
              ],
            },
          ])
        })
      })
    })
  })

  context('#rightclick', () => {
    it('can rightclick', () => {
      const el = cy.$$('button:first')

      attachMouseClickListeners({ el })
      attachContextmenuListeners({ el })

      cy.get('button:first').rightclick().should('have.focus')

      cy.getAll('el', 'pointerdown mousedown contextmenu pointerup mouseup').each(shouldBeCalled)
      cy.getAll('el', 'click').each(shouldNotBeCalled)

      cy.getAll('el', 'pointerdown mousedown pointerup mouseup').each((stub) => {
        expect(stub.firstCall.args[0]).to.containSubset({
          button: 2,
          buttons: 2,
          which: 3,
        })
      })

      cy.getAll('el', 'contextmenu').each((stub) => {
        expect(stub.firstCall.args[0]).to.containSubset({
          altKey: false,
          bubbles: true,
          target: el.get(0),
          button: 2,
          buttons: 2,
          cancelable: true,
          data: undefined,
          detail: 0,
          handleObj: { type: 'contextmenu', origType: 'contextmenu', data: undefined },
          relatedTarget: null,
          shiftKey: false,
          type: 'contextmenu',
          view: cy.state('window'),
          which: 3,
        })
      })
    })

    it('can rightclick disabled', () => {
      const el = cy.$$('input:first')

      el.get(0).disabled = true

      attachMouseClickListeners({ el })
      attachFocusListeners({ el })
      attachContextmenuListeners({ el })

      cy.get('input:first').rightclick({ force: true })

      cy.getAll('el', 'mousedown contextmenu mouseup').each(shouldNotBeCalled)
      cy.getAll('el', 'pointerdown pointerup').each(shouldBeCalled)
    })

    it('rightclick cancel contextmenu', () => {
      const el = cy.$$('button:first')

      // canceling contextmenu prevents the native contextmenu
      // likely we want to call attention to this, since we cannot
      // reproduce the native contextmenu
      el.on('contextmenu', () => false)

      attachMouseClickListeners({ el })
      attachFocusListeners({ el })
      attachContextmenuListeners({ el })

      cy.get('button:first').rightclick().should('have.focus')

      cy.getAll('el', 'pointerdown mousedown contextmenu pointerup mouseup').each(shouldBeCalled)
      cy.getAll('el', 'click').each(shouldNotBeCalled)
    })

    it('rightclick cancel mousedown', () => {
      const el = cy.$$('button:first')

      el.on('mousedown', () => false)

      attachMouseClickListeners({ el })
      attachFocusListeners({ el })
      attachContextmenuListeners({ el })

      cy.get('button:first').rightclick().should('not.have.focus')

      cy.getAll('el', 'pointerdown mousedown contextmenu pointerup mouseup').each(shouldBeCalled)
      cy.getAll('el', 'focus click').each(shouldNotBeCalled)

    })

    it('rightclick cancel pointerdown', () => {
      const el = cy.$$('button:first')

      el.on('pointerdown', () => false)

      attachMouseClickListeners({ el })
      attachFocusListeners({ el })
      attachContextmenuListeners({ el })

      cy.get('button:first').rightclick()

      cy.getAll('el', 'pointerdown pointerup contextmenu').each(shouldBeCalled)
      cy.getAll('el', 'mousedown mouseup').each(shouldNotBeCalled)

    })

    it('rightclick remove el on pointerdown', () => {
      const el = cy.$$('button:first')

      el.on('pointerdown', () => el.get(0).remove())

      attachMouseClickListeners({ el })
      attachFocusListeners({ el })
      attachContextmenuListeners({ el })

      cy.get('button:first').rightclick().should('not.exist')

      cy.getAll('el', 'pointerdown').each(shouldBeCalled)
      cy.getAll('el', 'mousedown mouseup contextmenu pointerup').each(shouldNotBeCalled)

    })

    it('rightclick remove el on mouseover', () => {
      const el = cy.$$('button:first')
      const el2 = cy.$$('div#tabindex')

      el.on('mouseover', () => el.get(0).remove())

      attachMouseClickListeners({ el, el2 })
      attachMouseHoverListeners({ el, el2 })
      attachFocusListeners({ el, el2 })
      attachContextmenuListeners({ el, el2 })

      cy.get('button:first').rightclick().should('not.exist')
      cy.get('div#tabindex').should('have.focus')

      cy.getAll('el', 'pointerover mouseover').each(shouldBeCalledOnce)
      cy.getAll('el', 'pointerdown mousedown pointerup mouseup contextmenu').each(shouldNotBeCalled)
      cy.getAll('el2', 'focus pointerdown pointerup contextmenu').each(shouldBeCalled)

    })

    describe('errors', () => {
      beforeEach(function () {
        Cypress.config('defaultCommandTimeout', 100)

        this.logs = []

        cy.on('log:added', (attrs, log) => {
          this.lastLog = log

          this.logs.push(log)
        })

        null
      })

      it('throws when not a dom subject', (done) => {
        cy.on('fail', () => {
          done()
        })

        cy.rightclick()
      })

      it('throws when subject is not in the document', (done) => {
        let rightclicked = 0

        const $button = cy.$$('button:first').on('contextmenu', () => {
          rightclicked += 1
          $button.remove()

          return false
        })

        cy.on('fail', (err) => {
          expect(rightclicked).to.eq(1)
          expect(err.message).to.include('cy.rightclick() failed because this element')

          done()
        })

        cy.get('button:first').rightclick().rightclick()
      })

      it('logs once when not dom subject', function (done) {
        cy.on('fail', (err) => {
          const { lastLog } = this

          expect(this.logs.length).to.eq(1)
          expect(lastLog.get('error')).to.eq(err)

          done()
        })

        cy.rightclick()
      })

      it('throws when any member of the subject isnt visible', function (done) {
        cy.timeout(300)
        cy.$$('#three-buttons button').show().last().hide()

        cy.on('fail', (err) => {
          const { lastLog } = this

          expect(this.logs.length).to.eq(4)
          expect(lastLog.get('error')).to.eq(err)
          expect(err.message).to.include('cy.rightclick() failed because this element is not visible')

          done()
        })

        cy.get('#three-buttons button').rightclick({ multiple: true })
      })
    })

    describe('.log', () => {
      beforeEach(function () {
        this.logs = []

        cy.on('log:added', (attrs, log) => {
          this.lastLog = log

          this.logs.push(log)
        })

        null
      })

      it('logs immediately before resolving', (done) => {
        const $button = cy.$$('button:first')

        cy.on('log:added', (attrs, log) => {
          if (log.get('name') === 'rightclick') {
            expect(log.get('state')).to.eq('pending')
            expect(log.get('$el').get(0)).to.eq($button.get(0))

            done()
          }
        })

        cy.get('button:first').rightclick()
      })

      it('snapshots after clicking', () => {
        cy.get('button:first').rightclick().then(function () {
          const { lastLog } = this

          expect(lastLog.get('snapshots')).to.have.length(2)
          expect(lastLog.get('snapshots')[0]).to.containSubset({ name: 'before' })
          expect(lastLog.get('snapshots')[1]).to.containSubset({ name: 'after' })
        })
      })

      it('returns only the $el for the element of the subject that was rightclicked', () => {
        const rightclicks = []

        // append two buttons
        const $button = () => {
          return $(`<button class='rightclicks'>rightclick</button`)
        }

        cy.$$('body').append($button()).append($button())

        cy.on('log:added', (attrs, log) => {
          if (log.get('name') === 'rightclick') {
            rightclicks.push(log)
          }
        })

        cy.get('button.rightclicks').rightclick({ multiple: true }).then(($buttons) => {
          expect($buttons.length).to.eq(2)
          expect(rightclicks.length).to.eq(2)

          expect(rightclicks[1].get('$el').get(0)).to.eq($buttons.last().get(0))
        })
      })

      it('logs only 1 rightclick event', () => {
        const logs = []

        cy.on('log:added', (attrs, log) => {
          if (log.get('name') === 'rightclick') {
            logs.push(log)
          }
        })

        cy.get('button:first').rightclick().then(() => {
          expect(logs.length).to.eq(1)
        })
      })

      it('#consoleProps', function () {
        cy.on('log:added', (attrs, log) => {
          this.log = log
        })

        cy.get('button').first().rightclick().then(function ($btn) {
          const { lastLog } = this

          const rect = $btn.get(0).getBoundingClientRect()
          const consoleProps = lastLog.invoke('consoleProps')
          const { fromWindow } = Cypress.dom.getElementCoordinatesByPosition($btn)

          // this button should be 60 pixels wide
          expect(rect.width).to.eq(60)

          expect(consoleProps.Coords.x).to.be.closeTo(fromWindow.x, 1) // ensure we are within 1
          expect(consoleProps.Coords.y).to.be.closeTo(fromWindow.y, 1) // ensure we are within 1

          expect(consoleProps).to.containSubset({
            'Command': 'rightclick',
            'Applied To': {},
            'Elements': 1,
            'table': {},
          })

          const tables = _.map(consoleProps.table, ((x) => x()))

          expect(tables).to.containSubset([
            {
              'name': 'Mouse Move Events',
              'data': [
                {
                  'Event Name': 'pointerover',
                  'Target Element': {},
                  'Prevented Default?': false,
                  'Stopped Propagation?': false,
                },
                {
                  'Event Name': 'mouseover',
                  'Target Element': {},
                  'Prevented Default?': false,
                  'Stopped Propagation?': false,
                },
                {
                  'Event Name': 'pointermove',
                  'Target Element': {},
                  'Prevented Default?': false,
                  'Stopped Propagation?': false,
                },
                {
                  'Event Name': 'mousemove',
                  'Target Element': {},
                  'Prevented Default?': false,
                  'Stopped Propagation?': false,
                },
              ],
            },
            {
              'name': 'Mouse Click Events',
              'data': [
                {
                  'Event Name': 'pointerdown',
                  'Target Element': {},
                  'Prevented Default?': false,
                  'Stopped Propagation?': false,
                  'Modifiers': null,
                },
                {
                  'Event Name': 'mousedown',
                  'Target Element': {},
                  'Prevented Default?': false,
                  'Stopped Propagation?': false,
                  'Modifiers': null,
                },
                {
                  'Event Name': 'pointerup',
                  'Target Element': {},
                  'Prevented Default?': false,
                  'Stopped Propagation?': false,
                  'Modifiers': null,
                },
                {
                  'Event Name': 'mouseup',
                  'Target Element': {},
                  'Prevented Default?': false,
                  'Stopped Propagation?': false,
                  'Modifiers': null,
                },
              ],
            },
            {
              'name': 'Mouse Right Click Event',
              'data': [
                {
                  'Event Name': 'contextmenu',
                  'Target Element': {},
                  'Prevented Default?': false,
                  'Stopped Propagation?': false,
                  'Modifiers': null,
                },
              ],
            },
          ])
        })
      })
    })

  })
})

describe('mouse state', () => {
  describe('mouse/pointer events', () => {
    beforeEach(() => {
      cy.visit('http://localhost:3500/fixtures/dom.html')
    })

    describe('resets mouse state', () => {
      it('set state', () => {
        cy.get('div.item:first').then(($el) => {
          const mouseenter = cy.stub().as('mouseenter')

          cy.get('body').then(($el) => {
            $el[0].addEventListener('mouseenter', mouseenter)
          }).then(() => {
            const rect = _.pick($el[0].getBoundingClientRect(), 'left', 'top')
            const coords = {
              x: rect.left,
              y: rect.top,
              doc: cy.state('document'),
            }

            cy.devices.mouse.move(coords)
            expect(mouseenter).to.be.calledOnce
            expect(cy.state('mouseCoords')).ok
          })
        })
      })

      it('reset state', () => {
        const mouseenter = cy.stub().as('mouseenter')

        cy.get('body').then(($el) => {
          $el[0].addEventListener('mouseenter', mouseenter)
        }).then(() => {
          expect(cy.state('mouseCoords')).to.eq(undefined)
          expect(mouseenter).to.not.be.called
        })
      // expect(this.mousemove).to.have.been.called
      })
    })

    describe('mouseout', () => {
      it('can move mouse from a div to another div', () => {
        const mouseout = cy.stub().callsFake((e) => {
          expect(_.toPlainObject(e)).to.containSubset({
            altKey: false,
            bubbles: true,
            button: 0,
            buttons: 0,
            cancelBubble: false,
            cancelable: true,
            clientX: 492,
            clientY: 9,
            composed: true,
            ctrlKey: false,
            currentTarget: cy.$$('div.item')[0],
            defaultPrevented: false,
            detail: 0,
            eventPhase: 2,
            // fromElement: cy.$$('div.item')[0],
            isTrusted: false,
            layerX: 492,
            layerY: 215,
            metaKey: false,
            movementX: 0,
            movementY: 0,
            // offsetX: 484,
            // offsetY: 27,
            pageX: 492,
            pageY: 215,
            relatedTarget: cy.$$('div.item')[1],
            returnValue: true,
            screenX: 492,
            screenY: 9,
            shiftKey: false,
            sourceCapabilities: null,
            target: cy.$$('div.item')[0],
            // not in firefox?
            // toElement: cy.$$('div.item')[1],
            type: 'mouseout',
            view: cy.state('window'),
            // which: 0,
            x: 492,
            y: 9,
          })
        }).as('mouseout')
        const mouseleave = cy.stub().callsFake((e) => {
          expect(_.toPlainObject(e)).to.containSubset({
            altKey: false,
            bubbles: false,
            button: 0,
            buttons: 0,
            cancelBubble: false,
            cancelable: false,
            clientX: 492,
            clientY: 9,
            composed: true,
            ctrlKey: false,
            currentTarget: cy.$$('div.item')[0],
            defaultPrevented: false,
            detail: 0,
            eventPhase: 2,
            // fromElement: cy.$$('div.item')[0],
            isTrusted: false,
            layerX: 492,
            layerY: 215,
            metaKey: false,
            movementX: 0,
            movementY: 0,
            // offsetX: 484,
            // offsetY: 27,
            pageX: 492,
            pageY: 215,
            relatedTarget: cy.$$('div.item')[1],
            returnValue: true,
            screenX: 492,
            screenY: 9,
            shiftKey: false,
            sourceCapabilities: null,
            target: cy.$$('div.item')[0],
            // not in firefox?
            // toElement: cy.$$('div.item')[1],
            type: 'mouseleave',
            view: cy.state('window'),
            // which: 0,
            x: 492,
            y: 9,
          })
        }).as('mouseleave')
        const pointerout = cy.stub().callsFake((e) => {
          expect(_.toPlainObject(e)).to.containSubset({
            altKey: false,
            bubbles: true,
            button: -1,
            buttons: 0,
            cancelBubble: false,
            cancelable: true,
            clientX: 492,
            clientY: 9,
            composed: true,
            ctrlKey: false,
            currentTarget: cy.$$('div.item')[0],
            defaultPrevented: false,
            detail: 0,
            eventPhase: 2,
            // fromElement: cy.$$('div.item')[0],
            isTrusted: false,
            layerX: 492,
            layerY: 215,
            metaKey: false,
            movementX: 0,
            movementY: 0,
            // offsetX: 484,
            // offsetY: 27,
            pageX: 492,
            pageY: 215,
            relatedTarget: cy.$$('div.item')[1],
            returnValue: true,
            screenX: 492,
            screenY: 9,
            shiftKey: false,
            sourceCapabilities: null,
            target: cy.$$('div.item')[0],
            // not in firefox?
            // toElement: cy.$$('div.item')[1],
            type: 'pointerout',
            view: cy.state('window'),
            // which: 0,
            x: 492,
            y: 9,
          })
        }).as('pointerout')
        const pointerleave = cy.stub().callsFake((e) => {
          expect(_.toPlainObject(e)).to.containSubset({
            altKey: false,
            bubbles: false,
            button: -1,
            buttons: 0,
            cancelBubble: false,
            cancelable: false,
            clientX: 492,
            clientY: 9,
            composed: true,
            ctrlKey: false,
            currentTarget: cy.$$('div.item')[0],
            defaultPrevented: false,
            detail: 0,
            eventPhase: 2,
            // fromElement: cy.$$('div.item')[0],
            isTrusted: false,
            layerX: 492,
            layerY: 215,
            metaKey: false,
            movementX: 0,
            movementY: 0,
            // offsetX: 484,
            // offsetY: 27,
            pageX: 492,
            pageY: 215,
            relatedTarget: cy.$$('div.item')[1],
            returnValue: true,
            screenX: 492,
            screenY: 9,
            shiftKey: false,
            sourceCapabilities: null,
            target: cy.$$('div.item')[0],
            // not in firefox?
            // toElement: cy.$$('div.item')[1],
            type: 'pointerleave',
            view: cy.state('window'),
            // which: 0,
            x: 492,
            y: 9,
          })
        }).as('pointerleave')
        const mouseover = cy.stub().callsFake((e) => {
          expect(_.toPlainObject(e)).to.containSubset({
            altKey: false,
            bubbles: true,
            button: 0,
            buttons: 0,
            cancelBubble: false,
            cancelable: true,
            clientX: 492,
            clientY: 9,
            composed: true,
            ctrlKey: false,
            currentTarget: cy.$$('div.item')[1],
            defaultPrevented: false,
            detail: 0,
            eventPhase: 2,
            // fromElement: cy.$$('div.item')[0],
            isTrusted: false,
            layerX: 492,
            layerY: 215,
            metaKey: false,
            movementX: 0,
            movementY: 0,
            // offsetX: 484,
            // offsetY: 27,
            pageX: 492,
            pageY: 215,
            relatedTarget: cy.$$('div.item')[0],
            returnValue: true,
            screenX: 492,
            screenY: 9,
            shiftKey: false,
            sourceCapabilities: null,
            target: cy.$$('div.item')[1],
            // not in Firefox
            // toElement: cy.$$('div.item')[1],
            type: 'mouseover',
            view: cy.state('window'),
            // which: 0,
            x: 492,
            y: 9,
          })
        }).as('mouseover')
        const mouseenter = cy.stub().callsFake((e) => {
          expect(_.toPlainObject(e)).to.containSubset({
            altKey: false,
            bubbles: false,
            button: 0,
            buttons: 0,
            cancelBubble: false,
            cancelable: false,
            clientX: 492,
            clientY: 9,
            composed: true,
            ctrlKey: false,
            currentTarget: cy.$$('div.item')[1],
            defaultPrevented: false,
            detail: 0,
            eventPhase: 2,
            // fromElement: cy.$$('div.item')[0],
            isTrusted: false,
            layerX: 492,
            layerY: 215,
            metaKey: false,
            movementX: 0,
            movementY: 0,
            // offsetX: 484,
            // offsetY: 27,
            pageX: 492,
            pageY: 215,
            relatedTarget: cy.$$('div.item')[0],
            returnValue: true,
            screenX: 492,
            screenY: 9,
            shiftKey: false,
            sourceCapabilities: null,
            target: cy.$$('div.item')[1],
            // not in Firefox
            // toElement: cy.$$('div.item')[1],
            type: 'mouseenter',
            view: cy.state('window'),
            // which: 0,
            x: 492,
            y: 9,
          })
        }).as('mouseenter')
        const pointerover = cy.stub().callsFake((e) => {
          expect(_.toPlainObject(e)).to.containSubset({
            altKey: false,
            bubbles: true,
            button: -1,
            buttons: 0,
            cancelBubble: false,
            cancelable: true,
            clientX: 492,
            clientY: 9,
            composed: true,
            ctrlKey: false,
            currentTarget: cy.$$('div.item')[1],
            defaultPrevented: false,
            detail: 0,
            eventPhase: 2,
            // fromElement: cy.$$('div.item')[0],
            isTrusted: false,
            layerX: 492,
            layerY: 215,
            metaKey: false,
            movementX: 0,
            movementY: 0,
            // offsetX: 484,
            // offsetY: 27,
            pageX: 492,
            pageY: 215,
            relatedTarget: cy.$$('div.item')[0],
            returnValue: true,
            screenX: 492,
            screenY: 9,
            shiftKey: false,
            sourceCapabilities: null,
            target: cy.$$('div.item')[1],
            // not in Firefox
            // toElement: cy.$$('div.item')[1],
            type: 'pointerover',
            view: cy.state('window'),
            // which: 0,
            x: 492,
            y: 9,
          })
        }).as('pointerover')
        const pointerenter = cy.stub().callsFake((e) => {
          expect(_.toPlainObject(e)).to.containSubset({
            altKey: false,
            bubbles: false,
            button: -1,
            buttons: 0,
            cancelBubble: false,
            cancelable: false,
            clientX: 492,
            clientY: 9,
            composed: true,
            ctrlKey: false,
            currentTarget: cy.$$('div.item')[1],
            defaultPrevented: false,
            detail: 0,
            eventPhase: 2,
            // fromElement: cy.$$('div.item')[0],
            isTrusted: false,
            layerX: 492,
            layerY: 215,
            metaKey: false,
            movementX: 0,
            movementY: 0,
            // offsetX: 484,
            // offsetY: 27,
            pageX: 492,
            pageY: 215,
            relatedTarget: cy.$$('div.item')[0],
            returnValue: true,
            screenX: 492,
            screenY: 9,
            shiftKey: false,
            sourceCapabilities: null,
            target: cy.$$('div.item')[1],
            // not in Firefox
            // toElement: cy.$$('div.item')[1],
            type: 'pointerenter',
            view: cy.state('window'),
            // which: 0,
            x: 492,
            y: 9,
          })
        }).as('pointerenter')

        cy.get('div.item').eq(0)
        .should(($el) => {
          $el[0].addEventListener('mouseout', mouseout)
          $el[0].addEventListener('mouseleave', mouseleave)
          $el[0].addEventListener('pointerout', pointerout)
          $el[0].addEventListener('pointerleave', pointerleave)
        })
        .click()
        .then(() => {
          expect(cy.state('mouseCoords')).ok
        })

        cy.get('div.item').eq(1).should(($el) => {
          $el[0].addEventListener('mouseover', mouseover)
          $el[0].addEventListener('mouseenter', mouseenter)
          $el[0].addEventListener('pointerover', pointerover)
          $el[0].addEventListener('pointerenter', pointerenter)
        })
        .click()

        Cypress.Promise.delay(5000)
        .then(() => {
          expect(mouseout).to.be.calledOnce
          expect(mouseleave).to.be.calledOnce
          expect(pointerout).to.be.calledOnce
          expect(pointerleave).to.be.calledOnce
          expect(mouseover).to.be.calledOnce
          expect(mouseover).to.be.calledOnce
          expect(mouseenter).to.be.calledOnce
          expect(pointerover).to.be.calledOnce
          expect(pointerenter).to.be.calledOnce
        })
      })
    })
  })

>>>>>>> cb377a39
  describe('more mouse state', () => {
    beforeEach(() => {
      cy.visit('http://localhost:3500/fixtures/issue-2956.html')
    })

    describe('mouseleave mouseenter animations', () => {
      it('sends mouseenter/mouseleave event', () => {
        cy.get('#outer').click()
        cy.get('#inner').should('be.visible')
        cy.get('body').click()
        cy.get('#inner').should('not.be.visible')
      })

      it('will respect changes to dom in event handlers', () => {
        const els = {
          sq4: cy.$$('#sq4'),
          outer: cy.$$('#outer'),
          input: cy.$$('input:first'),
        }

        attachListeners(['mouseenter', 'mouseexit'])

        attachMouseClickListeners(els)
        attachMouseHoverListeners(els)

        cy.get('#sq4').click()
        cy.get('#outer').click()

        cy.getAll('sq4', 'mouseover mousedown mouseup click').each(shouldBeCalledWithCount(2))

        cy.getAll('sq4', 'mouseout').each(shouldBeCalledOnce)

        cy.getAll('outer', 'mousedown mouseup click').each(shouldNotBeCalled)

        cy.getAll('outer', 'mouseover mouseout').each(shouldBeCalledOnce)

        cy.get('input:first').click().should('not.have.focus')

        cy.getAll('input', 'mouseover mouseout').each(shouldBeCalledOnce)

        cy.getAll('input', 'mousedown mouseup click').each(shouldNotBeCalled)

      })

      it('can click on a recursively moving element', () => {
        const sq6 = cy.$$('#sq6')

        /*
        * the square moves back-forth on mouseleave/mouseenter
        * so:
        * - move phase, mouseover sent to sq, sq leaves
        * - before mousedown events, move phase, sq returns, mousedown sent to sq
        * - before mouseup events, move phase, mouseover sent to sq, sq leaves, mouseup sent to body
        * - before click events, move events sent, sq returns, click sent to sq
        */
        attachListeners(['mouseover'])({ sq6 })
        attachMouseClickListeners({ sq6 })

        cy.get('#sq6')
        .click()

        cy.getAll('sq6', 'mousedown pointerdown click').each(shouldBeCalledOnce)
        cy.getAll('sq6', 'mouseover').each(shouldBeCalledWithCount(2))
      })
    })

    it('handles disabled attr', () => {
      const btn = cy.$$(/*html*/`<button id='btn'></button>`)
      .css({
        float: 'left',
        display: 'block',
        width: 250,
        height: 30,
      })
      .appendTo(cy.$$('body'))

      attachMouseHoverListeners({ btn })
      attachMouseClickListeners({ btn })

      btn.on('pointerover', () => {
        btn.attr('disabled', true)
      })

      cy.get('#btn').click()

      cy.getAll('btn', 'pointerover pointerenter pointerdown pointerup').each((stub) => {
        expect(stub).to.be.calledOnce
      })

      cy.getAll('btn', 'mouseover mouseenter mousedown mouseup click').each((stub) => {
        expect(stub).to.not.be.called
      })
    })

    it('handles disabled attr added on mousedown', () => {
      const btn = cy.$$(/*html*/`<button id='btn'></button>`)
      .css({
        float: 'left',
        display: 'block',
        width: 250,
        height: 30,
      })
      .appendTo(cy.$$('body'))

      attachMouseHoverListeners({ btn })
      attachMouseClickListeners({ btn })

      btn.on('mousedown', () => {
        btn.attr('disabled', true)
      })

      cy.get('#btn').click()

      cy.getAll('btn', 'pointerdown mousedown pointerup').each((stub) => {
        expect(stub).to.be.calledOnce
      })

      cy.getAll('btn', 'mouseup click').each((stub) => {
        expect(stub).to.not.be.calledOnce
      })
    })

    it('can click new element after mousemove sequence', () => {
      const btn = cy.$$(/*html*/`<button id='btn'></button>`)
      .css({
        float: 'left',
        display: 'block',
        width: 250,
        height: 30,
      })
      .appendTo(cy.$$('body'))

      const cover = cy.$$(/*html*/`<div id='cover'></div>`).css({
        backgroundColor: 'blue',
        position: 'relative',
        height: 50,
        width: 300,
      })
      .appendTo(btn.parent())

      cover.on('mousemove', () => {
        cover.hide()
      })

      attachMouseHoverListeners({ btn, cover })
      attachMouseClickListeners({ btn, cover })

      cy.get('#cover').click()

      cy.getAll('cover', 'pointerdown mousedown pointerup mouseup click').each((stub) => {
        expect(stub).to.not.be.called
      })

      cy.getAll('btn', 'pointerdown mousedown mouseup pointerup click').each((stub) => {
        expect(stub).to.be.calledOnce
      })
    })

    it('can click new element after mousemove sequence [disabled]', () => {
      const btn = cy.$$(/*html*/`<button id='btn'></button>`)
      .css({
        float: 'left',
        display: 'block',
        width: 250,
        height: 30,
      })
      .appendTo(cy.$$('body'))

      const cover = cy.$$(/*html*/`<div id='cover'></div>`).css({
        backgroundColor: 'blue',
        position: 'relative',
        height: 50,
        width: 300,
      })
      .appendTo(btn.parent())

      cover.on('mousemove', () => {
        cover.hide()
      })

      attachMouseHoverListeners({ btn, cover })
      attachMouseClickListeners({ btn, cover })

      btn.attr('disabled', true)

      cover.on('mousemove', () => {
        cover.hide()
      })

      attachMouseHoverListeners({ btn, cover })
      attachMouseClickListeners({ btn, cover })

      cy.get('#cover').click()

      cy.getAll('btn', 'mousedown mouseup click').each((stub) => {
        expect(stub).to.not.be.called
      })

      // on disabled inputs, pointer events are still fired
      cy.getAll('btn', 'pointerdown pointerup').each((stub) => {
        expect(stub).to.be.called
      })
    })

    it('can target new element after mousedown sequence', () => {
      const btn = cy.$$(/*html*/`<button id='btn'></button>`)
      .css({
        float: 'left',
        display: 'block',
        width: 250,
        height: 30,
      })
      .appendTo(cy.$$('body'))

      const cover = cy.$$(/*html*/`<div id='cover'></div>`).css({
        backgroundColor: 'blue',
        position: 'relative',
        height: 50,
        width: 300,
      })
      .appendTo(btn.parent())

      cover.on('mousedown', () => {
        cover.hide()
      })

      attachMouseHoverListeners({ btn, cover })
      attachMouseClickListeners({ btn, cover })

      btn.on('mouseup', () => {
        btn.attr('disabled', true)
      })

      cy.get('#cover').click()

      cy.getAll('btn', 'mouseup pointerup').each((stub) => {
        expect(stub).to.be.calledOnce
      })
    })

    it('can target new element after mouseup sequence', () => {
      const btn = cy.$$(/*html*/`<button id='btn'></button>`)
      .css({
        float: 'left',
        display: 'block',
        width: 250,
        height: 30,
      })
      .appendTo(cy.$$('body'))

      const cover = cy.$$(/*html*/`<div id='cover'></div>`).css({
        backgroundColor: 'blue',
        position: 'relative',
        height: 50,
        width: 300,
      })
      .appendTo(btn.parent())

      cover.on('mouseup', () => {
        cover.hide()
      })

      attachMouseHoverListeners({ btn, cover })
      attachMouseClickListeners({ btn, cover })

      btn.on('mouseup', () => {
        btn.attr('disabled', true)
      })

      cy.get('#cover').click()

      cy.getAll('cover', 'click').each((stub) => {
        expect(stub).to.not.be.called
      })

      cy.getAll('cover', 'pointerdown mousedown mouseup').each((stub) => {
        expect(stub).to.be.calledOnce
      })
    })

    it('responds to changes in move handlers', () => {
      const btn = cy.$$(/*html*/`<button id='btn'></button>`)
      .css({
        float: 'left',
        display: 'block',
        width: 250,
        height: 30,
      })
      .appendTo(cy.$$('body'))

      const cover = cy.$$(/*html*/`<div id='cover'></div>`).css({
        backgroundColor: 'blue',
        position: 'relative',
        height: 50,
        width: 300,
      })
      .appendTo(btn.parent())

      cover.on('mouseover', () => {
        cover.hide()
      })

      attachMouseHoverListeners({ btn, cover })
      attachMouseClickListeners({ btn, cover })

      cy.get('#cover').click()

      cy.getAll('cover', 'mousedown').each((stub) => {
        expect(stub).to.not.be.called
      })

      cy.getAll('btn', 'pointerdown mousedown mouseup pointerup click').each((stub) => {
        expect(stub).to.be.calledOnce
      })
    })

  })

  describe('user experience', () => {

    beforeEach(() => {
      cy.visit('/fixtures/dom.html')
    })

    // https://github.com/cypress-io/cypress/issues/4347
    it('can render element highlight inside iframe', () => {

      cy.get('iframe:first')
      .should(($iframe) => {
        // wait for iframe to load
        expect($iframe.first().contents().find('body').html()).ok
      })
      .then(($iframe) => {
        // cypress does not wrap this as a DOM element (does not wrap in jquery)
        return cy.wrap($iframe.first().contents().find('body'))
      })
      .within(() => {
        cy.get('a#hashchange')
        .click()
      })
      .then(($body) => {
        expect($body[0].ownerDocument.defaultView.location.hash).eq('#hashchange')
      })

      clickCommandLog('click')
      .then(() => {
        cy.get('.__cypress-highlight').then(($target) => {
          const targetRect = $target[0].getBoundingClientRect()
          const iframeRect = cy.$$('iframe')[0].getBoundingClientRect()

          expect(targetRect.top).gt(iframeRect.top)
          expect(targetRect.bottom).lt(iframeRect.bottom)
        })
      })
    })

    it('can print table of keys on click', () => {
      const spyTableName = cy.spy(top.console, 'groupCollapsed')
      const spyTableData = cy.spy(top.console, 'table')

      cy.get('input:first').click()

      cy.wrap(null)
      .should(() => {
        spyTableName.reset()
        spyTableData.reset()

        return withMutableReporterState(() => {
          const commandLogEl = getCommandLogWithText('click')

          const reactCommandInstance = findReactInstance(commandLogEl.get(0))

          reactCommandInstance.props.appState.isRunning = false

          commandLogEl.find('.command-wrapper').click()

          expect(spyTableName).calledWith('Mouse Move Events')
          expect(spyTableName).calledWith('Mouse Click Events')
          expect(spyTableData).calledTwice
        })
      })
    })
  })

})<|MERGE_RESOLUTION|>--- conflicted
+++ resolved
@@ -372,7 +372,6 @@
       btn.on('pointerover', () => {
         // synchronously remove this button
         btn.remove()
-<<<<<<< HEAD
       })
 
       cy.contains('button').click()
@@ -416,8 +415,6 @@
         // synchronously remove this button
 
         btn.remove()
-=======
->>>>>>> cb377a39
       })
 
       cy.contains('button').click()
@@ -444,7 +441,6 @@
 
     it('does not fire a click or mouseup when element has been removed on pointerup', () => {
       const $btn = cy.$$('button:first')
-<<<<<<< HEAD
 
       $btn.on('pointerup', function () {
         // synchronously remove this button
@@ -468,31 +464,6 @@
       cy.get('input:first').type('{ctrl}{shift}', { release: false })
       cy.get('button:first').click()
 
-=======
-
-      $btn.on('pointerup', function () {
-        // synchronously remove this button
-        $(this).remove()
-      })
-
-      ;['mouseup', 'click'].forEach((eventName) => {
-        $btn.on(eventName, () => {
-          fail(`should not have gotten ${eventName}`)
-        })
-      })
-
-      cy.contains('button').click()
-    })
-
-    it('sends modifiers', () => {
-      const btn = cy.$$('button:first')
-
-      attachMouseClickListeners({ btn })
-
-      cy.get('input:first').type('{ctrl}{shift}', { release: false })
-      cy.get('button:first').click()
-
->>>>>>> cb377a39
       cy.getAll('btn', 'pointerdown mousedown pointerup mouseup click').each((stub) => {
         expect(stub).to.be.calledWithMatch({
           shiftKey: true,
@@ -816,7 +787,6 @@
       it('should error with message about pointer-events and include inheritance', function () {
         const onError = cy.stub().callsFake((err) => {
           const { lastLog } = this
-<<<<<<< HEAD
 
           expect(err.message).to.contain(`has CSS 'pointer-events: none', inherited from this element:`)
           expect(err.message).to.contain('<div id="ptrNone"')
@@ -1007,198 +977,6 @@
           padding: '20px',
         })
         .appendTo($wrap)
-=======
-
-          expect(err.message).to.contain(`has CSS 'pointer-events: none', inherited from this element:`)
-          expect(err.message).to.contain('<div id="ptrNone"')
-          const consoleProps = lastLog.invoke('consoleProps')
-
-          expect(_.keys(consoleProps)).deep.eq([
-            'Command',
-            'Tried to Click',
-            'But it has CSS',
-            'Inherited From',
-            'Error',
-          ])
-
-          expect(consoleProps['But it has CSS']).to.eq('pointer-events: none')
-
-          expect(consoleProps['Inherited From']).to.eq(this.ptrNone.get(0))
-        })
-
-        cy.once('fail', onError)
->>>>>>> cb377a39
-
-        cy.get('#ptrNoneChild').click({ timeout: 300 })
-        .then(() => {
-          expect(onError).calledOnce
-        })
-      })
-    })
-
-    describe('pointer-events:none', () => {
-      beforeEach(function () {
-        cy.$$('<div id="ptr" style="position:absolute;width:200px;height:200px;background-color:#08c18d;">behind #ptrNone</div>').appendTo(cy.$$('#dom'))
-        this.ptrNone = cy.$$('<div id="ptrNone" style="position:absolute;width:400px;height:400px;background-color:salmon;pointer-events:none;opacity:0.4;text-align:right">#ptrNone</div>').appendTo(cy.$$('#dom'))
-        cy.$$('<div id="ptrNoneChild" style="position:absolute;top:50px;left:50px;width:200px;height:200px;background-color:red">#ptrNone > div</div>').appendTo(this.ptrNone)
-
-        this.logs = []
-        cy.on('log:added', (attrs, log) => {
-          this.lastLog = log
-
-          this.logs.push(log)
-        })
-      })
-
-      it('element behind pointer-events:none should still get click', () => {
-        cy.get('#ptr').click() // should pass with flying colors
-      })
-
-      it('should be able to force on pointer-events:none with force:true', () => {
-        cy.get('#ptrNone').click({ timeout: 300, force: true })
-      })
-
-      it('should error with message about pointer-events', function () {
-        const onError = cy.stub().callsFake((err) => {
-          const { lastLog } = this
-
-          expect(err.message).to.contain('has CSS \'pointer-events: none\'')
-          expect(err.message).to.not.contain('inherited from')
-          const consoleProps = lastLog.invoke('consoleProps')
-
-          expect(_.keys(consoleProps)).deep.eq([
-            'Command',
-            'Tried to Click',
-            'But it has CSS',
-            'Error',
-          ])
-
-          expect(consoleProps['But it has CSS']).to.eq('pointer-events: none')
-        })
-
-        cy.once('fail', onError)
-
-        cy.get('#ptrNone').click({ timeout: 300 })
-        .then(() => {
-          expect(onError).calledOnce
-        })
-      })
-
-      it('should error with message about pointer-events and include inheritance', function () {
-        const onError = cy.stub().callsFake((err) => {
-          const { lastLog } = this
-
-          expect(err.message).to.contain('has CSS \'pointer-events: none\', inherited from this element:')
-          expect(err.message).to.contain('<div id="ptrNone"')
-          const consoleProps = lastLog.invoke('consoleProps')
-
-          expect(_.keys(consoleProps)).deep.eq([
-            'Command',
-            'Tried to Click',
-            'But it has CSS',
-            'Inherited From',
-            'Error',
-          ])
-
-          expect(consoleProps['But it has CSS']).to.eq('pointer-events: none')
-
-          expect(consoleProps['Inherited From']).to.eq(this.ptrNone.get(0))
-        })
-
-        cy.once('fail', onError)
-
-        cy.get('#ptrNoneChild').click({ timeout: 300 })
-        .then(() => {
-          expect(onError).calledOnce
-        })
-      })
-    })
-
-    describe('actionability', () => {
-      it('can click on inline elements that wrap lines', () => {
-        cy.get('#overflow-link').find('.wrapped').click()
-      })
-
-      // readonly should only limit typing, not clicking
-      it('can click on readonly inputs', () => {
-        cy.get('#readonly-attr').click()
-      })
-
-      it('can click on readonly submit inputs', () => {
-        cy.get('#readonly-submit').click()
-      })
-
-      it('can click on checkbox inputs', () => {
-        cy.get(':checkbox:first').click()
-        .then(($el) => {
-          expect($el).to.be.checked
-        })
-      })
-
-      it('can force click on disabled checkbox inputs', () => {
-        cy.get(':checkbox:first')
-        .then(($el) => {
-          $el[0].disabled = true
-        })
-        .click({ force: true })
-        .then(($el) => {
-          expect($el).to.be.checked
-        })
-      })
-
-      it('can click elements which are hidden until scrolled within parent container', () => {
-        cy.get('#overflow-auto-container').contains('quux').click()
-      })
-
-      it('does not scroll when being forced', () => {
-        const scrolled = []
-
-        cy.on('scrolled', ($el, type) => {
-          scrolled.push(type)
-        })
-
-        cy
-        .get('button:last').click({ force: true })
-        .then(() => {
-          expect(scrolled).to.be.empty
-        })
-      })
-
-      it('does not scroll when position sticky and display flex', () => {
-        const scrolled = []
-
-        cy.on('scrolled', ($el, type) => {
-          scrolled.push(type)
-        })
-
-        cy.viewport(1000, 660)
-
-        const $body = cy.$$('body')
-
-        $body.children().remove()
-
-        const $wrap = $('<div></div>')
-        .attr('id', 'flex-wrap')
-        .css({
-          display: 'flex',
-        })
-        .prependTo($body)
-
-        $(`<div><input type="text" data-cy="input" />
-          <br><br>
-          <a href="#" data-cy="button"> Button </a></div>\
-        `)
-        .attr('id', 'nav')
-        .css({
-          position: 'sticky',
-          top: 0,
-          height: '100vh',
-          width: '200px',
-          background: '#f0f0f0',
-          borderRight: '1px solid silver',
-          padding: '20px',
-        })
-        .appendTo($wrap)
 
         const $content = $('<div><h1>Hello</h1></div>')
         .attr('id', 'content')
@@ -2058,13 +1836,7 @@
 
         cy.on('fail', (err) => {
           const { lastLog, logs } = this
-<<<<<<< HEAD
           const logsArr = logs.map((log) => log.get().consoleProps())
-=======
-          const logsArr = logs.map((log) => {
-            return log.get().consoleProps()
-          })
->>>>>>> cb377a39
 
           expect(logsArr).to.have.length(4)
           expect(lastLog.get('error')).to.eq(err)
@@ -2595,8 +2367,6 @@
               'Target Element': { id: 'input' },
               'Prevented Default?': true,
               'Stopped Propagation?': true,
-<<<<<<< HEAD
-=======
             },
           ])
         })
@@ -2664,77 +2434,15 @@
                   'Modifiers': null,
                 },
               ],
->>>>>>> cb377a39
             },
           ])
 
         })
       })
 
-      it('#consoleProps groups skips mouse move events if no mouse move', () => {
-        const btn = cy.$$('span#not-hidden')
-
-<<<<<<< HEAD
-        attachMouseClickListeners({ btn })
-        attachMouseHoverListeners({ btn })
-
-        cy.get('span#not-hidden').click().click()
-
-        cy.getAll('btn', 'mousemove mouseover').each(shouldBeCalledOnce)
-        cy.getAll('btn', 'pointerdown mousedown pointerup mouseup click').each(shouldBeCalledWithCount(2))
-        .then(function () {
-
-          const { logs } = this
-          const logsArr = logs.map((x) => x.invoke('consoleProps'))
-
-          const lastClickProps = _.filter(logsArr, { Command: 'click' })[1]
-          const consoleProps = lastClickProps
-
-          expect(_.map(consoleProps.table, (x) => x())).to.containSubset([
-            {
-              'name': 'Mouse Move Events (skipped)',
-              'data': [],
-            },
-            {
-              'name': 'Mouse Click Events',
-              'data': [
-                {
-                  'Event Name': 'pointerdown',
-                  'Target Element': {},
-                  'Prevented Default?': false,
-                  'Stopped Propagation?': false,
-                  'Modifiers': null,
-                },
-                {
-                  'Event Name': 'mousedown',
-                  'Target Element': {},
-                  'Prevented Default?': false,
-                  'Stopped Propagation?': false,
-                  'Modifiers': null,
-                },
-                {
-                  'Event Name': 'pointerup',
-                  'Target Element': {},
-                  'Prevented Default?': false,
-                  'Stopped Propagation?': false,
-                  'Modifiers': null,
-                },
-                {
-                  'Event Name': 'mouseup',
-                  'Target Element': {},
-                  'Prevented Default?': false,
-                  'Stopped Propagation?': false,
-                  'Modifiers': null,
-                },
-                {
-                  'Event Name': 'click',
-                  'Target Element': {},
-                  'Prevented Default?': false,
-                  'Stopped Propagation?': false,
-                  'Modifiers': null,
-                },
-              ],
-=======
+      it('#consoleProps groups have activated modifiers', () => {
+        cy.$$('input:first').click(() => false)
+
         cy.get('input:first').type('{ctrl}{shift}', { release: false }).click().then(function () {
           expect(this.lastLog.invoke('consoleProps').table[2]().data).to.containSubset([
             {
@@ -2760,7 +2468,6 @@
               'Stopped Propagation?': false,
               'Modifiers': 'ctrl, shift',
 
->>>>>>> cb377a39
             },
             {
               'Event Name': 'mouseup',
@@ -2769,52 +2476,8 @@
               'Stopped Propagation?': false,
               'Modifiers': 'ctrl, shift',
 
-<<<<<<< HEAD
-        })
-      })
-
-      it('#consoleProps groups have activated modifiers', () => {
-        cy.$$('input:first').click(() => false)
-
-        cy.get('input:first').type('{ctrl}{shift}', { release: false }).click().then(function () {
-          expect(this.lastLog.invoke('consoleProps').table[2]().data).to.containSubset([
-            {
-              'Event Name': 'pointerdown',
-              'Target Element': { id: 'input' },
-              'Prevented Default?': false,
-              'Stopped Propagation?': false,
-              'Modifiers': 'ctrl, shift',
-
             },
             {
-              'Event Name': 'mousedown',
-              'Target Element': { id: 'input' },
-              'Prevented Default?': false,
-              'Stopped Propagation?': false,
-              'Modifiers': 'ctrl, shift',
-
-            },
-            {
-              'Event Name': 'pointerup',
-              'Target Element': { id: 'input' },
-              'Prevented Default?': false,
-              'Stopped Propagation?': false,
-              'Modifiers': 'ctrl, shift',
-
-            },
-            {
-              'Event Name': 'mouseup',
-              'Target Element': { id: 'input' },
-              'Prevented Default?': false,
-              'Stopped Propagation?': false,
-              'Modifiers': 'ctrl, shift',
-
-            },
-            {
-=======
-            },
-            {
->>>>>>> cb377a39
               'Event Name': 'click',
               'Target Element': { id: 'input' },
               'Prevented Default?': true,
@@ -3061,7 +2724,6 @@
         expect($els).to.have.length(throttled.callCount)
       })
     })
-<<<<<<< HEAD
 
     it('correctly sets the detail property on mouse events', () => {
       const btn = cy.$$('button:first')
@@ -3090,36 +2752,6 @@
 
     it('sends modifiers', () => {
 
-=======
-
-    it('correctly sets the detail property on mouse events', () => {
-      const btn = cy.$$('button:first')
-
-      attachMouseClickListeners({ btn })
-      attachMouseDblclickListeners({ btn })
-      cy.get('button:first').dblclick()
-      cy.getAll('btn', 'mousedown mouseup click').each((spy) => {
-        expect(spy.firstCall).calledWithMatch({ detail: 1 })
-      })
-
-      cy.getAll('btn', 'mousedown mouseup click').each((spy) => {
-        expect(spy.lastCall).to.be.calledWithMatch({ detail: 2 })
-      })
-
-      cy.getAll('btn', 'dblclick').each((spy) => {
-        expect(spy).to.be.calledOnce
-        expect(spy.firstCall).to.be.calledWithMatch({ detail: 2 })
-      })
-
-      // pointer events do not set change detail prop
-      cy.getAll('btn', 'pointerdown pointerup').each((spy) => {
-        expect(spy).to.be.calledWithMatch({ detail: 0 })
-      })
-    })
-
-    it('sends modifiers', () => {
-
->>>>>>> cb377a39
       const btn = cy.$$('button:first')
 
       attachMouseClickListeners({ btn })
@@ -3331,7 +2963,6 @@
               'multiple': true,
             },
             'table': {},
-<<<<<<< HEAD
           })
 
           const tables = _.map(consoleProps.table, ((x) => x()))
@@ -4284,960 +3915,6 @@
     })
   })
 
-=======
-          })
-
-          const tables = _.map(consoleProps.table, ((x) => x()))
-
-          expect(tables).to.containSubset([
-            {
-              'name': 'Mouse Move Events',
-              'data': [
-                {
-                  'Event Name': 'pointerover',
-                  'Target Element': {},
-                  'Prevented Default?': false,
-                  'Stopped Propagation?': false,
-                },
-                {
-                  'Event Name': 'mouseover',
-                  'Target Element': {},
-                  'Prevented Default?': false,
-                  'Stopped Propagation?': false,
-                },
-                {
-                  'Event Name': 'pointermove',
-                  'Target Element': {},
-                  'Prevented Default?': false,
-                  'Stopped Propagation?': false,
-                },
-                {
-                  'Event Name': 'mousemove',
-                  'Target Element': {},
-                  'Prevented Default?': false,
-                  'Stopped Propagation?': false,
-                },
-              ],
-            },
-            {
-              'name': 'Mouse Click Events',
-              'data': [
-                {
-                  'Event Name': 'pointerdown',
-                  'Target Element': {},
-                  'Prevented Default?': false,
-                  'Stopped Propagation?': false,
-                  'Modifiers': null,
-                },
-                {
-                  'Event Name': 'mousedown',
-                  'Target Element': {},
-                  'Prevented Default?': false,
-                  'Stopped Propagation?': false,
-                  'Modifiers': null,
-                },
-                {
-                  'Event Name': 'pointerup',
-                  'Target Element': {},
-                  'Prevented Default?': false,
-                  'Stopped Propagation?': false,
-                  'Modifiers': null,
-                },
-                {
-                  'Event Name': 'mouseup',
-                  'Target Element': {},
-                  'Prevented Default?': false,
-                  'Stopped Propagation?': false,
-                  'Modifiers': null,
-                },
-                {
-                  'Event Name': 'click',
-                  'Target Element': {},
-                  'Prevented Default?': false,
-                  'Stopped Propagation?': false,
-                  'Modifiers': null,
-                },
-                {
-                  'Event Name': 'pointerdown',
-                  'Target Element': {},
-                  'Prevented Default?': false,
-                  'Stopped Propagation?': false,
-                  'Modifiers': null,
-                },
-                {
-                  'Event Name': 'mousedown',
-                  'Target Element': {},
-                  'Prevented Default?': false,
-                  'Stopped Propagation?': false,
-                  'Modifiers': null,
-                },
-                {
-                  'Event Name': 'pointerup',
-                  'Target Element': {},
-                  'Prevented Default?': false,
-                  'Stopped Propagation?': false,
-                  'Modifiers': null,
-                },
-                {
-                  'Event Name': 'mouseup',
-                  'Target Element': {},
-                  'Prevented Default?': false,
-                  'Stopped Propagation?': false,
-                  'Modifiers': null,
-                },
-                {
-                  'Event Name': 'click',
-                  'Target Element': {},
-                  'Prevented Default?': false,
-                  'Stopped Propagation?': false,
-                  'Modifiers': null,
-                },
-              ],
-            },
-            {
-              'name': 'Mouse Double Click Event',
-              'data': [
-                {
-                  'Event Name': 'dblclick',
-                  'Target Element': {},
-                  'Prevented Default?': false,
-                  'Stopped Propagation?': false,
-                  'Modifiers': null,
-                },
-              ],
-            },
-          ])
-        })
-      })
-    })
-  })
-
-  context('#rightclick', () => {
-    it('can rightclick', () => {
-      const el = cy.$$('button:first')
-
-      attachMouseClickListeners({ el })
-      attachContextmenuListeners({ el })
-
-      cy.get('button:first').rightclick().should('have.focus')
-
-      cy.getAll('el', 'pointerdown mousedown contextmenu pointerup mouseup').each(shouldBeCalled)
-      cy.getAll('el', 'click').each(shouldNotBeCalled)
-
-      cy.getAll('el', 'pointerdown mousedown pointerup mouseup').each((stub) => {
-        expect(stub.firstCall.args[0]).to.containSubset({
-          button: 2,
-          buttons: 2,
-          which: 3,
-        })
-      })
-
-      cy.getAll('el', 'contextmenu').each((stub) => {
-        expect(stub.firstCall.args[0]).to.containSubset({
-          altKey: false,
-          bubbles: true,
-          target: el.get(0),
-          button: 2,
-          buttons: 2,
-          cancelable: true,
-          data: undefined,
-          detail: 0,
-          handleObj: { type: 'contextmenu', origType: 'contextmenu', data: undefined },
-          relatedTarget: null,
-          shiftKey: false,
-          type: 'contextmenu',
-          view: cy.state('window'),
-          which: 3,
-        })
-      })
-    })
-
-    it('can rightclick disabled', () => {
-      const el = cy.$$('input:first')
-
-      el.get(0).disabled = true
-
-      attachMouseClickListeners({ el })
-      attachFocusListeners({ el })
-      attachContextmenuListeners({ el })
-
-      cy.get('input:first').rightclick({ force: true })
-
-      cy.getAll('el', 'mousedown contextmenu mouseup').each(shouldNotBeCalled)
-      cy.getAll('el', 'pointerdown pointerup').each(shouldBeCalled)
-    })
-
-    it('rightclick cancel contextmenu', () => {
-      const el = cy.$$('button:first')
-
-      // canceling contextmenu prevents the native contextmenu
-      // likely we want to call attention to this, since we cannot
-      // reproduce the native contextmenu
-      el.on('contextmenu', () => false)
-
-      attachMouseClickListeners({ el })
-      attachFocusListeners({ el })
-      attachContextmenuListeners({ el })
-
-      cy.get('button:first').rightclick().should('have.focus')
-
-      cy.getAll('el', 'pointerdown mousedown contextmenu pointerup mouseup').each(shouldBeCalled)
-      cy.getAll('el', 'click').each(shouldNotBeCalled)
-    })
-
-    it('rightclick cancel mousedown', () => {
-      const el = cy.$$('button:first')
-
-      el.on('mousedown', () => false)
-
-      attachMouseClickListeners({ el })
-      attachFocusListeners({ el })
-      attachContextmenuListeners({ el })
-
-      cy.get('button:first').rightclick().should('not.have.focus')
-
-      cy.getAll('el', 'pointerdown mousedown contextmenu pointerup mouseup').each(shouldBeCalled)
-      cy.getAll('el', 'focus click').each(shouldNotBeCalled)
-
-    })
-
-    it('rightclick cancel pointerdown', () => {
-      const el = cy.$$('button:first')
-
-      el.on('pointerdown', () => false)
-
-      attachMouseClickListeners({ el })
-      attachFocusListeners({ el })
-      attachContextmenuListeners({ el })
-
-      cy.get('button:first').rightclick()
-
-      cy.getAll('el', 'pointerdown pointerup contextmenu').each(shouldBeCalled)
-      cy.getAll('el', 'mousedown mouseup').each(shouldNotBeCalled)
-
-    })
-
-    it('rightclick remove el on pointerdown', () => {
-      const el = cy.$$('button:first')
-
-      el.on('pointerdown', () => el.get(0).remove())
-
-      attachMouseClickListeners({ el })
-      attachFocusListeners({ el })
-      attachContextmenuListeners({ el })
-
-      cy.get('button:first').rightclick().should('not.exist')
-
-      cy.getAll('el', 'pointerdown').each(shouldBeCalled)
-      cy.getAll('el', 'mousedown mouseup contextmenu pointerup').each(shouldNotBeCalled)
-
-    })
-
-    it('rightclick remove el on mouseover', () => {
-      const el = cy.$$('button:first')
-      const el2 = cy.$$('div#tabindex')
-
-      el.on('mouseover', () => el.get(0).remove())
-
-      attachMouseClickListeners({ el, el2 })
-      attachMouseHoverListeners({ el, el2 })
-      attachFocusListeners({ el, el2 })
-      attachContextmenuListeners({ el, el2 })
-
-      cy.get('button:first').rightclick().should('not.exist')
-      cy.get('div#tabindex').should('have.focus')
-
-      cy.getAll('el', 'pointerover mouseover').each(shouldBeCalledOnce)
-      cy.getAll('el', 'pointerdown mousedown pointerup mouseup contextmenu').each(shouldNotBeCalled)
-      cy.getAll('el2', 'focus pointerdown pointerup contextmenu').each(shouldBeCalled)
-
-    })
-
-    describe('errors', () => {
-      beforeEach(function () {
-        Cypress.config('defaultCommandTimeout', 100)
-
-        this.logs = []
-
-        cy.on('log:added', (attrs, log) => {
-          this.lastLog = log
-
-          this.logs.push(log)
-        })
-
-        null
-      })
-
-      it('throws when not a dom subject', (done) => {
-        cy.on('fail', () => {
-          done()
-        })
-
-        cy.rightclick()
-      })
-
-      it('throws when subject is not in the document', (done) => {
-        let rightclicked = 0
-
-        const $button = cy.$$('button:first').on('contextmenu', () => {
-          rightclicked += 1
-          $button.remove()
-
-          return false
-        })
-
-        cy.on('fail', (err) => {
-          expect(rightclicked).to.eq(1)
-          expect(err.message).to.include('cy.rightclick() failed because this element')
-
-          done()
-        })
-
-        cy.get('button:first').rightclick().rightclick()
-      })
-
-      it('logs once when not dom subject', function (done) {
-        cy.on('fail', (err) => {
-          const { lastLog } = this
-
-          expect(this.logs.length).to.eq(1)
-          expect(lastLog.get('error')).to.eq(err)
-
-          done()
-        })
-
-        cy.rightclick()
-      })
-
-      it('throws when any member of the subject isnt visible', function (done) {
-        cy.timeout(300)
-        cy.$$('#three-buttons button').show().last().hide()
-
-        cy.on('fail', (err) => {
-          const { lastLog } = this
-
-          expect(this.logs.length).to.eq(4)
-          expect(lastLog.get('error')).to.eq(err)
-          expect(err.message).to.include('cy.rightclick() failed because this element is not visible')
-
-          done()
-        })
-
-        cy.get('#three-buttons button').rightclick({ multiple: true })
-      })
-    })
-
-    describe('.log', () => {
-      beforeEach(function () {
-        this.logs = []
-
-        cy.on('log:added', (attrs, log) => {
-          this.lastLog = log
-
-          this.logs.push(log)
-        })
-
-        null
-      })
-
-      it('logs immediately before resolving', (done) => {
-        const $button = cy.$$('button:first')
-
-        cy.on('log:added', (attrs, log) => {
-          if (log.get('name') === 'rightclick') {
-            expect(log.get('state')).to.eq('pending')
-            expect(log.get('$el').get(0)).to.eq($button.get(0))
-
-            done()
-          }
-        })
-
-        cy.get('button:first').rightclick()
-      })
-
-      it('snapshots after clicking', () => {
-        cy.get('button:first').rightclick().then(function () {
-          const { lastLog } = this
-
-          expect(lastLog.get('snapshots')).to.have.length(2)
-          expect(lastLog.get('snapshots')[0]).to.containSubset({ name: 'before' })
-          expect(lastLog.get('snapshots')[1]).to.containSubset({ name: 'after' })
-        })
-      })
-
-      it('returns only the $el for the element of the subject that was rightclicked', () => {
-        const rightclicks = []
-
-        // append two buttons
-        const $button = () => {
-          return $(`<button class='rightclicks'>rightclick</button`)
-        }
-
-        cy.$$('body').append($button()).append($button())
-
-        cy.on('log:added', (attrs, log) => {
-          if (log.get('name') === 'rightclick') {
-            rightclicks.push(log)
-          }
-        })
-
-        cy.get('button.rightclicks').rightclick({ multiple: true }).then(($buttons) => {
-          expect($buttons.length).to.eq(2)
-          expect(rightclicks.length).to.eq(2)
-
-          expect(rightclicks[1].get('$el').get(0)).to.eq($buttons.last().get(0))
-        })
-      })
-
-      it('logs only 1 rightclick event', () => {
-        const logs = []
-
-        cy.on('log:added', (attrs, log) => {
-          if (log.get('name') === 'rightclick') {
-            logs.push(log)
-          }
-        })
-
-        cy.get('button:first').rightclick().then(() => {
-          expect(logs.length).to.eq(1)
-        })
-      })
-
-      it('#consoleProps', function () {
-        cy.on('log:added', (attrs, log) => {
-          this.log = log
-        })
-
-        cy.get('button').first().rightclick().then(function ($btn) {
-          const { lastLog } = this
-
-          const rect = $btn.get(0).getBoundingClientRect()
-          const consoleProps = lastLog.invoke('consoleProps')
-          const { fromWindow } = Cypress.dom.getElementCoordinatesByPosition($btn)
-
-          // this button should be 60 pixels wide
-          expect(rect.width).to.eq(60)
-
-          expect(consoleProps.Coords.x).to.be.closeTo(fromWindow.x, 1) // ensure we are within 1
-          expect(consoleProps.Coords.y).to.be.closeTo(fromWindow.y, 1) // ensure we are within 1
-
-          expect(consoleProps).to.containSubset({
-            'Command': 'rightclick',
-            'Applied To': {},
-            'Elements': 1,
-            'table': {},
-          })
-
-          const tables = _.map(consoleProps.table, ((x) => x()))
-
-          expect(tables).to.containSubset([
-            {
-              'name': 'Mouse Move Events',
-              'data': [
-                {
-                  'Event Name': 'pointerover',
-                  'Target Element': {},
-                  'Prevented Default?': false,
-                  'Stopped Propagation?': false,
-                },
-                {
-                  'Event Name': 'mouseover',
-                  'Target Element': {},
-                  'Prevented Default?': false,
-                  'Stopped Propagation?': false,
-                },
-                {
-                  'Event Name': 'pointermove',
-                  'Target Element': {},
-                  'Prevented Default?': false,
-                  'Stopped Propagation?': false,
-                },
-                {
-                  'Event Name': 'mousemove',
-                  'Target Element': {},
-                  'Prevented Default?': false,
-                  'Stopped Propagation?': false,
-                },
-              ],
-            },
-            {
-              'name': 'Mouse Click Events',
-              'data': [
-                {
-                  'Event Name': 'pointerdown',
-                  'Target Element': {},
-                  'Prevented Default?': false,
-                  'Stopped Propagation?': false,
-                  'Modifiers': null,
-                },
-                {
-                  'Event Name': 'mousedown',
-                  'Target Element': {},
-                  'Prevented Default?': false,
-                  'Stopped Propagation?': false,
-                  'Modifiers': null,
-                },
-                {
-                  'Event Name': 'pointerup',
-                  'Target Element': {},
-                  'Prevented Default?': false,
-                  'Stopped Propagation?': false,
-                  'Modifiers': null,
-                },
-                {
-                  'Event Name': 'mouseup',
-                  'Target Element': {},
-                  'Prevented Default?': false,
-                  'Stopped Propagation?': false,
-                  'Modifiers': null,
-                },
-              ],
-            },
-            {
-              'name': 'Mouse Right Click Event',
-              'data': [
-                {
-                  'Event Name': 'contextmenu',
-                  'Target Element': {},
-                  'Prevented Default?': false,
-                  'Stopped Propagation?': false,
-                  'Modifiers': null,
-                },
-              ],
-            },
-          ])
-        })
-      })
-    })
-
-  })
-})
-
-describe('mouse state', () => {
-  describe('mouse/pointer events', () => {
-    beforeEach(() => {
-      cy.visit('http://localhost:3500/fixtures/dom.html')
-    })
-
-    describe('resets mouse state', () => {
-      it('set state', () => {
-        cy.get('div.item:first').then(($el) => {
-          const mouseenter = cy.stub().as('mouseenter')
-
-          cy.get('body').then(($el) => {
-            $el[0].addEventListener('mouseenter', mouseenter)
-          }).then(() => {
-            const rect = _.pick($el[0].getBoundingClientRect(), 'left', 'top')
-            const coords = {
-              x: rect.left,
-              y: rect.top,
-              doc: cy.state('document'),
-            }
-
-            cy.devices.mouse.move(coords)
-            expect(mouseenter).to.be.calledOnce
-            expect(cy.state('mouseCoords')).ok
-          })
-        })
-      })
-
-      it('reset state', () => {
-        const mouseenter = cy.stub().as('mouseenter')
-
-        cy.get('body').then(($el) => {
-          $el[0].addEventListener('mouseenter', mouseenter)
-        }).then(() => {
-          expect(cy.state('mouseCoords')).to.eq(undefined)
-          expect(mouseenter).to.not.be.called
-        })
-      // expect(this.mousemove).to.have.been.called
-      })
-    })
-
-    describe('mouseout', () => {
-      it('can move mouse from a div to another div', () => {
-        const mouseout = cy.stub().callsFake((e) => {
-          expect(_.toPlainObject(e)).to.containSubset({
-            altKey: false,
-            bubbles: true,
-            button: 0,
-            buttons: 0,
-            cancelBubble: false,
-            cancelable: true,
-            clientX: 492,
-            clientY: 9,
-            composed: true,
-            ctrlKey: false,
-            currentTarget: cy.$$('div.item')[0],
-            defaultPrevented: false,
-            detail: 0,
-            eventPhase: 2,
-            // fromElement: cy.$$('div.item')[0],
-            isTrusted: false,
-            layerX: 492,
-            layerY: 215,
-            metaKey: false,
-            movementX: 0,
-            movementY: 0,
-            // offsetX: 484,
-            // offsetY: 27,
-            pageX: 492,
-            pageY: 215,
-            relatedTarget: cy.$$('div.item')[1],
-            returnValue: true,
-            screenX: 492,
-            screenY: 9,
-            shiftKey: false,
-            sourceCapabilities: null,
-            target: cy.$$('div.item')[0],
-            // not in firefox?
-            // toElement: cy.$$('div.item')[1],
-            type: 'mouseout',
-            view: cy.state('window'),
-            // which: 0,
-            x: 492,
-            y: 9,
-          })
-        }).as('mouseout')
-        const mouseleave = cy.stub().callsFake((e) => {
-          expect(_.toPlainObject(e)).to.containSubset({
-            altKey: false,
-            bubbles: false,
-            button: 0,
-            buttons: 0,
-            cancelBubble: false,
-            cancelable: false,
-            clientX: 492,
-            clientY: 9,
-            composed: true,
-            ctrlKey: false,
-            currentTarget: cy.$$('div.item')[0],
-            defaultPrevented: false,
-            detail: 0,
-            eventPhase: 2,
-            // fromElement: cy.$$('div.item')[0],
-            isTrusted: false,
-            layerX: 492,
-            layerY: 215,
-            metaKey: false,
-            movementX: 0,
-            movementY: 0,
-            // offsetX: 484,
-            // offsetY: 27,
-            pageX: 492,
-            pageY: 215,
-            relatedTarget: cy.$$('div.item')[1],
-            returnValue: true,
-            screenX: 492,
-            screenY: 9,
-            shiftKey: false,
-            sourceCapabilities: null,
-            target: cy.$$('div.item')[0],
-            // not in firefox?
-            // toElement: cy.$$('div.item')[1],
-            type: 'mouseleave',
-            view: cy.state('window'),
-            // which: 0,
-            x: 492,
-            y: 9,
-          })
-        }).as('mouseleave')
-        const pointerout = cy.stub().callsFake((e) => {
-          expect(_.toPlainObject(e)).to.containSubset({
-            altKey: false,
-            bubbles: true,
-            button: -1,
-            buttons: 0,
-            cancelBubble: false,
-            cancelable: true,
-            clientX: 492,
-            clientY: 9,
-            composed: true,
-            ctrlKey: false,
-            currentTarget: cy.$$('div.item')[0],
-            defaultPrevented: false,
-            detail: 0,
-            eventPhase: 2,
-            // fromElement: cy.$$('div.item')[0],
-            isTrusted: false,
-            layerX: 492,
-            layerY: 215,
-            metaKey: false,
-            movementX: 0,
-            movementY: 0,
-            // offsetX: 484,
-            // offsetY: 27,
-            pageX: 492,
-            pageY: 215,
-            relatedTarget: cy.$$('div.item')[1],
-            returnValue: true,
-            screenX: 492,
-            screenY: 9,
-            shiftKey: false,
-            sourceCapabilities: null,
-            target: cy.$$('div.item')[0],
-            // not in firefox?
-            // toElement: cy.$$('div.item')[1],
-            type: 'pointerout',
-            view: cy.state('window'),
-            // which: 0,
-            x: 492,
-            y: 9,
-          })
-        }).as('pointerout')
-        const pointerleave = cy.stub().callsFake((e) => {
-          expect(_.toPlainObject(e)).to.containSubset({
-            altKey: false,
-            bubbles: false,
-            button: -1,
-            buttons: 0,
-            cancelBubble: false,
-            cancelable: false,
-            clientX: 492,
-            clientY: 9,
-            composed: true,
-            ctrlKey: false,
-            currentTarget: cy.$$('div.item')[0],
-            defaultPrevented: false,
-            detail: 0,
-            eventPhase: 2,
-            // fromElement: cy.$$('div.item')[0],
-            isTrusted: false,
-            layerX: 492,
-            layerY: 215,
-            metaKey: false,
-            movementX: 0,
-            movementY: 0,
-            // offsetX: 484,
-            // offsetY: 27,
-            pageX: 492,
-            pageY: 215,
-            relatedTarget: cy.$$('div.item')[1],
-            returnValue: true,
-            screenX: 492,
-            screenY: 9,
-            shiftKey: false,
-            sourceCapabilities: null,
-            target: cy.$$('div.item')[0],
-            // not in firefox?
-            // toElement: cy.$$('div.item')[1],
-            type: 'pointerleave',
-            view: cy.state('window'),
-            // which: 0,
-            x: 492,
-            y: 9,
-          })
-        }).as('pointerleave')
-        const mouseover = cy.stub().callsFake((e) => {
-          expect(_.toPlainObject(e)).to.containSubset({
-            altKey: false,
-            bubbles: true,
-            button: 0,
-            buttons: 0,
-            cancelBubble: false,
-            cancelable: true,
-            clientX: 492,
-            clientY: 9,
-            composed: true,
-            ctrlKey: false,
-            currentTarget: cy.$$('div.item')[1],
-            defaultPrevented: false,
-            detail: 0,
-            eventPhase: 2,
-            // fromElement: cy.$$('div.item')[0],
-            isTrusted: false,
-            layerX: 492,
-            layerY: 215,
-            metaKey: false,
-            movementX: 0,
-            movementY: 0,
-            // offsetX: 484,
-            // offsetY: 27,
-            pageX: 492,
-            pageY: 215,
-            relatedTarget: cy.$$('div.item')[0],
-            returnValue: true,
-            screenX: 492,
-            screenY: 9,
-            shiftKey: false,
-            sourceCapabilities: null,
-            target: cy.$$('div.item')[1],
-            // not in Firefox
-            // toElement: cy.$$('div.item')[1],
-            type: 'mouseover',
-            view: cy.state('window'),
-            // which: 0,
-            x: 492,
-            y: 9,
-          })
-        }).as('mouseover')
-        const mouseenter = cy.stub().callsFake((e) => {
-          expect(_.toPlainObject(e)).to.containSubset({
-            altKey: false,
-            bubbles: false,
-            button: 0,
-            buttons: 0,
-            cancelBubble: false,
-            cancelable: false,
-            clientX: 492,
-            clientY: 9,
-            composed: true,
-            ctrlKey: false,
-            currentTarget: cy.$$('div.item')[1],
-            defaultPrevented: false,
-            detail: 0,
-            eventPhase: 2,
-            // fromElement: cy.$$('div.item')[0],
-            isTrusted: false,
-            layerX: 492,
-            layerY: 215,
-            metaKey: false,
-            movementX: 0,
-            movementY: 0,
-            // offsetX: 484,
-            // offsetY: 27,
-            pageX: 492,
-            pageY: 215,
-            relatedTarget: cy.$$('div.item')[0],
-            returnValue: true,
-            screenX: 492,
-            screenY: 9,
-            shiftKey: false,
-            sourceCapabilities: null,
-            target: cy.$$('div.item')[1],
-            // not in Firefox
-            // toElement: cy.$$('div.item')[1],
-            type: 'mouseenter',
-            view: cy.state('window'),
-            // which: 0,
-            x: 492,
-            y: 9,
-          })
-        }).as('mouseenter')
-        const pointerover = cy.stub().callsFake((e) => {
-          expect(_.toPlainObject(e)).to.containSubset({
-            altKey: false,
-            bubbles: true,
-            button: -1,
-            buttons: 0,
-            cancelBubble: false,
-            cancelable: true,
-            clientX: 492,
-            clientY: 9,
-            composed: true,
-            ctrlKey: false,
-            currentTarget: cy.$$('div.item')[1],
-            defaultPrevented: false,
-            detail: 0,
-            eventPhase: 2,
-            // fromElement: cy.$$('div.item')[0],
-            isTrusted: false,
-            layerX: 492,
-            layerY: 215,
-            metaKey: false,
-            movementX: 0,
-            movementY: 0,
-            // offsetX: 484,
-            // offsetY: 27,
-            pageX: 492,
-            pageY: 215,
-            relatedTarget: cy.$$('div.item')[0],
-            returnValue: true,
-            screenX: 492,
-            screenY: 9,
-            shiftKey: false,
-            sourceCapabilities: null,
-            target: cy.$$('div.item')[1],
-            // not in Firefox
-            // toElement: cy.$$('div.item')[1],
-            type: 'pointerover',
-            view: cy.state('window'),
-            // which: 0,
-            x: 492,
-            y: 9,
-          })
-        }).as('pointerover')
-        const pointerenter = cy.stub().callsFake((e) => {
-          expect(_.toPlainObject(e)).to.containSubset({
-            altKey: false,
-            bubbles: false,
-            button: -1,
-            buttons: 0,
-            cancelBubble: false,
-            cancelable: false,
-            clientX: 492,
-            clientY: 9,
-            composed: true,
-            ctrlKey: false,
-            currentTarget: cy.$$('div.item')[1],
-            defaultPrevented: false,
-            detail: 0,
-            eventPhase: 2,
-            // fromElement: cy.$$('div.item')[0],
-            isTrusted: false,
-            layerX: 492,
-            layerY: 215,
-            metaKey: false,
-            movementX: 0,
-            movementY: 0,
-            // offsetX: 484,
-            // offsetY: 27,
-            pageX: 492,
-            pageY: 215,
-            relatedTarget: cy.$$('div.item')[0],
-            returnValue: true,
-            screenX: 492,
-            screenY: 9,
-            shiftKey: false,
-            sourceCapabilities: null,
-            target: cy.$$('div.item')[1],
-            // not in Firefox
-            // toElement: cy.$$('div.item')[1],
-            type: 'pointerenter',
-            view: cy.state('window'),
-            // which: 0,
-            x: 492,
-            y: 9,
-          })
-        }).as('pointerenter')
-
-        cy.get('div.item').eq(0)
-        .should(($el) => {
-          $el[0].addEventListener('mouseout', mouseout)
-          $el[0].addEventListener('mouseleave', mouseleave)
-          $el[0].addEventListener('pointerout', pointerout)
-          $el[0].addEventListener('pointerleave', pointerleave)
-        })
-        .click()
-        .then(() => {
-          expect(cy.state('mouseCoords')).ok
-        })
-
-        cy.get('div.item').eq(1).should(($el) => {
-          $el[0].addEventListener('mouseover', mouseover)
-          $el[0].addEventListener('mouseenter', mouseenter)
-          $el[0].addEventListener('pointerover', pointerover)
-          $el[0].addEventListener('pointerenter', pointerenter)
-        })
-        .click()
-
-        Cypress.Promise.delay(5000)
-        .then(() => {
-          expect(mouseout).to.be.calledOnce
-          expect(mouseleave).to.be.calledOnce
-          expect(pointerout).to.be.calledOnce
-          expect(pointerleave).to.be.calledOnce
-          expect(mouseover).to.be.calledOnce
-          expect(mouseover).to.be.calledOnce
-          expect(mouseenter).to.be.calledOnce
-          expect(pointerover).to.be.calledOnce
-          expect(pointerenter).to.be.calledOnce
-        })
-      })
-    })
-  })
-
->>>>>>> cb377a39
   describe('more mouse state', () => {
     beforeEach(() => {
       cy.visit('http://localhost:3500/fixtures/issue-2956.html')
