--- conflicted
+++ resolved
@@ -46,15 +46,9 @@
     "js-cookie": "2.2.0",
     "jsdom": "13.2.0",
     "lodash": "4.17.11",
-<<<<<<< HEAD
-    "lolex": "3.1.0",
-    "method-override": "2.3.10",
+    "lolex": "4.1.0",
+    "method-override": "3.0.0",
     "methods": "1.1.2",
-=======
-    "lolex": "4.1.0",
-    "methods": "1.1.2",
-    "method-override": "3.0.0",
->>>>>>> 546c92e1
     "minimatch": "3.0.4",
     "minimist": "1.2.0",
     "mocha": "cypress-io/mocha#58f6eac05e664fc6b69aa9fba70f1f6b5531a900",
