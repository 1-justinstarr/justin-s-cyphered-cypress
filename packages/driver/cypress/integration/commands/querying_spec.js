--- conflicted
+++ resolved
@@ -907,107 +907,6 @@
       })
     })
 
-<<<<<<< HEAD
-    describe('shadow dom', () => {
-      beforeEach(() => {
-        cy.visit('/fixtures/shadow-dom.html')
-      })
-
-      it('finds elements within shadow roots', () => {
-        cy.get('.shadow-1', { includeShadowDom: true })
-        .should('have.text', 'Shadow Content 1')
-      })
-
-      it('finds shadow elements within shadow roots', () => {
-        cy.get('.shadow-5', { includeShadowDom: true })
-        .should('have.text', 'Shadow Content 5')
-      })
-
-      it('finds light elements within shadow slots', () => {
-        cy.get('.in-shadow-slot', { includeShadowDom: true })
-        .should('have.text', 'In Shadow Slot')
-      })
-
-      it('finds elements outside shadow roots', () => {
-        cy.get('#non-shadow-element', { includeShadowDom: true })
-        .should('have.text', 'Non Shadow')
-      })
-
-      it('finds elements in and out of shadow roots', () => {
-        cy.get('.in-and-out', { includeShadowDom: true })
-        .should('have.length', 2)
-      })
-
-      // https://github.com/cypress-io/cypress/issues/7676
-      it('does not error when querySelectorAll is wrapped and snapshots are off', () => {
-        cy.visit('/fixtures/shadow-dom.html?wrap-qsa=true')
-        cy.get('.shadow-1', { includeShadowDom: true })
-      })
-
-      // TODO: enable once we support cross-boundary selectors
-      it.skip('finds elements within shadow roots with cross-boundary selector', () => {
-        cy.get('#parent-of-shadow-container-0 .shadow-3', { includeShadowDom: true })
-        .should('have.text', 'Shadow Content 3')
-      })
-
-      describe('non-command options', () => {
-        describe('suite-level config', { includeShadowDom: true }, () => {
-          beforeEach(() => {
-            cy.get('.shadow-div')
-          })
-
-          it('queries shadow dom', () => {
-            cy.get('.shadow-div')
-          })
-
-          it('also queries shadow dom', () => {
-            cy.get('.shadow-div')
-          })
-        })
-
-        describe('test-level config', () => {
-          it('queries shadow dom', { includeShadowDom: true }, () => {
-            cy.get('.shadow-div')
-          })
-
-          it('does not find element without option set', () => {
-            cy.get('.shadow-div').should('not.exist')
-          })
-        })
-
-        describe('Cypress.config()', () => {
-          const reset = () => {
-            Cypress.config('includeShadowDom', false)
-          }
-
-          beforeEach(reset)
-          afterEach(reset)
-
-          it('turns option on and off at will', () => {
-            cy.get('.shadow-div').should('not.exist').then(() => {
-              Cypress.config('includeShadowDom', true)
-            })
-
-            cy.get('.shadow-div')
-          })
-
-          it('overrides test-level option being true', { includeShadowDom: true }, () => {
-            Cypress.config('includeShadowDom', false)
-
-            cy.get('.shadow-div').should('not.exist')
-          })
-
-          it('overrides test-level option being false', { includeShadowDom: false }, () => {
-            Cypress.config('includeShadowDom', true)
-
-            cy.get('.shadow-div')
-          })
-        })
-      })
-    })
-
-=======
->>>>>>> 8572241d
     describe('.log', () => {
       beforeEach(function () {
         this.logs = []
