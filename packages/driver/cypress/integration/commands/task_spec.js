--- conflicted
+++ resolved
@@ -211,11 +211,7 @@
           expect(lastLog.get('error')).to.eq(err)
           expect(lastLog.get('state')).to.eq('failed')
 
-<<<<<<< HEAD
-          expect(err.message).to.eq(`\`cy.task('bar')\` failed with the following error:\n\nThe task 'bar' was not handled in the setupNodeEvents method. The following tasks are registered: return:arg, arg:is:undefined, wait, create:long:file\n\nFix this in your setupNodeEvents method here:\n${path.join(Cypress.config('projectRoot'), Cypress.config('configFile'))}`)
-=======
-          expect(err.message).to.eq(`\`cy.task('bar')\` failed with the following error:\n\nThe task 'bar' was not handled in the plugins file. The following tasks are registered: return:arg, cypress:env, arg:is:undefined, wait, create:long:file\n\nFix this in your plugins file here:\n${Cypress.config('pluginsFile')}`)
->>>>>>> 71d92e0e
+          expect(err.message).to.eq(`\`cy.task('bar')\` failed with the following error:\n\nThe task 'bar' was not handled in the setupNodeEvents method. The following tasks are registered: return:arg, cypress:env, arg:is:undefined, wait, create:long:file\n\nFix this in your setupNodeEvents method here:\n${path.join(Cypress.config('projectRoot'), Cypress.config('configFile'))}`)
 
           done()
         })
