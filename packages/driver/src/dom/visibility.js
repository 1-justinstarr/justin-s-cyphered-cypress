--- conflicted
+++ resolved
@@ -350,77 +350,47 @@
   let $parent
   let parentNode
 
-<<<<<<< HEAD
-  //# returns the reason in human terms why an element is considered not visible
-  switch (false) {
-    case !elHasDisplayNone($el):
-      return `This element \`${node}\` is not visible because it has CSS property: \`display: none\``
-=======
   // returns the reason in human terms why an element is considered not visible
   if (elHasDisplayNone($el)) {
-    return `This element '${node}' is not visible because it has CSS property: 'display: none'`
-  }
->>>>>>> 74573996
+    return `This element \`${node}\` is not visible because it has CSS property: \`display: none\``
+  }
 
   if ($parent = parentHasDisplayNone($el.parent())) {
     parentNode = $elements.stringify($parent, 'short')
 
-<<<<<<< HEAD
-      return `This element \`${node}\` is not visible because its parent \`${parentNode}\` has CSS property: \`display: none\``
-=======
-    return `This element '${node}' is not visible because its parent '${parentNode}' has CSS property: 'display: none'`
-  }
->>>>>>> 74573996
+    return `This element \`${node}\` is not visible because its parent \`${parentNode}\` has CSS property: \`display: none\``
+  }
 
   if ($parent = parentHasVisibilityHidden($el.parent())) {
     parentNode = $elements.stringify($parent, 'short')
 
-<<<<<<< HEAD
-      return `This element \`${node}\` is not visible because its parent \`${parentNode}\` has CSS property: \`visibility: hidden\``
-
-    case !elHasVisibilityHidden($el):
-      return `This element \`${node}\` is not visible because it has CSS property: \`visibility: hidden\``
-=======
-    return `This element '${node}' is not visible because its parent '${parentNode}' has CSS property: 'visibility: hidden'`
+    return `This element \`${node}\` is not visible because its parent \`${parentNode}\` has CSS property: \`visibility: hidden\``
   }
 
   if ($parent = parentHasVisibilityCollapse($el.parent())) {
     parentNode = $elements.stringify($parent, 'short')
->>>>>>> 74573996
-
-    return `This element '${node}' is not visible because its parent '${parentNode}' has CSS property: 'visibility: collapse'`
-  }
-
-<<<<<<< HEAD
-      return `This element \`${node}\` is not visible because it has an effective width and height of: \`${width} x ${height}\` pixels.`
-=======
+
+    return `This element \`${node}\` is not visible because its parent \`${parentNode}\` has CSS property: \`visibility: collapse\``
+  }
+
   if (elHasVisibilityHidden($el)) {
-    return `This element '${node}' is not visible because it has CSS property: 'visibility: hidden'`
-  }
->>>>>>> 74573996
+    return `This element \`${node}\` is not visible because it has CSS property: \`visibility: hidden\``
+  }
 
   if (elHasVisibilityCollapse($el)) {
-    return `This element '${node}' is not visible because it has CSS property: 'visibility: collapse'`
-  }
-
-<<<<<<< HEAD
-      return `This element \`${node}\` is not visible because its parent \`${parentNode}\` has CSS property: \`overflow: hidden\` and an effective width and height of: \`${width} x ${height}\` pixels.`
-=======
+    return `This element \`${node}\` is not visible because it has CSS property: \`visibility: collapse\``
+  }
+
   if (elHasNoOffsetWidthOrHeight($el)) {
-    return `This element '${node}' is not visible because it has an effective width and height of: '${width} x ${height}' pixels.`
-  }
->>>>>>> 74573996
+    return `This element \`${node}\` is not visible because it has an effective width and height of: \`${width} x ${height}\` pixels.`
+  }
 
   if ($parent = parentHasNoOffsetWidthOrHeightAndOverflowHidden($el.parent())) {
     parentNode = $elements.stringify($parent, 'short')
     width = elOffsetWidth($parent)
     height = elOffsetHeight($parent)
 
-<<<<<<< HEAD
-          return `\
-This element \`${node}\` is not visible because it has CSS property: \`position: fixed\` and its being covered by another element:
-=======
-    return `This element '${node}' is not visible because its parent '${parentNode}' has CSS property: 'overflow: hidden' and an effective width and height of: '${width} x ${height}' pixels.`
+    return `This element \`${node}\` is not visible because its parent \`${parentNode}\` has CSS property: \`overflow: hidden\` and an effective width and height of: \`${width} x ${height}\` pixels.`
   }
 
   // nested else --___________--
@@ -430,30 +400,18 @@
       const covered = $elements.stringify(elAtCenterPoint($el))
 
       return `\
-This element '${node}' is not visible because it has CSS property: 'position: fixed' and its being covered by another element:
->>>>>>> 74573996
+This element \`${node}\` is not visible because it has CSS property: \`position: fixed\` and its being covered by another element:
 
 \`${covered}\`\
 `
-<<<<<<< HEAD
-        }
-      } else {
-        if (elIsOutOfBoundsOfAncestorsOverflow($el)) {
-          return `This element \`${node}\` is not visible because its content is being clipped by one of its parent elements, which has a CSS property of overflow: \`hidden\`, \`scroll\` or \`auto\``
-        }
-      }
-
-      return `Cypress could not determine why this element \`${node}\` is not visible.`
-=======
     }
   } else {
     if (elIsOutOfBoundsOfAncestorsOverflow($el)) {
-      return `This element '${node}' is not visible because its content is being clipped by one of its parent elements, which has a CSS property of overflow: 'hidden', 'scroll' or 'auto'`
+      return `This element \`${node}\` is not visible because its content is being clipped by one of its parent elements, which has a CSS property of overflow: \`hidden\`, \`scroll\` or \`auto\``
     }
->>>>>>> 74573996
-  }
-
-  return `Cypress could not determine why this element '${node}' is not visible.`
+  }
+
+  return `Cypress could not determine why this element \`${node}\` is not visible.`
 }
 /* eslint-enable no-cond-assign */
 
