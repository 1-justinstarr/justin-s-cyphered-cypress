--- conflicted
+++ resolved
@@ -4,12 +4,10 @@
 const $window = require('./window')
 const $document = require('./document')
 const $utils = require('../cypress/utils')
-<<<<<<< HEAD
-const { wrap } = require('./jquery')
+const $selection = require('./selection')
 const { parentHasDisplayNone } = require('./visibility')
-=======
-const $selection = require('./selection')
->>>>>>> f32a921c
+
+const { wrap } = $jquery
 
 const fixedOrStickyRe = /(fixed|sticky)/
 
@@ -847,11 +845,8 @@
   })
 }
 
-<<<<<<< HEAD
-=======
 // We extend `module.exports` to allow circular dependencies using `require`
 // Otherwise we would not be able to `require` this util from `./selection`, for example.
->>>>>>> f32a921c
 _.extend(module.exports, {
   isElement,
 
