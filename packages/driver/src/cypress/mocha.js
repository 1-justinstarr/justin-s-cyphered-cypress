const _ = require('lodash')
const $errUtils = require('./error_utils')

// in the browser mocha is coming back
// as window
const mocha = require('mocha')

const Mocha = mocha.Mocha != null ? mocha.Mocha : mocha
const { Test, Runner, Runnable } = Mocha

const runnerRun = Runner.prototype.run
const runnerFail = Runner.prototype.fail
const runnableRun = Runnable.prototype.run
const runnableClearTimeout = Runnable.prototype.clearTimeout
const runnableResetTimeout = Runnable.prototype.resetTimeout

// don't let mocha polute the global namespace
delete window.mocha
delete window.Mocha

const ui = (specWindow, _mocha) => {
  // Override mocha.ui so that the pre-require event is emitted
  // with the iframe's `window` reference, rather than the parent's.
  _mocha.ui = function (name) {
    this._ui = Mocha.interfaces[name]

    if (!this._ui) {
      $errUtils.throwErrByPath('mocha.invalid_interface', { args: { name } })
    }

    this._ui = this._ui(this.suite)

    // this causes the mocha globals in the spec window to be defined
    // such as describe, it, before, beforeEach, etc
    this.suite.emit('pre-require', specWindow, null, this)

    return this
  }

  return _mocha.ui('bdd')
}

const set = (specWindow, _mocha) => {
  // Mocha is usually defined in the spec when used normally
  // in the browser or node, so we add it as a global
  // for our users too
  const M = (specWindow.Mocha = Mocha)
  const m = (specWindow.mocha = _mocha)

  // also attach the Mocha class
  // to the mocha instance for clarity
  m.Mocha = M

  // this needs to be part of the configuration of cypress.json
  // we can't just forcibly use bdd
  return ui(specWindow, _mocha)
}

const globals = (specWindow, reporter) => {
  if (reporter == null) {
    reporter = () => {}
  }

  const _mocha = new Mocha({
    reporter,
    timeout: false,
  })

  // set mocha props on the specWindow
  set(specWindow, _mocha)

  // return the newly created mocha instance
  return _mocha
}

const getRunner = function (_mocha) {
  Runner.prototype.run = function () {
    // reset our runner#run function
    // so the next time we call it
    // its normal again!
    restoreRunnerRun()

    // return the runner instance
    return this
  }

  return _mocha.run()
}

const restoreRunnableClearTimeout = () => {
  Runnable.prototype.clearTimeout = runnableClearTimeout
}

const restoreRunnableResetTimeout = () => {
  Runnable.prototype.resetTimeout = runnableResetTimeout
}

const restoreRunnerRun = () => {
  Runner.prototype.run = runnerRun
}

const restoreRunnerFail = () => {
  Runner.prototype.fail = runnerFail
}

const restoreRunnableRun = () => {
  Runnable.prototype.run = runnableRun
}

// matching the current Runner.prototype.fail except
// changing the logic for determing whether this is a valid err
const patchRunnerFail = () => {
  Runner.prototype.fail = function (runnable, err) {
    const errMessage = _.get(err, 'message')

    if (errMessage && errMessage.indexOf('Resolution method is overspecified') > -1) {
<<<<<<< HEAD
      err.message = $errUtils.errMessageByPath('mocha.overspecified', { error: err.stack })
=======
      err.message = $errUtils.errMsgByPath('mocha.overspecified', { error: err.stack })
>>>>>>> 42cc6282
    }

    // if this isnt a correct error object then just bail
    // and call the original function
    if (Object.prototype.toString.call(err) !== '[object Error]') {
      return runnerFail.call(this, runnable, err)
    }

    // else replicate the normal mocha functionality
    ++this.failures

    runnable.state = 'failed'

    this.emit('fail', runnable, err)
  }
}

const patchRunnableRun = (Cypress) => {
  Runnable.prototype.run = function (...args) {
    const runnable = this

    Cypress.action('mocha:runnable:run', runnableRun, runnable, args)
  }
}

const patchRunnableClearTimeout = () => {
  Runnable.prototype.clearTimeout = function (...args) {
    // call the original
    runnableClearTimeout.apply(this, args)

    this.timer = null
  }
}

const patchRunnableResetTimeout = () => {
  Runnable.prototype.resetTimeout = function () {
    const runnable = this

    const ms = this.timeout() || 1e9

    this.clearTimeout()

    const getErrPath = function () {
      // we've yield an explicit done callback
      if (runnable.async) {
        return 'mocha.async_timed_out'
      }

      // TODO: improve this error message. It's not that
      // a command necessarily timed out - in fact this is
      // a mocha timeout, and a command likely *didn't*
      // time out correctly, so we received this message instead.
      return 'mocha.timed_out'
    }

    this.timer = setTimeout(() => {
      const errMessage = $errUtils.errMsgByPath(getErrPath(), { ms })

      runnable.callback(new Error(errMessage))
      runnable.timedOut = true
    }, ms)
  }
}

const restore = () => {
  restoreRunnerRun()
  restoreRunnerFail()
  restoreRunnableRun()
  restoreRunnableClearTimeout()
  restoreRunnableResetTimeout()
}

const override = (Cypress) => {
  patchRunnerFail()
  patchRunnableRun(Cypress)
  patchRunnableClearTimeout()
  patchRunnableResetTimeout()
}

const create = (specWindow, Cypress, reporter) => {
  restore()

  override(Cypress)

  // generate the mocha + Mocha globals
  // on the specWindow, and get the new
  // _mocha instance
  const _mocha = globals(specWindow, reporter)

  const _runner = getRunner(_mocha)

  _mocha.suite.file = Cypress.spec.relative

  return {
    _mocha,

    createRootTest (title, fn) {
      const r = new Test(title, fn)

      _runner.suite.addTest(r)

      return r
    },

    getRunner () {
      return _runner
    },

    getRootSuite () {
      return _mocha.suite
    },
  }
}

module.exports = {
  restore,

  globals,

  create,
}<|MERGE_RESOLUTION|>--- conflicted
+++ resolved
@@ -114,11 +114,7 @@
     const errMessage = _.get(err, 'message')
 
     if (errMessage && errMessage.indexOf('Resolution method is overspecified') > -1) {
-<<<<<<< HEAD
-      err.message = $errUtils.errMessageByPath('mocha.overspecified', { error: err.stack })
-=======
       err.message = $errUtils.errMsgByPath('mocha.overspecified', { error: err.stack })
->>>>>>> 42cc6282
     }
 
     // if this isnt a correct error object then just bail
