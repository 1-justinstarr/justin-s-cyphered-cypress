--- conflicted
+++ resolved
@@ -9,7 +9,7 @@
 import $stackUtils from './stack_utils'
 import { getResolvedTestConfigOverride } from '../cy/testConfigOverrides'
 import debugFn from 'debug'
-import { Emissions } from '@packages/types'
+import type { Emissions } from '@packages/types'
 
 const mochaCtxKeysRe = /^(_runnable|test)$/
 const betweenQuotesRe = /\"(.+?)\"/
@@ -1119,15 +1119,9 @@
     const _testsQueue: any[] = []
     const _testsQueueById: Record<string, any> = {}
     // only used during normalization
-<<<<<<< HEAD
-    const _runnables = []
-    const _logsById = {}
-    let _emissions: Emissions = {
-=======
     const _runnables: any[] = []
     const _logsById: Record<string, any> = {}
-    let _emissions = {
->>>>>>> ffd3627e
+    let _emissions: Emissions = {
       started: {},
       ended: {},
     }
@@ -1689,11 +1683,7 @@
         return
       },
 
-<<<<<<< HEAD
       resumeAtTest (id, emissions: Emissions = {}) {
-=======
-      resumeAtTest (id, emissions: any = {}) {
->>>>>>> ffd3627e
         _resumedAtTestIndex = getTestIndexFromId(id)
 
         _emissions = emissions
