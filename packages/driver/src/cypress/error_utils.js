const _ = require('lodash')

const $errorMessages = require('./error_messages')
const $utils = require('./utils')
const $stackUtils = require('./stack_utils')

const ERROR_PROPS = 'message type name stack sourceMappedStack parsedStack fileName lineNumber columnNumber host uncaught actual expected showDiff isPending docsUrl codeFrame'.split(' ')
const CypressErrorRe = /^(AssertionError|CypressError)$/
const twoOrMoreNewLinesRe = /\n{2,}/

const wrapErr = (err) => {
  if (!err) return

  return $utils.reduceProps(err, ERROR_PROPS)
}

const isCypressErr = (err = {}) => {
  return err.name === 'CypressError'
}

const isCypressOrAssertionErr = (err = {}) => {
  return CypressErrorRe.test(err.name)
}

const mergeErrProps = (origErr, ...newProps) => {
  return _.extend(origErr, ...newProps)
}

<<<<<<< HEAD
const stackWithReplacedProps = (err, props) => {
  const {
    message: originalMessage,
    name: originalName,
    stack: originalStack,
  } = err

  const {
    message: newMessage,
    name: newName,
  } = props

  // if stack doesn't already exist, leave it as is
  if (!originalStack) return originalStack
=======
const replaceNameInStack = (err, newName) => {
  const { name, stack } = err

  if (!stack) return stack

  return stack.replace(name, newName)
}

const modifyErrName = (err, newName) => {
  const newStack = replaceNameInStack(err, newName)

  err.name = newName
  err.stack = newStack

  return err
}

const replaceMsgInStack = (err, newMsg) => {
  const { message, name, stack } = err
>>>>>>> 227b2d38

  let stack

  if (newMessage) {
    stack = originalStack.replace(originalMessage, newMessage)
  }

  if (newName) {
    stack = originalStack.replace(originalName, newName)
  }

  if (originalMessage) {
    return stack
  }

  // if message is undefined or an empty string, the error (in Chrome at least)
  // is 'Error\n\n<stack>' and it results in wrongly prepending the
  // new message, looking like '<newMsg>Error\n\n<stack>'
  const message = newMessage || err.message
  const name = newName || err.name

  return originalStack.replace(originalName, `${name}: ${message}`)
}

const newLineAtBeginningRe = /^\n+/

const replacedStack = (err, newStackErr) => {
  // if err already lacks a stack or we've removed the stack
  // for some reason, keep it stackless
  if (!err.stack) return err.stack

  const errString = err.toString()

  const newStackErrString = newStackErr.toString()
  const stackLines = newStackErr.stack
  .replace(newStackErrString, '')
  .replace(newLineAtBeginningRe, '')

  // sometimes the new stack doesn't include any lines, so just stick
  // with the original stack
  if (!stackLines) return err.stack

  return `${errString}\n${stackLines}`
}

const modifyErrMsg = (err, newErrMsg, cb) => {
  // TODO: can we remove this?
  err.stack = $stackUtils.normalizedStack(err)

  const newMessage = cb(err.message, newErrMsg)
  const newStack = stackWithReplacedProps(err, { message: newMessage })

  err.message = newMessage
  err.stack = newStack

  return err
}

const modifyErrName = (err, name) => {
  err.stack = stackWithReplacedProps(err, { name })
  err.name = name

  return err
}

const appendErrMsg = (err, errMsg) => {
  return modifyErrMsg(err, errMsg, (msg1, msg2) => {
    // we don't want to just throw in extra
    // new lines if there isn't even a msg
    if (!msg1) return msg2

    if (!msg2) return msg1

    return `${msg1}\n\n${msg2}`
  })
}

const makeErrFromObj = (obj) => {
  const err2 = new Error(obj.message)

  err2.name = obj.name
  err2.stack = obj.stack

  _.each(obj, (val, prop) => {
    if (!err2[prop]) {
      err2[prop] = val
    }
  })

  return err2
}

const throwErr = (err, options = {}) => {
  if (_.isString(err)) {
    err = cypressErr({ message: err })
  }

  if (options.noStackTrace) {
    err.stack = ''
  }

  let { onFail, errProps } = options

  // assume onFail is a command if
  //# onFail is present and isnt a function
  if (onFail && !_.isFunction(onFail)) {
    const command = onFail

    //# redefine onFail and automatically
    //# hook this into our command
    onFail = (err) => {
      return command.error(err)
    }
  }

  if (onFail) {
    err.onFail = onFail
  }

  if (errProps) {
    _.extend(err, errProps)
  }

  throw err
}

const throwErrByPath = (errPath, options = {}) => {
  const err = errByPath(errPath, options.args)

  return throwErr(err, options)
}

const warnByPath = (errPath, options = {}) => {
  const errObj = errByPath(errPath, options.args)
  let err = errObj.message

  if (errObj.docsUrl) {
    err += `\n\n${errObj.docsUrl}`
  }

  $utils.warning(err)
}

class InternalCypressError extends Error {
  constructor (message) {
    super(message)

    this.name = 'InternalCypressError'

    if (Error.captureStackTrace) {
      Error.captureStackTrace(this, InternalCypressError)
    }
  }
}

class CypressError extends Error {
  constructor (message) {
    super(message)

    this.name = 'CypressError'

    if (Error.captureStackTrace) {
      Error.captureStackTrace(this, CypressError)
    }
  }
}

const internalErr = (err) => {
  const newErr = new InternalCypressError(err.message)

  return mergeErrProps(newErr, err)
}

const cypressErr = (err) => {
  const newErr = new CypressError(err.message)

  return mergeErrProps(newErr, err)
}

const cypressErrByPath = (errPath, options = {}) => {
  const errObj = errByPath(errPath, options.args)

  return cypressErr(errObj)
}

const normalizeMsgNewLines = (message) => {
  // normalize more than 2 new lines into only exactly 2 new lines
  return _
  .chain(message)
  .split(twoOrMoreNewLinesRe)
  .compact()
  .join('\n\n')
  .value()
}

const replaceErrMsgTokens = (errMessage, args) => {
  if (!errMessage) return errMessage

  const getMsg = function (args = {}) {
    return _.reduce(args, (message, argValue, argKey) => {
      return message.replace(new RegExp(`\{\{${argKey}\}\}`, 'g'), argValue)
    }, errMessage)
  }

  return normalizeMsgNewLines(getMsg(args))
}

const errByPath = (msgPath, args) => {
  let msgValue = _.get($errorMessages, msgPath)

  if (!msgValue) {
    return internalErr({ message: `Error message path '${msgPath}' does not exist` })
  }

  let msgObj = msgValue

  if (_.isFunction(msgValue)) {
    msgObj = msgValue(args)
  }

  if (_.isString(msgObj)) {
    msgObj = {
      message: msgObj,
    }
  }

  return cypressErr({
    message: replaceErrMsgTokens(msgObj.message, args),
    docsUrl: msgObj.docsUrl ? replaceErrMsgTokens(msgObj.docsUrl, args) : undefined,
  })
}

const createUncaughtException = (type, err) => {
  const errPath = type === 'spec' ? 'uncaught.fromSpec' : 'uncaught.fromApp'
  let uncaughtErr = errByPath(errPath, {
    errMsg: err.message,
  })

  modifyErrName(err, `Uncaught ${err.name}`)
  modifyErrMsg(err, uncaughtErr.message, () => uncaughtErr.message)

  err.docsUrl = uncaughtErr.docsUrl

  return err
}

const enhanceStack = ({ err, invocationStack, projectRoot }) => {
  // stacks from command failures and assertion failures have the right message
  // but the stack points to cypress internals. here we replace the internal
  // cypress stack with the invocation stack, which points to the user's code
  if (invocationStack) {
    err.originalStack = err.stack
    err.stack = $stackUtils.replacedStack(err, invocationStack)
  }

  const { sourceMapped, parsed } = $stackUtils.getSourceStack(err.stack, projectRoot)

  err.sourceMappedStack = sourceMapped
  err.parsedStack = parsed
  err.codeFrame = $stackUtils.getCodeFrame(err)

  return err
}

// all errors flow through this function before they're finally thrown
// or used to reject promises
const processErr = (errObj = {}, config) => {
  if (config('isInteractive') || !errObj.docsUrl) {
    return errObj
  }

  // append the docs url when not interactive so it appears in the stdout
  return appendErrMsg(errObj, errObj.docsUrl)
}

module.exports = {
  appendErrMsg,
  createUncaughtException,
  cypressErr,
  cypressErrByPath,
  enhanceStack,
  errByPath,
  isCypressErr,
  isCypressOrAssertionErr,
  makeErrFromObj,
  mergeErrProps,
  modifyErrMsg,
<<<<<<< HEAD
=======
  modifyErrName,
  normalizeErrorStack,
>>>>>>> 227b2d38
  normalizeMsgNewLines,
  replacedStack,
  processErr,
  throwErr,
  throwErrByPath,
  warnByPath,
  wrapErr,
}<|MERGE_RESOLUTION|>--- conflicted
+++ resolved
@@ -26,7 +26,6 @@
   return _.extend(origErr, ...newProps)
 }
 
-<<<<<<< HEAD
 const stackWithReplacedProps = (err, props) => {
   const {
     message: originalMessage,
@@ -41,27 +40,6 @@
 
   // if stack doesn't already exist, leave it as is
   if (!originalStack) return originalStack
-=======
-const replaceNameInStack = (err, newName) => {
-  const { name, stack } = err
-
-  if (!stack) return stack
-
-  return stack.replace(name, newName)
-}
-
-const modifyErrName = (err, newName) => {
-  const newStack = replaceNameInStack(err, newName)
-
-  err.name = newName
-  err.stack = newStack
-
-  return err
-}
-
-const replaceMsgInStack = (err, newMsg) => {
-  const { message, name, stack } = err
->>>>>>> 227b2d38
 
   let stack
 
@@ -349,11 +327,6 @@
   makeErrFromObj,
   mergeErrProps,
   modifyErrMsg,
-<<<<<<< HEAD
-=======
-  modifyErrName,
-  normalizeErrorStack,
->>>>>>> 227b2d38
   normalizeMsgNewLines,
   replacedStack,
   processErr,
