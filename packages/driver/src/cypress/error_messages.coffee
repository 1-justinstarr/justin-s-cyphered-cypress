--- conflicted
+++ resolved
@@ -153,19 +153,14 @@
     }
 
   click:
-<<<<<<< HEAD
     multiple_elements: {
-      message: "#{cmd('click')} can only be called on a single element. Your subject contained {{num}} elements. Pass `{ multiple: true }` if you want to serially click each element."
+      message: "#{cmd('{{cmd}}')} can only be called on a single element. Your subject contained {{num}} elements. Pass `{ multiple: true }` if you want to serially click each element."
       docsUrl: "https://on.cypress.io/click"
     }
     on_select_element: {
-      message: "#{cmd('click')} cannot be called on a `<select>` element. Use #{cmd('select')} command instead to change the value."
+      message: "#{cmd('{{cmd}}')} cannot be called on a `<select>` element. Use #{cmd('select')} command instead to change the value."
       docsUrl: "https://on.cypress.io/select"
     }
-=======
-    multiple_elements: "#{cmd('{{cmd}}')} can only be called on a single element. Your subject contained {{num}} elements. Pass { multiple: true } if you want to serially click each element."
-    on_select_element: "#{cmd('{{cmd}}')} cannot be called on a <select> element. Use #{cmd('select')} command instead to change the value."
->>>>>>> 033689f8
 
   clock:
     invalid_1st_arg: {
@@ -1014,29 +1009,32 @@
     }
 
   screenshot:
-<<<<<<< HEAD
     invalid_arg: (obj) -> {
-      message: "`{{cmd}}()` must be called with an object. You passed: `{{arg}}`"
+      message: "#{cmd(obj.cmd)} must be called with an object. You passed: `{{arg}}`"
       docsUrl: "https://on.cypress.io/#{getScreenshotDocsPath(obj.cmd)}"
     }
     invalid_capture: (obj) -> {
-      message: "`{{cmd}}()` `capture` option must be one of the following: `fullPage`, `viewport`, or `runner`. You passed: `{{arg}}`"
+      message: "#{cmd(obj.cmd)} `capture` option must be one of the following: `fullPage`, `viewport`, or `runner`. You passed: `{{arg}}`"
       docsUrl: "https://on.cypress.io/#{getScreenshotDocsPath(obj.cmd)}"
     }
     invalid_boolean: (obj) -> {
-      message: "`{{cmd}}()` `{{option}}` option must be a boolean. You passed: `{{arg}}`"
+      message: "#{cmd(obj.cmd)} `{{option}}` option must be a boolean. You passed: `{{arg}}`"
       docsUrl: "https://on.cypress.io/#{getScreenshotDocsPath(obj.cmd)}"
     }
     invalid_blackout: (obj) -> {
-      message: "`{{cmd}}()` `blackout` option must be an array of strings. You passed: `{{arg}}`"
+      message: "#{cmd(obj.cmd)} `blackout` option must be an array of strings. You passed: `{{arg}}`"
       docsUrl: "https://on.cypress.io/#{getScreenshotDocsPath(obj.cmd)}"
     }
     invalid_clip: (obj) -> {
-      message: "`{{cmd}}()` `clip` option must be an object of with the keys `{ width, height, x, y }` and number values. You passed: `{{arg}}`"
+      message: "#{cmd(obj.cmd)} `clip` option must be an object of with the keys `{ width, height, x, y }` and number values. You passed: `{{arg}}`"
       docsUrl: "https://on.cypress.io/#{getScreenshotDocsPath(obj.cmd)}"
     }
     invalid_callback: (obj) -> {
-      message: "`{{cmd}}()` `{{callback}}` option must be a function. You passed: `{{arg}}`"
+      message: "#{cmd(obj.cmd)} `{{callback}}` option must be a function. You passed: `{{arg}}`"
+      docsUrl: "https://on.cypress.io/#{getScreenshotDocsPath(obj.cmd)}"
+    }
+    invalid_padding: (obj) -> {
+      messge: "#{cmd(obj.cmd)} `padding` option must be either a number or an array of numbers with a maximum length of 4. You passed: `{{arg}}`"
       docsUrl: "https://on.cypress.io/#{getScreenshotDocsPath(obj.cmd)}"
     }
     multiple_elements: {
@@ -1047,18 +1045,6 @@
       message: "#{cmd('screenshot')} timed out waiting `{{timeout}}ms` to complete."
       docsUrl: "https://on.cypress.io/screenshot"
     }
-=======
-    invalid_arg: "{{cmd}}() must be called with an object. You passed: {{arg}}"
-    invalid_capture: "{{cmd}}() 'capture' option must be one of the following: 'fullPage', 'viewport', or 'runner'. You passed: {{arg}}"
-    invalid_boolean: "{{cmd}}() '{{option}}' option must be a boolean. You passed: {{arg}}"
-    invalid_blackout: "{{cmd}}() 'blackout' option must be an array of strings. You passed: {{arg}}"
-    invalid_clip: "{{cmd}}() 'clip' option must be an object with the keys { width, height, x, y } and number values. You passed: {{arg}}"
-    invalid_height: "#{cmd('screenshot')} only works with a screenshot area with a height greater than zero."
-    invalid_padding: "{{cmd}}() 'padding' option must be either a number or an array of numbers with a maximum length of 4. You passed: {{arg}}"
-    invalid_callback: "{{cmd}}() '{{callback}}' option must be a function. You passed: {{arg}}"
-    multiple_elements: "#{cmd('screenshot')} only works for a single element. You attempted to screenshot {{numElements}} elements."
-    timed_out: "#{cmd('screenshot')} timed out waiting '{{timeout}}ms' to complete."
->>>>>>> 033689f8
 
   select:
     disabled: {
