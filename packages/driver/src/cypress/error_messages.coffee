_ = require("lodash")

divider = (num, char) ->
  Array(num).join(char)

format = (data) ->
  switch
    when _.isString(data)
      _.truncate(data, { length: 100 })
    when _.isObject(data)
      JSON.stringify(data, null, 2)
    else
      data

formatRedirect = (redirect) -> "  - #{redirect}"

formatRedirects = (redirects = []) ->
  _.map(redirects, formatRedirect)

formatProp = (memo, field) ->
  {key, value} = field

  if value?
    memo.push(_.capitalize(key) + ": " + format(value))
  memo

cmd = (command, args = "") ->
  "`cy.#{command}(#{args})`"

getRedirects = (obj, phrase) ->
  redirects = obj.redirects ? []

  return "" if not redirects.length

  word = if redirects.length > 1 then "times" else "time"

  list = formatRedirects(redirects)

  """
  #{phrase} '#{redirects.length}' #{word} to:

  #{list.join("\n")}
  """

getHttpProps = (fields = []) ->
  _
  .chain(fields)
  .reduce(formatProp, [])
  .join("\n")
  .value()

module.exports = {
  add:
    type_missing: "Cypress.add(key, fn, type) must include a type!"

  alias:
    invalid: "Invalid alias: `{{name}}`.\nYou forgot the `@`. It should be written as: `@{{displayName}}`."
    not_registered_with_available: "#{cmd('{{cmd}}')} could not find a registered alias for: `@{{displayName}}`.\nAvailable aliases are: `{{availableAliases}}`."
    not_registered_without_available: "#{cmd('{{cmd}}')} could not find a registered alias for: `@{{displayName}}`.\nYou have not aliased anything yet."

  as:
    empty_string: "#{cmd('as')} cannot be passed an empty string."
    invalid_type: "#{cmd('as')} can only accept a string."
    invalid_first_token: "`{{alias}}` cannot be named starting with the `@` symbol. Try renaming the alias to `{{suggestedName}}`, or something else that does not start with the `@` symbol."
    reserved_word: "#{cmd('as')} cannot be aliased as: `{{alias}}`. This word is reserved."

  blur:
    multiple_elements: "#{cmd('blur')} can only be called on a single element. Your subject contained {{num}} elements."
    no_focused_element: "#{cmd('blur')} can only be called when there is a currently focused element."
    timed_out:  "#{cmd('blur')} timed out because your browser did not receive any `blur` events. This is a known bug in Chrome when it is not the currently focused window."
    wrong_focused_element: "#{cmd('blur')} can only be called on the focused element. Currently the focused element is a: `{{node}}`"

  chai:
    length_invalid_argument: "You must provide a valid number to a `length` assertion. You passed: `{{length}}`"
    match_invalid_argument: "`match` requires its argument be a `RegExp`. You passed: `{{regExp}}`"
    invalid_jquery_obj: (obj) ->
      """
        You attempted to make a chai-jQuery assertion on an object that is neither a DOM object or a jQuery object.

        The chai-jQuery assertion you used was:

          > #{obj.assertion}

        The invalid subject you asserted on was:

          > #{obj.subject}

        To use chai-jQuery assertions your subject must be valid.

        This can sometimes happen if a previous assertion changed the subject.
      """

  chain:
    removed: """
      #{cmd('chain')} was an undocumented command that has now been removed.

      You can safely remove this from your code and it should work without it.
    """

  check_uncheck:
    invalid_element: "#{cmd('{{cmd}}')} can only be called on `:checkbox`{{phrase}}. Your subject {{word}} a: `{{node}}`"

  clear:
    invalid_element: """
      #{cmd('clear')} failed because it requires a valid clearable element.

      The element cleared was:

        > `{{node}}`

      Cypress considers a `textarea`, any `element` with a `contenteditable` attribute, or any `input` with a `type` attribute of `text`, `password`, `email`, `number`, `date`, `week`, `month`, `time`, `datetime`, `datetime-local`, `search`, `url`, or `tel` to be valid clearable elements.
    """

  clearCookie:
    invalid_argument: "#{cmd('clearCookie')} must be passed a string argument for name."

  clearLocalStorage:
    invalid_argument: "#{cmd('clearLocalStorage')} must be called with either a string or regular expression."

  click:
    multiple_elements: "#{cmd('click')} can only be called on a single element. Your subject contained {{num}} elements. Pass `{ multiple: true }` if you want to serially click each element."
    on_select_element: "#{cmd('click')} cannot be called on a `<select>` element. Use #{cmd('select')} command instead to change the value."

  clock:
    already_created: "#{cmd('clock')} can only be called once per test. Use the clock returned from the previous call."
    invalid_1st_arg: "#{cmd('clock')} only accepts a number or an `options` object for its first argument. You passed: `{{arg}}`"
    invalid_2nd_arg: "#{cmd('clock')} only accepts an array of function names or an `options` object for its second argument. You passed: `{{arg}}`"

  contains:
    empty_string: "#{cmd('contains')} cannot be passed an empty string."
    invalid_argument: "#{cmd('contains')} can only accept a string, number or regular expression."
    length_option: "#{cmd('contains')} cannot be passed a `length` option because it will only ever return 1 element."

  cookies:
    removed_method: """
      The `Cypress.Cookies.{{method}}()` method has been removed.

      Setting, getting, and clearing cookies is now an asynchronous operation.

      Replace this call with the appropriate command such as:
        - `cy.getCookie()`
        - `cy.getCookies()`
        - `cy.setCookie()`
        - `cy.clearCookie()`
        - `cy.clearCookies()`
    """
    timed_out: "#{cmd('{{cmd}}')} timed out waiting `{{timeout}}ms` to complete."

  dom:
    animating: {
      message: """
        #{cmd('{{cmd}}')} could not be issued because this element is currently animating:

        `{{node}}`

        You can fix this problem by:
          - Passing `{force: true}` which disables all error checking
          - Passing `{waitForAnimations: false}` which disables waiting on animations
          - Passing `{animationDistanceThreshold: 20}` which decreases the sensitivity
      """
      docsUrl: "https://on.cypress.io/element-is-animating"
    }
    animation_check_failed: "Not enough coord points provided to calculate distance."
    center_hidden: {
      message: """
        #{cmd('{{cmd}}')} failed because the center of this element is hidden from view:

        `{{node}}`

        Fix this problem, or use `{force: true}` to disable error checking.
      """
      docsUrl: "https://on.cypress.io/element-cannot-be-interacted-with"
    }
    covered: (obj) -> {
      message: """
        #{cmd(obj.cmd)} failed because this element:

        `#{obj.element1}`

        is being covered by another element:

        `#{obj.element2}`

        Fix this problem, or use `{force: true}` to disable error checking.
        """
      docsUrl: "https://on.cypress.io/element-cannot-be-interacted-with"
    }
    disabled: {
      message: """
        #{cmd('{{cmd}}')} failed because this element is `disabled`:

        `{{node}}`

        Fix this problem, or use `{force: true}` to disable error checking.
      """
      docsUrl: "https://on.cypress.io/element-cannot-be-interacted-with"
    }
    invalid_position_argument: "Invalid position argument: `{{position}}`. Position may only be {{validPositions}}."
    not_scrollable: """
      #{cmd('{{cmd}}')} failed because this element is not scrollable:\n
      `{{node}}`\n
    """
    not_visible: {
      message: """
        #{cmd('{{cmd}}')} failed because this element is not visible:

        `{{node}}`

        {{reason}}

        Fix this problem, or use `{force: true}` to disable error checking.
      """
      docsUrl: "https://on.cypress.io/element-cannot-be-interacted-with"
    }

  each:
    invalid_argument: "#{cmd('each')} must be passed a callback function."
    non_array: "#{cmd('each')} can only operate on an array like subject. Your subject was: `{{subject}}`"

  exec:
    failed: """#{cmd('exec', '\'{{cmd}}\'')} failed with the following error:

        > "{{error}}"
    """
    invalid_argument: "#{cmd('exec')} must be passed a non-empty string as its 1st argument. You passed: '{{cmd}}'."
    non_zero_exit: """
      #{cmd('exec', '\'{{cmd}}\'')} failed because the command exited with a non-zero code.

      Pass `{failOnNonZeroExit: false}` to ignore exit code failures.

      Information about the failure:
      Code: {{code}}
      {{output}}
    """
    timed_out: "#{cmd('exec', '\'{{cmd}}\'')} timed out after waiting `{{timeout}}ms`."

  files:
    unexpected_error:  """#{cmd('{{cmd}}', '"{{file}}"')} failed while trying to {{action}} the file at the following path:

      `{{filePath}}`

    The following error occurred:

      > "{{error}}"
    """
    existent: """#{cmd('readFile', '"{{file}}"')} failed because the file exists when expected not to exist at the following path:

      `{{filePath}}`
    """
    invalid_argument: "#{cmd('{{cmd}}')} must be passed a non-empty string as its 1st argument. You passed: `{{file}}`."
    invalid_contents: "#{cmd('writeFile')} must be passed a non-empty string, an object, or an array as its 2nd argument. You passed: `{{contents}}`."
    nonexistent: """#{cmd('readFile', '"{{file}}"')} failed because the file does not exist at the following path:

      `{{filePath}}`
    """
    timed_out: "#{cmd('{{cmd}}', '"{{file}}"')} timed out after waiting `{{timeout}}ms`."

  fill:
    invalid_1st_arg: "#{cmd('fill')} must be passed an object literal as its 1st argument"

  fixture:
    set_to_false: "#{cmd('fixture')} is not valid because you have configured `fixturesFolder` to `false`."
    timed_out: "#{cmd('fixture')} timed out waiting `{{timeout}}ms` to receive a fixture. No fixture was ever sent by the server."

  focus:
    invalid_element: "#{cmd('focus')} can only be called on a valid focusable element. Your subject is a: `{{node}}`"
    multiple_elements: "#{cmd('focus')} can only be called on a single element. Your subject contained {{num}} elements."
    timed_out: "#{cmd('focus')} timed out because your browser did not receive any `focus` events. This is a known bug in Chrome when it is not the currently focused window."

  get:
    alias_invalid: "`{{prop}}` is not a valid alias property. Only numbers or `all` is permitted."
    alias_zero: "`0` is not a valid alias property. Are you trying to ask for the first response? If so write `@{{alias}}.1`"

  getCookie:
    invalid_argument: "#{cmd('getCookie')} must be passed a string argument for name."

  go:
    invalid_argument: "#{cmd('go')} accepts only a string or number argument"
    invalid_direction: "#{cmd('go')} accepts either `forward` or `back`. You passed: `{{str}}`"
    invalid_number: "#{cmd('go')} cannot accept `0`. The number must be greater or less than `0`."

  hover:
    not_implemented: {
      message: """
        #{cmd('hover')} is not currently implemented.\n
        However it is usually easy to workaround.\n
        Read the following document for a detailed explanation.\n
      """
      docsUrl: "https://on.cypress.io/hover"
    }
  invoke:
    prop_not_a_function:
      """
      #{cmd('invoke')} errored because the property: `{{prop}}` returned a `{{type}}` value instead of a function. #{cmd('invoke')} can only be used on properties that return callable functions.

      #{cmd('invoke')} waited for the specified property `{{prop}}` to return a function, but it never did.

      If you want to assert on the property's value, then switch to use #{cmd('its')} and add an assertion such as:

      `cy.wrap({ foo: 'bar' }).its('foo').should('eq', 'bar')`
      """
    subject_null_or_undefined:
      """
      #{cmd('invoke')} errored because your subject is: `{{value}}`. You cannot invoke any functions such as `{{prop}}` on a `{{value}}` value.

      If you expect your subject to be `{{value}}`, then add an assertion such as:

      `cy.wrap({{value}}).should('be.{{value}}')`
      """
    null_or_undefined_prop_value:
      """
      #{cmd('invoke')} errored because the property: `{{prop}}` is not a function, and instead returned a `{{value}}` value.

      #{cmd('invoke')} waited for the specified property `{{prop}}` to become a callable function, but it never did.

      If you expect the property `{{prop}}` to be `{{value}}`, then switch to use #{cmd('its')} and add an assertion such as:

      `cy.wrap({ foo: {{value}} }).its('foo').should('be.{{value}}')`
      """

  its:
    subject_null_or_undefined:
      """
      #{cmd('its')} errored because your subject is: `{{value}}`. You cannot access any properties such as `{{prop}}` on a `{{value}}` value.

      If you expect your subject to be `{{value}}`, then add an assertion such as:

      `cy.wrap({{value}}).should('be.{{value}}')`
      """
    null_or_undefined_prop_value:
      """
      #{cmd('its')} errored because the property: `{{prop}}` returned a `{{value}}` value.

      #{cmd('its')} waited for the specified property `{{prop}}` to become accessible, but it never did.

      If you expect the property `{{prop}}` to be `{{value}}`, then add an assertion such as:

      `cy.wrap({ foo: {{value}} }).its('foo').should('be.{{value}}')`
      """

  invoke_its:
    nonexistent_prop:
      """
      #{cmd('{{cmd}}')} errored because the property: `{{prop}}` does not exist on your subject.

      #{cmd('{{cmd}}')} waited for the specified property `{{prop}}` to exist, but it never did.

      If you do not expect the property `{{prop}}` to exist, then add an assertion such as:

      `cy.wrap({ foo: 'bar' }).its('quux').should('not.exist')`
      """
    previous_prop_null_or_undefined:
      """
      #{cmd('{{cmd}}')} errored because the property: `{{previousProp}}` returned a `{{value}}` value. The property: `{{prop}}` does not exist on a `{{value}}` value.

      #{cmd('{{cmd}}')} waited for the specified property `{{prop}}` to become accessible, but it never did.

      If you do not expect the property `{{prop}}` to exist, then add an assertion such as:

      `cy.wrap({ foo: {{value}} }).its('foo.baz').should('not.exist')`
      """
    invalid_1st_arg: "#{cmd('{{cmd}}')} only accepts a string as the first argument."
    invalid_num_of_args:
      """
      #{cmd('{{cmd}}')} only accepts a single argument.

      If you want to invoke a function with arguments, use `.invoke()`.
      """
    timed_out:
      """
      #{cmd('{{cmd}}')} timed out after waiting `{{timeout}}ms`.

      Your callback function returned a promise which never resolved.

      The callback function was:

      {{func}}
    """

  location:
    invalid_key: "Location object does not have key: `{{key}}`"

  log:
    invalid_argument: "Cypress.log() can only be called with an options object. Your argument was: '{{arg}}'"

  miscellaneous:
    custom_command_interface_changed: (obj) -> {
      message: """
        Cypress.#{obj.method}(...) has been removed and replaced by:

        `Cypress.Commands.add(...)`

        Instead of indicating `parent`, `child`, or `dual` commands, you pass an `options` object
        to describe the requirements around the previous subject. You can also enforce specific
        subject types such as requiring the subject to be a DOM element.

        To rewrite this custom command you'd likely write:

        `Cypress.Commands.add(#{obj.signature})`
        """
      docsUrl: "https://on.cypress.io/custom-command-interface-changed"
    }
    returned_value_and_commands_from_custom_command: (obj) -> {
      message: """
        Cypress detected that you invoked one or more cy commands in a custom command but returned a different value.

        The custom command was:

          > #{cmd(obj.current)}

        The return value was:

          > #{obj.returned}

        Because cy commands are asynchronous and are queued to be run later, it doesn't make sense to return anything else.

        For convenience, you can also simply omit any return value or return `undefined` and Cypress will not error.

        In previous versions of Cypress we automatically detected this and forced the cy commands to be returned. To make things less magical and clearer, we are now throwing an error.
      """
      docsUrl: "https://on.cypress.io/returning-value-and-commands-in-custom-command"
    }
    returned_value_and_commands: (obj) -> {
      message: """
        Cypress detected that you invoked one or more cy commands but returned a different value.

        The return value was:

          > #{obj.returned}

        Because cy commands are asynchronous and are queued to be run later, it doesn't make sense to return anything else.

        For convenience, you can also simply omit any return value or return `undefined` and Cypress will not error.

        In previous versions of Cypress we automatically detected this and forced the cy commands to be returned. To make things less magical and clearer, we are now throwing an error.
      """
      docsUrl: "https://on.cypress.io/returning-value-and-commands-in-test"
    }
    command_returned_promise_and_commands: (obj) -> {
      message: """
        Cypress detected that you returned a promise from a command while also invoking one or more cy commands in that promise.

        The command that returned the promise was:

          > #{cmd(obj.current)}

        The cy command you invoked inside the promise was:

          > #{cmd(obj.called)}

        Because Cypress commands are already promise-like, you don't need to wrap them or return your own promise.

        Cypress will resolve your command with whatever the final Cypress command yields.

        The reason this is an error instead of a warning is because Cypress internally queues commands serially whereas Promises execute as soon as they are invoked. Attempting to reconcile this would prevent Cypress from ever resolving.
      """
      docsUrl: "https://on.cypress.io/returning-promise-and-commands-in-another-command"
    }
    mixing_promises_and_commands: (obj) ->
      """
        Cypress detected that you returned a promise in a test, but also invoked one or more cy commands inside of that promise.

        The test title was:

          > #{obj.title}

        While this works in practice, it's often indicative of an anti-pattern. You almost never need to return both a promise and also invoke cy commands.

        Cy commands themselves are already promise like, and you can likely avoid the use of the separate Promise.

        https://on.cypress.io/returning-promise-and-commands-in-test
      """
    command_log_renamed: """
      `Cypress.Log.command()` has been renamed to `Cypress.log()`

      Please update your code. You should be able to safely do a find/replace.
    """
<<<<<<< HEAD
    invalid_command: "Could not find a command for: `{{name}}`.\n\nAvailable commands are: {{cmds}}.\n"
    invalid_overwrite: "Cannot overwite command for: `{{name}}`. An existing command does not exist by that name."
=======

    dangling_commands: """
      Oops, Cypress detected something wrong with your test code.

      The test has finished but Cypress still has commands in its queue.
      The {{numCommands}} queued commands that have not yet run are:

      {{commands}}

      In every situation we've seen, this has been caused by programmer error.
      Most often this indicates a race condition due to a forgotten 'return' or from commands in a previously run test bleeding into the current test.

      For a much more thorough explanation including examples please review this error here:

      https://on.cypress.io/command-queue-ended-early
    """
    invalid_command: "Could not find a command for: '{{name}}'.\n\nAvailable commands are: {{cmds}}.\n"
    invalid_overwrite: "Cannot overwite command for: '{{name}}'. An existing command does not exist by that name."
>>>>>>> 546c92e1
    invoking_child_without_parent: (obj) ->
      """
      Oops, it looks like you are trying to call a child command before running a parent command.

      You wrote code that looks like this:

      `#{cmd(obj.cmd, obj.args)}`

      A child command must be chained after a parent because it operates on a previous subject.

      For example - if we were issuing the child command `click`...

      cy
        .get('button') // parent command must come first
        .click()       // then child command comes second
      """
    no_cy: "`Cypress.cy` is `undefined`. You may be trying to query outside of a running test. Cannot call `Cypress.$()`"
    no_runner: "Cannot call `Cypress#run` without a runner instance."
    outside_test: {
      message: """
        Cypress cannot execute commands outside a running test.

        This usually happens when you accidentally write commands outside an `it(...)` test.

        If that is the case, just move these commands inside an `it(...)` test.

        Check your test file for errors.
      """
      docsUrl: "https://on.cypress.io/cannot-execute-commands-outside-test"
    }
    outside_test_with_cmd: """
      Cannot call #{cmd('{{cmd}}')} outside a running test.

      This usually happens when you accidentally write commands outside an `it(...)` test.

      If that is the case, just move these commands inside an `it(...)` test.

      Check your test file for errors.

      https://on.cypress.io/cannot-execute-commands-outside-test
    """
    private_custom_command_interface: "You cannot use the undocumented private command interface: `{{method}}`"
    private_property:
      """
      You are accessing a private property directly on `cy` which has been renamed.

      This was never documented nor supported.

      Please go through the public function: #{cmd('state', "...")}
      """
    retry_timed_out: "Timed out retrying: "

  mocha:
    async_timed_out: "Timed out after `{{ms}}ms`. The `done()` callback was never invoked!"
    invalid_interface: "Invalid mocha interface `{{name}}`"
    timed_out: "Cypress command timeout of `{{ms}}ms` exceeded."

  navigation:
    cross_origin: {
      message: """
        Cypress detected a cross origin error happened on page load:

          > {{message}}

        Before the page load, you were bound to the origin policy:
          > {{originPolicy}}

        A cross origin error happens when your application navigates to a new superdomain which does not match the origin policy above.

        This typically happens in one of three ways:

        1. You clicked an `<a>` that routed you outside of your application
        2. You submitted a `form` and your server redirected you outside of your application
        3. You used a JavaScript redirect to a page outside of your application

        Cypress does not allow you to change superdomains within a single test.

        You may need to restructure some of your test code to avoid this problem.
      """
      docsUrl: "https://on.cypress.io/cross-origin-violation"
    }
    timed_out: """
      Timed out after waiting `{{ms}}ms` for your remote page to load.

      Your page did not fire its `load` event within `{{ms}}ms`.

      You can try increasing the `pageLoadTimeout` value in `cypress.json` to wait longer.

      Browsers will not fire the `load` event until all stylesheets and scripts are done downloading.

      When this `load` event occurs, Cypress will continue running commands.
    """

  ng:
    no_global: "Angular global (`window.angular`) was not found in your window. You cannot use #{cmd('ng')} methods without angular."

  reload:
    invalid_arguments: "#{cmd('reload')} can only accept a boolean or `options` as its arguments."

  request:
<<<<<<< HEAD
    auth_invalid: "#{cmd('request')} must be passed an object literal for the `auth` option."
    gzip_invalid: "#{cmd('request')} requires the `gzip` option to be a boolean."
    headers_invalid: "#{cmd('request')} requires the `headers` option to be an object literal."
    invalid_method: "#{cmd('request')} was called with an invalid method: `{{method}}`. Method can be: `GET`, `POST`, `PUT`, `DELETE`, `PATCH`, `HEAD`, `OPTIONS`, or any other method supported by Node's HTTP parser."
=======
    status_code_flags_invalid: """
    #{cmd('request')} was invoked with { failOnStatusCode: false, retryOnStatusCodeFailure: true }.

    These options are incompatible with each other.

     - To retry on non-2xx status codes, pass { failOnStatusCode: true, retryOnStatusCodeFailure: true }.
     - To not retry on non-2xx status codes, pass { failOnStatusCode: true, retryOnStatusCodeFailure: true }.
     - To fail on non-2xx status codes without retrying (the default behavior), pass { failOnStatusCode: true, retryOnStatusCodeFailure: false }
    """
    auth_invalid: "#{cmd('request')} must be passed an object literal for the 'auth' option."
    gzip_invalid: "#{cmd('request')} requires the 'gzip' option to be a boolean."
    headers_invalid: "#{cmd('request')} requires the 'headers' option to be an object literal."
    invalid_method: "#{cmd('request')} was called with an invalid method: '{{method}}'. Method can be: GET, POST, PUT, DELETE, PATCH, HEAD, OPTIONS, or any other method supported by Node's HTTP parser."
>>>>>>> 546c92e1
    form_invalid: """
    #{cmd('request')} requires the `form` option to be a boolean.

    If you're trying to send a `x-www-form-urlencoded` request then pass either a string or object literal to the `body` property.
    """
    loading_failed: (obj) ->
      """
      #{cmd('request')} failed trying to load:

      #{obj.url}

      We attempted to make an http request to this URL but the request failed without a response.

      We received this error at the network level:

        > #{obj.error}

      #{divider(60, '-')}

      The request we sent was:

      #{getHttpProps([
        {key: 'method',    value: obj.method},
        {key: 'URL',       value: obj.url},
      ])}

      #{divider(60, '-')}

      Common situations why this would fail:
        - you don't have internet access
        - you forgot to run / boot your web server
        - your web server isn't accessible
        - you have weird network configuration settings on your computer

      The stack trace for this error is:

      #{obj.stack}
      """

    status_invalid: (obj) ->
      """
      #{cmd('request')} failed on:

      #{obj.url}

      The response we received from your web server was:

        > #{obj.status}: #{obj.statusText}

      This was considered a failure because the status code was not `2xx` or `3xx`.

      If you do not want status codes to cause failures pass the option: `failOnStatusCode: false`

      #{divider(60, '-')}

      The request we sent was:

      #{getHttpProps([
        {key: 'method',    value: obj.method},
        {key: 'URL',       value: obj.url},
        {key: 'headers',   value: obj.requestHeaders},
        {key: 'body',      value: obj.requestBody}
        {key: 'redirects', value: obj.redirects}
      ])}

      #{divider(60, '-')}

      The response we got was:

      #{getHttpProps([
        {key: 'status',  value: obj.status + ' - ' + obj.statusText},
        {key: 'headers', value: obj.responseHeaders},
        {key: 'body',    value: obj.responseBody}
      ])}

      """
    timed_out: (obj) ->
      """
      #{cmd('request')} timed out waiting `#{obj.timeout}ms` for a response from your server.

      The request we sent was:

      #{getHttpProps([
        {key: 'method',    value: obj.method},
        {key: 'URL',       value: obj.url},
      ])}

      No response was received within the timeout.
      """
    url_missing: "#{cmd('request')} requires a `url`. You did not provide a `url`."
    url_invalid: "#{cmd('request')} must be provided a fully qualified `url` - one that begins with `http`. By default #{cmd('request')} will use either the current window's origin or the `baseUrl` in `cypress.json`. Neither of those values were present."
    url_wrong_type: "#{cmd('request')} requires the `url` to be a string."

  route:
    failed_prerequisites: "#{cmd('route')} cannot be invoked before starting the #{cmd('server')}"
    invalid_arguments: "#{cmd('route')} was not provided any arguments. You must provide valid arguments."
    method_invalid: "#{cmd('route')} was called with an invalid method: `{{method}}`. Method can be: `GET`, `POST`, `PUT`, `DELETE`, `PATCH`, `HEAD`, `OPTIONS`, or any other method supported by Node's HTTP parser."
    response_invalid: "#{cmd('route')} cannot accept an `undefined` or `null` response. It must be set to something, even an empty string will work."
    url_invalid: "#{cmd('route')} was called with an invalid `url`. `url` must be either a string or regular expression."
    url_missing: "#{cmd('route')} must be called with a `url`. It can be a string or regular expression."

  scrollIntoView:
    invalid_argument: "#{cmd('scrollIntoView')} can only be called with an `options` object. Your argument was: `{{arg}}`"
    subject_is_window: "Cannot call #{cmd('scrollIntoView')} on `Window` subject."
    multiple_elements: "#{cmd('scrollIntoView')} can only be used to scroll to 1 element, you tried to scroll to {{num}} elements.\n\n"
    invalid_easing: "#{cmd('scrollIntoView')} must be called with a valid `easing`. Your easing was: `{{easing}}`"
    invalid_duration: "#{cmd('scrollIntoView')} must be called with a valid `duration`. Duration may be either a number (ms) or a string representing a number (ms). Your duration was: `{{duration}}`"

  scrollTo:
    invalid_target: "#{cmd('scrollTo')} must be called with a valid `position`. It can be a string, number or object. Your position was: `{{x}}, {{y}}`"
    multiple_containers: "#{cmd('scrollTo')} can only be used to scroll one element, you tried to scroll {{num}} elements.\n\n"
    invalid_easing: "#{cmd('scrollTo')} must be called with a valid `easing`. Your easing was: `{{easing}}`"
    invalid_duration: "#{cmd('scrollTo')} must be called with a valid `duration`. Duration may be either a number (ms) or a string representing a number (ms). Your duration was: `{{duration}}`"
    animation_failed: "#{cmd('scrollTo')} failed."

  screenshot:
    invalid_arg: "`{{cmd}}()` must be called with an object. You passed: `{{arg}}`"
    invalid_capture: "`{{cmd}}()` `capture` option must be one of the following: `fullPage`, `viewport`, or `runner`. You passed: `{{arg}}`"
    invalid_boolean: "`{{cmd}}()` `{{option}}` option must be a boolean. You passed: `{{arg}}`"
    invalid_blackout: "`{{cmd}}()` `blackout` option must be an array of strings. You passed: `{{arg}}`"
    invalid_clip: "`{{cmd}}()` `clip` option must be an object of with the keys `{ width, height, x, y }` and number values. You passed: `{{arg}}`"
    invalid_callback: "`{{cmd}}()` `{{callback}}` option must be a function. You passed: `{{arg}}`"
    multiple_elements: "#{cmd('screenshot')} only works for a single element. You attempted to screenshot {{numElements}} elements."
    timed_out: "#{cmd('screenshot')} timed out waiting `{{timeout}}ms` to complete."

  select:
    disabled: "#{cmd('select')} failed because this element is currently disabled:\n\n`{{node}}`"
    invalid_element: "#{cmd('select')} can only be called on a `<select>`. Your subject is a: `{{node}}`"
    invalid_multiple: "#{cmd('select')} was called with an array of arguments but does not have a `multiple` attribute set."
    multiple_elements: "#{cmd('select')} can only be called on a single `<select>`. Your subject contained {{num}} elements."
    multiple_matches: "#{cmd('select')} matched more than one `option` by value or text: `{{value}}`"
    no_matches: "#{cmd('select')} failed because it could not find a single `<option>` with value or text matching: `{{value}}`"
    option_disabled: "#{cmd('select')} failed because this `<option>` you are trying to select is currently disabled:\n\n`{{node}}`"

  selector_playground:
    defaults_invalid_arg: "`Cypress.SelectorPlayground.defaults()` must be called with an object. You passed: `{{arg}}`"
    defaults_invalid_priority: "`Cypress.SelectorPlayground.defaults()` called with invalid `selectorPriority` property. It must be an array. You passed: `{{arg}}`"
    defaults_invalid_on_element: "`Cypress.SelectorPlayground.defaults()` called with invalid `onElement` property. It must be a function. You passed: `{{arg}}`"

  server:
    invalid_argument: "#{cmd('server')} accepts only an object literal as its argument."
    unavailable: "The XHR server is unavailable or missing. This should never happen and likely is a bug. Open an issue if you see this message."

  setCookie:
    invalid_arguments: "#{cmd('setCookie')} must be passed two string arguments for `name` and `value`."

  spread:
    invalid_type: "#{cmd('spread')} requires the existing subject be array-like."

  subject:
    not_dom: (obj) ->
      """
      #{cmd(obj.name)} failed because it requires a valid DOM object.

      The subject received was:

        > `#{obj.subject}`

      The previous command that ran was:

        > #{cmd(obj.previous)}

      Cypress only considers the `window`, `document`, or any `element` to be valid DOM objects.
      """
    not_attached: (obj) -> {
      message: """
        #{cmd(obj.name)} failed because this element is detached from the DOM.

        `#{obj.subject}`

        Cypress requires elements be attached in the DOM to interact with them.

        The previous command that ran was:

          > #{cmd(obj.previous)}

        This DOM element likely became detached somewhere between the previous and current command.

        Common situations why this happens:
          - Your JS framework re-rendered asynchronously
          - Your app code reacted to an event firing and removed the element

        You typically need to re-query for the element or add 'guards' which delay Cypress from running new commands.
        """
      docsUrl: "https://on.cypress.io/element-has-detached-from-dom"
    }
    not_window_or_document: (obj) ->
      """
      #{cmd(obj.name)} failed because it requires the subject be a global `#{obj.type}` object.

      The subject received was:

        > `#{obj.subject}`

      The previous command that ran was:

        > #{cmd(obj.previous)}
      """
    not_element: (obj) ->
      """
      #{cmd(obj.name)} failed because it requires a DOM element.

      The subject received was:

        > `#{obj.subject}`

      The previous command that ran was:

        > #{cmd(obj.previous)}
      """

  submit:
    multiple_forms: "#{cmd('submit')} can only be called on a single `form`. Your subject contained {{num}} `form` elements."
    not_on_form: "#{cmd('submit')} can only be called on a `<form>`. Your subject {{word}} a: `{{node}}`"

  task:
    known_error: """#{cmd('task', '\'{{task}}\'')} failed with the following error:

        {{error}}
    """
    failed: """#{cmd('task', '\'{{task}}\'')} failed with the following error:

        > {{error}}
    """
    invalid_argument: "#{cmd('task')} must be passed a non-empty string as its 1st argument. You passed: `{{task}}`."
    timed_out: "#{cmd('task', '\'{{task}}\'')} timed out after waiting `{{timeout}}ms`."
    server_timed_out: """#{cmd('task', '\'{{task}}\'')} timed out after waiting `{{timeout}}ms`.

        {{error}}
    """

  tick:
    invalid_argument: "`clock.tick()`/#{cmd('tick')} only accepts a number as their argument. You passed: `{{arg}}`"
    no_clock: "#{cmd('tick')} cannot be called without first calling #{cmd('clock')}"

  then:
    callback_mixes_sync_and_async: """
      #{cmd('then')} failed because you are mixing up async and sync code.

      In your callback function you invoked 1 or more cy commands but then returned a synchronous value.

      Cypress commands are asynchronous and it doesn't make sense to queue cy commands and yet return a synchronous value.

      You likely forgot to properly chain the cy commands using another `cy.then()`.

      The value you synchronously returned was: `{{value}}`
    """

  trigger:
    invalid_argument: "#{cmd('trigger')} must be passed a non-empty string as its 1st argument. You passed: `{{cmd}}`."
    multiple_elements: "#{cmd('trigger')} can only be called on a single element. Your subject contained {{num}} elements."

  type:
    empty_string: "#{cmd('type')} cannot accept an empty string. You need to actually type something."
    invalid: "Special character sequence: `{{chars}}` is not recognized. Available sequences are: {{allChars}}"
    invalid_date: "Typing into a `date` input with #{cmd('type')} requires a valid date with the format `yyyy-MM-dd`. You passed: `{{chars}}`"
    invalid_month: "Typing into a `month` input with #{cmd('type')} requires a valid month with the format `yyyy-MM`. You passed: `{{chars}}`"
    invalid_week: "Typing into a `week` input with #{cmd('type')} requires a valid week with the format `yyyy-Www`, where `W` is the literal character `W` and `ww` is the week number (00-53). You passed: `{{chars}}`"
    invalid_time: "Typing into a `time` input with #{cmd('type')} requires a valid time with the format `HH:mm`, `HH:mm:ss` or `HH:mm:ss.SSS`, where `HH` is 00-23, `mm` is 00-59, `ss` is 00-59, and `SSS` is 000-999. You passed: `{{chars}}`"
    multiple_elements: "#{cmd('type')} can only be called on a single element. Your subject contained {{num}} elements."
    not_on_typeable_element: """
      #{cmd('type')} failed because it requires a valid typeable element.

      The element typed into was:

        > `{{node}}`

      Cypress considers the `body`, `textarea`, any `element` with a `tabindex` or `contenteditable` attribute, or any `input` with a `type` attribute of `text`, `password`, `email`, `number`, `date`, `week`, `month`, `time`, `datetime`, `datetime-local`, `search`, `url`, or `tel` to be valid typeable elements.
    """
    tab: "`{tab}` isn't a supported character sequence. You'll want to use the command #{cmd('tab')}, which is not ready yet, but when it is done that's what you'll use."
    wrong_type: "#{cmd('type')} can only accept a string or number. You passed in: `{{chars}}`"

  uncaught:
    cross_origin_script: """
      Script error.

      Cypress detected that an uncaught error was thrown from a cross origin script.

      We cannot provide you the stack trace, line number, or file where this error occurred.

      Check your Developer Tools Console for the actual error - it should be printed there.

      It's possible to enable debugging these scripts by adding the `crossorigin` attribute and setting a CORS header.

      https://on.cypress.io/cross-origin-script-error
    """
    error_in_hook: (obj) ->
      msg = "Because this error occurred during a `#{obj.hookName}` hook we are skipping "

      if t = obj.parentTitle
        msg += "the remaining tests in the current suite: '#{_.truncate(t, 20)}'"
      else
        msg += "all of the remaining tests."

      msg

    error: (obj) ->
      {msg, source, lineno} = obj

      msg + if source and lineno then " (#{source}:#{lineno})" else ""

    fromApp: {
      message: """
        This error originated from your application code, not from Cypress.

        When Cypress detects uncaught errors originating from your application it will automatically fail the current test.

        This behavior is configurable, and you can choose to turn this off by listening to the `uncaught:exception` event.
      """
      docsUrl: "https://on.cypress.io/uncaught-exception-from-application"
    }
    fromSpec: 
      message: """
        This error originated from your test code, not from Cypress.

        When Cypress detects uncaught errors originating from your test code it will automatically fail the current test.
      """

  viewport:
    bad_args:  "#{cmd('viewport')} can only accept a string preset or a `width` and `height` as numbers."
    dimensions_out_of_range: "#{cmd('viewport')} `width` and `height` must be between `20px` and `3000px`."
    empty_string: "#{cmd('viewport')} cannot be passed an empty string."
    invalid_orientation: "#{cmd('viewport')} can only accept `{{all}}` as valid orientations. Your orientation was: `{{orientation}}`"
    missing_preset: "#{cmd('viewport')} could not find a preset for: `{{preset}}`. Available presets are: {{presets}}"

  visit:
<<<<<<< HEAD
    invalid_1st_arg: "#{cmd('visit')} must be called with a `url` or an `options` object containing a `url` as its 1st argument"
    invalid_method: "#{cmd('visit')} was called with an invalid method: `{{method}}`. Method can only be `GET` or `POST`."
    invalid_headers: "#{cmd('visit')} requires the `headers` option to be an object."
=======
    status_code_flags_invalid: """
    #{cmd('visit')} was invoked with { failOnStatusCode: false, retryOnStatusCodeFailure: true }.

    These options are incompatible with each other.

     - To retry on non-2xx status codes, pass { failOnStatusCode: true, retryOnStatusCodeFailure: true }.
     - To not retry on non-2xx status codes, pass { failOnStatusCode: true, retryOnStatusCodeFailure: true }.
     - To fail on non-2xx status codes without retrying (the default behavior), pass { failOnStatusCode: true, retryOnStatusCodeFailure: false }
    """
    invalid_1st_arg: "#{cmd('visit')} must be called with a URL or an options object containing a URL as its 1st argument"
    invalid_method: "#{cmd('visit')} was called with an invalid method: '{{method}}'. Method can only be GET or POST."
    invalid_headers: "#{cmd('visit')} requires the 'headers' option to be an object."
>>>>>>> 546c92e1
    no_duplicate_url: """
      #{cmd('visit')} must be called with only one `url`. You specified two urls:

      `url` from the `options` object: {{optionsUrl}}
      `url` from the `url` parameter: {{url}}
    """
    cannot_visit_2nd_domain: {
      message: """
        #{cmd('visit')} failed because you are attempting to visit a second unique domain.

        You may only visit a single unique domain per test.

        Different subdomains are okay, but unique domains are not.

        The previous domain you visited was: `{{previousDomain}}`

        You're attempting to visit this new domain: `{{attemptedDomain}}`

        You may need to restructure some of your code to prevent this from happening.
      """
      docsUrl: "https://on.cypress.io/cannot-visit-second-unique-domain"
    }
    loading_network_failed: """
      #{cmd('visit')} failed trying to load:

      {{url}}

      We attempted to make an http request to this url but the request failed without a response.

      We received this error at the network level:

        > {{error}}

      Common situations why this would fail:
        - you don't have internet access
        - you forgot to run / boot your web server
        - your web server isn't accessible
        - you have weird network configuration settings on your computer

      The stack trace for this error is:

      {{stack}}
    """
    loading_file_failed: (obj) ->
      """
        #{cmd('visit')} failed trying to load:

        #{obj.url}

        We failed looking for this file at the path:

        #{obj.path}

        The internal Cypress web server responded with:

          > #{obj.status}: #{obj.statusText}

        #{getRedirects(obj, "We were redirected")}
      """
    loading_http_failed: (obj) ->
      """
        #{cmd('visit')} failed trying to load:

        #{obj.url}

        The response we received from your web server was:

          > #{obj.status}: #{obj.statusText}

        This was considered a failure because the status code was not `2xx`.

        #{getRedirects(obj, "This http request was redirected")}

        If you do not want status codes to cause failures pass the option: `failOnStatusCode: false`
      """
    loading_invalid_content_type: (obj) ->
      phrase = if obj.path then "this local file" else "your web server"

      """
        #{cmd('visit')} failed trying to load:

        #{obj.url}

        The `content-type` of the response we received from #{phrase} was:

          > `#{obj.contentType}`

        This was considered a failure because responses must have `content-type: 'text/html'`

        However, you can likely use #{cmd('request')} instead of #{cmd('visit')}.

        #{cmd('request')} will automatically get and set cookies and enable you to parse responses.
      """

  wait:
    alias_invalid: "`{{prop}}` is not a valid alias property. Are you trying to ask for the first request? If so write `@{{str}}.request`"
    fn_deprecated: "#{cmd('wait', 'fn')} has been deprecated. Instead just change this command to be #{cmd('should', 'fn')}."
    invalid_1st_arg: "#{cmd('wait')} only accepts a number, an alias of a route, or an array of aliases of routes. You passed: `{{arg}}`"
    invalid_alias: "#{cmd('wait')} only accepts aliases for routes.\nThe alias: `{{alias}}` did not match a route."
    invalid_arguments: "#{cmd('wait')} was passed invalid arguments. You cannot pass multiple strings. If you're trying to wait for multiple routes, use an array."
    timed_out: "#{cmd('wait')} timed out waiting `{{timeout}}ms` for the {{num}} {{type}} to the route: `{{alias}}`. No {{type}} ever occurred."

  window:
    iframe_doc_undefined: "The remote iframe's document is `undefined`"
    iframe_undefined: "The remote iframe is `undefined`"

  within:
    invalid_argument: "#{cmd('within')} must be called with a function."

  xhr:
    aborted: "This XHR was aborted by your code -- check this stack trace below."
    missing: "`XMLHttpRequest#xhr` is missing."
    network_error: "The network request for this XHR could not be made. Check your console for the reason."
}<|MERGE_RESOLUTION|>--- conflicted
+++ resolved
@@ -475,29 +475,23 @@
 
       Please update your code. You should be able to safely do a find/replace.
     """
-<<<<<<< HEAD
+    dangling_commands: """
+      Oops, Cypress detected something wrong with your test code.
+
+      The test has finished but Cypress still has commands in its queue.
+      The {{numCommands}} queued commands that have not yet run are:
+
+      {{commands}}
+
+      In every situation we've seen, this has been caused by programmer error.
+      Most often this indicates a race condition due to a forgotten 'return' or from commands in a previously run test bleeding into the current test.
+
+      For a much more thorough explanation including examples please review this error here:
+
+      https://on.cypress.io/command-queue-ended-early
+    """
     invalid_command: "Could not find a command for: `{{name}}`.\n\nAvailable commands are: {{cmds}}.\n"
     invalid_overwrite: "Cannot overwite command for: `{{name}}`. An existing command does not exist by that name."
-=======
-
-    dangling_commands: """
-      Oops, Cypress detected something wrong with your test code.
-
-      The test has finished but Cypress still has commands in its queue.
-      The {{numCommands}} queued commands that have not yet run are:
-
-      {{commands}}
-
-      In every situation we've seen, this has been caused by programmer error.
-      Most often this indicates a race condition due to a forgotten 'return' or from commands in a previously run test bleeding into the current test.
-
-      For a much more thorough explanation including examples please review this error here:
-
-      https://on.cypress.io/command-queue-ended-early
-    """
-    invalid_command: "Could not find a command for: '{{name}}'.\n\nAvailable commands are: {{cmds}}.\n"
-    invalid_overwrite: "Cannot overwite command for: '{{name}}'. An existing command does not exist by that name."
->>>>>>> 546c92e1
     invoking_child_without_parent: (obj) ->
       """
       Oops, it looks like you are trying to call a child command before running a parent command.
@@ -598,26 +592,19 @@
     invalid_arguments: "#{cmd('reload')} can only accept a boolean or `options` as its arguments."
 
   request:
-<<<<<<< HEAD
+    status_code_flags_invalid: """
+    #{cmd('request')} was invoked with { failOnStatusCode: false, retryOnStatusCodeFailure: true }.
+
+    These options are incompatible with each other.
+
+     - To retry on non-2xx status codes, pass { failOnStatusCode: true, retryOnStatusCodeFailure: true }.
+     - To not retry on non-2xx status codes, pass { failOnStatusCode: true, retryOnStatusCodeFailure: true }.
+     - To fail on non-2xx status codes without retrying (the default behavior), pass { failOnStatusCode: true, retryOnStatusCodeFailure: false }
+    """
     auth_invalid: "#{cmd('request')} must be passed an object literal for the `auth` option."
     gzip_invalid: "#{cmd('request')} requires the `gzip` option to be a boolean."
     headers_invalid: "#{cmd('request')} requires the `headers` option to be an object literal."
     invalid_method: "#{cmd('request')} was called with an invalid method: `{{method}}`. Method can be: `GET`, `POST`, `PUT`, `DELETE`, `PATCH`, `HEAD`, `OPTIONS`, or any other method supported by Node's HTTP parser."
-=======
-    status_code_flags_invalid: """
-    #{cmd('request')} was invoked with { failOnStatusCode: false, retryOnStatusCodeFailure: true }.
-
-    These options are incompatible with each other.
-
-     - To retry on non-2xx status codes, pass { failOnStatusCode: true, retryOnStatusCodeFailure: true }.
-     - To not retry on non-2xx status codes, pass { failOnStatusCode: true, retryOnStatusCodeFailure: true }.
-     - To fail on non-2xx status codes without retrying (the default behavior), pass { failOnStatusCode: true, retryOnStatusCodeFailure: false }
-    """
-    auth_invalid: "#{cmd('request')} must be passed an object literal for the 'auth' option."
-    gzip_invalid: "#{cmd('request')} requires the 'gzip' option to be a boolean."
-    headers_invalid: "#{cmd('request')} requires the 'headers' option to be an object literal."
-    invalid_method: "#{cmd('request')} was called with an invalid method: '{{method}}'. Method can be: GET, POST, PUT, DELETE, PATCH, HEAD, OPTIONS, or any other method supported by Node's HTTP parser."
->>>>>>> 546c92e1
     form_invalid: """
     #{cmd('request')} requires the `form` option to be a boolean.
 
@@ -929,7 +916,7 @@
       """
       docsUrl: "https://on.cypress.io/uncaught-exception-from-application"
     }
-    fromSpec: 
+    fromSpec:
       message: """
         This error originated from your test code, not from Cypress.
 
@@ -944,13 +931,7 @@
     missing_preset: "#{cmd('viewport')} could not find a preset for: `{{preset}}`. Available presets are: {{presets}}"
 
   visit:
-<<<<<<< HEAD
-    invalid_1st_arg: "#{cmd('visit')} must be called with a `url` or an `options` object containing a `url` as its 1st argument"
-    invalid_method: "#{cmd('visit')} was called with an invalid method: `{{method}}`. Method can only be `GET` or `POST`."
-    invalid_headers: "#{cmd('visit')} requires the `headers` option to be an object."
-=======
     status_code_flags_invalid: """
-    #{cmd('visit')} was invoked with { failOnStatusCode: false, retryOnStatusCodeFailure: true }.
 
     These options are incompatible with each other.
 
@@ -959,12 +940,10 @@
      - To fail on non-2xx status codes without retrying (the default behavior), pass { failOnStatusCode: true, retryOnStatusCodeFailure: false }
     """
     invalid_1st_arg: "#{cmd('visit')} must be called with a URL or an options object containing a URL as its 1st argument"
-    invalid_method: "#{cmd('visit')} was called with an invalid method: '{{method}}'. Method can only be GET or POST."
-    invalid_headers: "#{cmd('visit')} requires the 'headers' option to be an object."
->>>>>>> 546c92e1
+    invalid_method: "#{cmd('visit')} was called with an invalid method: `{{method}}`. Method can only be `GET` or `POST`."
+    invalid_headers: "#{cmd('visit')} requires the `headers` option to be an object."
     no_duplicate_url: """
       #{cmd('visit')} must be called with only one `url`. You specified two urls:
-
       `url` from the `options` object: {{optionsUrl}}
       `url` from the `url` parameter: {{url}}
     """
