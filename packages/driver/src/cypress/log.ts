import _ from 'lodash'
import $ from 'jquery'
import clone from 'clone'

import { HIGHLIGHT_ATTR } from '../cy/snapshots'
import { extend as extendEvents } from './events'
import $dom from '../dom'
import $utils from './utils'
import $errUtils from './error_utils'

// adds class methods for command, route, and agent logging
// including the intermediate $Log interface
const groupsOrTableRe = /^(groups|table)$/
const parentOrChildRe = /parent|child|system/
const SNAPSHOT_PROPS = 'id snapshots $el url coords highlightAttr scrollBy viewportWidth viewportHeight'.split(' ')
const DISPLAY_PROPS = 'id alias aliasType callCount displayName end err event functionName hookId instrument isStubbed group message method name numElements showError numResponses referencesAlias renderProps state testId timeout type url visible wallClockStartedAt testCurrentRetry'.split(' ')
const BLACKLIST_PROPS = 'snapshots'.split(' ')

let counter = 0

export const LogUtils = {
  // mutate attrs by nulling out
  // object properties
  reduceMemory: (attrs) => {
    return _.each(attrs, (value, key) => {
      if (_.isObject(value)) {
        attrs[key] = null
      }
    })
  },

  toSerializedJSON (attrs) {
    const { isDom } = $dom

    const stringify = function (value, key) {
      if (BLACKLIST_PROPS.includes(key)) {
        return null
      }

      if (_.isArray(value)) {
        return _.map(value, stringify)
      }

      if (isDom(value)) {
        return $dom.stringify(value, 'short')
      }

      if (_.isFunction(value) && groupsOrTableRe.test(key)) {
        return value()
      }

<<<<<<< HEAD
    if (_.isFunction(value) || _.isSymbol(value)) {
      return value.toString()
    }
=======
      if (_.isFunction(value)) {
        return value.toString()
      }
>>>>>>> 7aa4a6ad

      if (_.isObject(value)) {
        // clone to nuke circular references
        // and blow away anything that throws
        try {
          return _.mapValues(clone(value), stringify)
        } catch (err) {
          return null
        }
      }

      return value
    }

    return _.mapValues(attrs, stringify)
  },

  getDisplayProps: (attrs) => {
    return {
      ..._.pick(attrs, DISPLAY_PROPS),
      hasSnapshot: !!attrs.snapshots,
      hasConsoleProps: !!attrs.consoleProps,
    }
  },

  getConsoleProps: (attrs) => {
    return attrs.consoleProps
  },

  getSnapshotProps: (attrs) => {
    return _.pick(attrs, SNAPSHOT_PROPS)
  },

  countLogsByTests (tests: Record<string, any> = {}) {
    if (_.isEmpty(tests)) {
      return 0
    }

<<<<<<< HEAD
  // Counts the number of logs by determining the greatest counter among all test attempts and logs.
  return _
  .chain(tests)
  .flatMap((test) => {
    return [test, test.prevAttempts]
  })
  .flatMap((tests) => {
    return [].concat(tests.agents, tests.routes, tests.commands)
  }).compact()
  .union([{ counter: 0 }])
  .map('counter')
  .max()
  .value()
}

const setCounter = (num) => {
  return counter = num
=======
    return _
    .chain(tests)
    .flatMap((test) => {
      return [test, test.prevAttempts]
    })
    .flatMap<{id: number}>((tests) => {
      return [].concat(tests.agents, tests.routes, tests.commands)
    }).compact()
    .union([{ id: 0 }])
    .map('id')
    .max()
    .value()
  },

  // TODO: fix this
  setCounter: (num) => {
    return counter = num
  },
>>>>>>> 7aa4a6ad
}

const defaults = function (state, config, obj) {
  const instrument = obj.instrument != null ? obj.instrument : 'command'

  // dont set any defaults if this
  // is an agent or route because we
  // may not even be inside of a command
  if (instrument === 'command') {
    const current = state('current')

    // we are logging a command instrument by default
    _.defaults(obj, current != null ? current.pick('name', 'type') : undefined)

    // force duals to become either parents or childs
    // normally this would be handled by the command itself
    // but in cases where the command purposely does not log
    // then it could still be logged during a failure, which
    // is why we normalize its type value
    if (!parentOrChildRe.test(obj.type)) {
      // does this command have a previously linked command
      // by chainer id
      obj.type = (current != null ? current.hasPreviouslyLinkedCommand() : undefined) ? 'child' : 'parent'
    }

    _.defaults(obj, {
      timeout: config('defaultCommandTimeout'),
      event: false,
      renderProps () {
        return {}
      },
      consoleProps () {
        // if we don't have a current command just bail
        if (!current) {
          return {}
        }

        const ret = $dom.isElement(current.get('subject')) ?
          $dom.getElements(current.get('subject'))
          :
          current.get('subject')

        return { Yielded: ret }
      },
    })

    // if obj.isCurrent
    // stringify the obj.message (if it exists) or current.get("args")
    obj.message = $utils.stringify(obj.message != null ? obj.message : (current != null ? current.get('args') : undefined))

    // allow type to by a dynamic function
    // so it can conditionally return either
    // parent or child (useful in assertions)
    if (_.isFunction(obj.type)) {
      obj.type = obj.type(current, state('subject'))
    }
  }

  const runnable = state('runnable')

  const getTestAttemptFromRunnable = (runnable) => {
    if (!runnable) {
      return
    }

    const t = $utils.getTestFromRunnable(runnable)

    return t._currentRetry || 0
  }

  counter++

  _.defaults(obj, {
    id: `log-${window.location.origin}-${counter}`,
    state: 'pending',
    instrument: 'command',
    url: state('url'),
    hookId: state('hookId'),
    testId: runnable ? runnable.id : undefined,
    testCurrentRetry: getTestAttemptFromRunnable(state('runnable')),
    viewportWidth: state('viewportWidth'),
    viewportHeight: state('viewportHeight'),
    referencesAlias: undefined,
    alias: undefined,
    aliasType: undefined,
    message: undefined,
    timeout: undefined,
    wallClockStartedAt: new Date().toJSON(),
    renderProps () {
      return {}
    },
    consoleProps () {
      return {}
    },
  })

  const logGroup = _.last(state('logGroup'))

  if (logGroup) {
    obj.group = logGroup
  }

  if (obj.groupEnd) {
    state('logGroup', _.slice(state('logGroup'), 0, -1))
  }

  if (obj.groupStart) {
    state('logGroup', (state('logGroup') || []).concat(obj.id))
  }

  return obj
}

class Log {
  cy: any
  state: any
  config: any
  fireChangeEvent: ((log) => (void | undefined))
  obj: any

  private attributes: Record<string, any> = {}

  constructor (cy, state, config, fireChangeEvent, obj) {
    this.cy = cy
    this.state = state
    this.config = config
    this.fireChangeEvent = fireChangeEvent
    this.obj = defaults(state, config, obj)

    extendEvents(this)
  }

  get (attr) {
    if (attr) {
      return this.attributes[attr]
    }

    return this.attributes
  }

  unset (key) {
    return this.set(key, undefined)
  }

  invoke (key) {
    const invoke = () => {
      // ensure this is a callable function
      // and set its default to empty object literal
      const fn = this.get(key)

      if (_.isFunction(fn)) {
        return fn()
      }

      return fn
    }

    return invoke() || {}
  }

  toJSON () {
    return _
    .chain(this.attributes)
    .omit('error')
    .omitBy(_.isFunction)
    .extend({
      err: $errUtils.wrapErr(this.get('error')),
      consoleProps: this.invoke('consoleProps'),
      renderProps: this.invoke('renderProps'),
    })
    .value()
  }

  set (key, val?) {
    if (_.isString(key)) {
      this.obj = {}
      this.obj[key] = val
    } else {
      this.obj = key
    }

    if ('url' in this.obj) {
      // always stringify the url property
      this.obj.url = (this.obj.url != null ? this.obj.url : '').toString()
    }

    // convert onConsole to consoleProps
    // for backwards compatibility
    if (this.obj.onConsole) {
      this.obj.consoleProps = this.obj.onConsole
    }

    // if we have an alias automatically
    // figure out what type of alias it is
    if (this.obj.alias) {
      _.defaults(this.obj, { aliasType: this.obj.$el ? 'dom' : 'primitive' })
    }

    // dont ever allow existing id's to be mutated
    if (this.attributes.id) {
      delete this.obj.id
    }

    _.extend(this.attributes, this.obj)

    // if we have an consoleProps function
    // then re-wrap it
    if (this.obj && _.isFunction(this.obj.consoleProps)) {
      this.wrapConsoleProps()
    }

    if (this.obj && this.obj.$el) {
      this.setElAttrs()
    }

    this.fireChangeEvent(this)

    return this
  }

  pick (...args) {
    return _.pick(this.attributes, args)
  }

  snapshot (name?, options: any = {}) {
    // bail early and don't snapshot if we're in headless mode
    // or we're not storing tests
    if (!this.config('isInteractive') || (this.config('numTestsKeptInMemory') === 0)) {
      return this
    }

    _.defaults(options, {
      at: null,
      next: null,
    })

    const snapshot = this.cy.createSnapshot(name, this.get('$el'))

    const snapshots = this.get('snapshots') || []

    // don't add snapshot if we couldn't create one, which can happen
    // if the snapshotting process errors
    // https://github.com/cypress-io/cypress/issues/15816
    if (snapshot) {
      // insert at index 'at' or whatever is the next position
      snapshots[options.at || snapshots.length] = snapshot
    }

    this.set('snapshots', snapshots)

    if (options.next) {
      const fn = this.snapshot

      this.snapshot = function () {
        // restore the fn
        this.snapshot = fn

        // call orig fn with next as name
        return fn.call(this, options.next)
      }
    }

    return this
  }

  error (err) {
    this.set({
      ended: true,
      error: err,
      state: 'failed',
    })

    return this
  }

  end () {
    // dont set back to passed if we've already ended
    if (this.get('ended')) {
      // we do need to trigger the change event since
      // xhr onLoad and proxy-logging updateRequestWithResponse can sometimes
      // happen in a different order and the log data in each is different
      this.fireChangeEvent(this)

      return
    }

    this.set({
      ended: true,
      state: 'passed',
    })

    return this
  }

  getError (err) {
    return err.stack || err.message
  }

  setElAttrs () {
    const $el = this.get('$el')

    if (!$el) {
      return
    }

    if (_.isElement($el)) {
      // wrap the element in jquery
      // if its just a plain element
      return this.set('$el', $($el))
    }

    // if we've passed something like
    // <window> or <document> here or
    // a primitive then unset $el
    if (!$dom.isJquery($el)) {
      return this.unset('$el')
    }

    // make sure all $el elements are visible!
    this.obj = {
      highlightAttr: HIGHLIGHT_ATTR,
      numElements: $el.length,
      visible: $el.length === $el.filter(':visible').length,
    }

    return this.set(this.obj, { silent: true })
  }

  merge (log) {
    // merges another logs attributes into
    // ours by also removing / adding any properties
    // on the original

    // 1. calculate which properties to unset
    const unsets = _.chain(this.attributes).keys().without(..._.keys(log.get())).value()

    _.each(unsets, (unset) => {
      return this.unset(unset)
    })

    // 2. merge in any other properties
    return this.set(log.get())
  }

  _shouldAutoEnd () {
    // must be autoEnd
    // and not already ended
    // and not an event
    // and a command
    return (this.get('autoEnd') !== false) &&
      (this.get('ended') !== true) &&
        (this.get('event') === false) &&
          (this.get('instrument') === 'command')
  }

  finish () {
    // end our command since our subject
    // has been resolved at this point
    // unless its already been 'ended'
    // or has been specifically told not to auto resolve
    if (this._shouldAutoEnd()) {
      if (this.get('snapshot') !== false) {
        this.snapshot()
      }

      return this.end()
    }

    return
  }

  wrapConsoleProps () {
    const _this = this

    const { consoleProps } = this.attributes

    this.attributes.consoleProps = function (...args) {
      const key = _this.get('event') ? 'Event' : 'Command'

      const consoleObj: Record<string, any> = {}

      consoleObj[key] = _this.get('name')

      // merge in the other properties from consoleProps
      _.extend(consoleObj, consoleProps.apply(this, args))

      // TODO: right here we need to automatically
      // merge in "Yielded + Element" if there is an $el

      // and finally add error if one exists
      if (_this.get('error')) {
        _.defaults(consoleObj, {
          Error: _this.getError(_this.get('error')),
        })
      }

      // add note if no snapshot exists on command instruments
      if ((_this.get('instrument') === 'command') && !_this.get('snapshots')) {
        consoleObj.Snapshot = 'The snapshot is missing. Displaying current state of the DOM.'
      } else {
        delete consoleObj.Snapshot
      }

      return consoleObj
    }
  }
}

class LogManager {
  logs: Record<string, any> = {}

  constructor () {
    this.fireChangeEvent = this.fireChangeEvent.bind(this)
  }

  trigger (log, event) {
    // bail if we never fired our initial log event
    if (!log._hasInitiallyLogged) {
      return
    }

    // bail if we've reset the logs due to a Cypress.abort
    if (!this.logs[log.get('id')]) {
      return
    }

    const attrs = log.toJSON()

    // only trigger this event if our last stored
    // emitted attrs do not match the current toJSON
    if (!_.isEqual(log._emittedAttrs, attrs)) {
      log._emittedAttrs = attrs

      log.emit(event, attrs)

      return Cypress.action(event, attrs, log)
    }
  }

  triggerLog (log) {
    log._hasInitiallyLogged = true

    return this.trigger(log, 'command:log:added')
  }

  addToLogs (log) {
    const id = log.get('id')

    this.logs[id] = true
  }

  // only fire the log:state:changed event
  // as fast as every 4ms
  fireChangeEvent (log) {
    const triggerStateChanged = () => {
      return this.trigger(log, 'command:log:changed')
    }

    const debounceFn = _.debounce(triggerStateChanged, 4)

    return debounceFn()
  }

  createLogFn (cy, state, config) {
    return (options: any = {}) => {
      if (!_.isObject(options)) {
        $errUtils.throwErrByPath('log.invalid_argument', { args: { arg: options } })
      }

      const log = new Log(cy, state, config, this.fireChangeEvent, options)

      log.set(options)

      // if snapshot was passed
      // in, go ahead and snapshot
      if (log.get('snapshot')) {
        log.snapshot()
      }

      // if end was passed in
      // go ahead and end
      if (log.get('end')) {
        log.end()
      }

      if (log.get('error')) {
        log.error(log.get('error'))
      }

      log.wrapConsoleProps()

      const onBeforeLog = state('onBeforeLog')

      // dont trigger log if this function
      // explicitly returns false
      if (_.isFunction(onBeforeLog)) {
        if (onBeforeLog.call(cy, log) === false) {
          return
        }
      }

      // set the log on the command
      const current = state('current')

      if (current) {
        current.log(log)
      }

      this.addToLogs(log)

      if (options.sessionInfo) {
        Cypress.emit('session:add', log.toJSON())
      }

      if (options.emitOnly) {
        return
      }

      this.triggerLog(log)

      // if not current state then the log is being run
      // with no command reference, so just end the log
      if (!current) {
        log.end()
      }

      return log
    }
  }
}

export function create (Cypress, cy, state, config) {
  counter = 0
  const logManager = new LogManager()

  return logManager.createLogFn(cy, state, config)
}<|MERGE_RESOLUTION|>--- conflicted
+++ resolved
@@ -49,15 +49,9 @@
         return value()
       }
 
-<<<<<<< HEAD
-    if (_.isFunction(value) || _.isSymbol(value)) {
-      return value.toString()
-    }
-=======
-      if (_.isFunction(value)) {
+      if (_.isFunction(value) || _.isSymbol(value)) {
         return value.toString()
       }
->>>>>>> 7aa4a6ad
 
       if (_.isObject(value)) {
         // clone to nuke circular references
@@ -96,25 +90,6 @@
       return 0
     }
 
-<<<<<<< HEAD
-  // Counts the number of logs by determining the greatest counter among all test attempts and logs.
-  return _
-  .chain(tests)
-  .flatMap((test) => {
-    return [test, test.prevAttempts]
-  })
-  .flatMap((tests) => {
-    return [].concat(tests.agents, tests.routes, tests.commands)
-  }).compact()
-  .union([{ counter: 0 }])
-  .map('counter')
-  .max()
-  .value()
-}
-
-const setCounter = (num) => {
-  return counter = num
-=======
     return _
     .chain(tests)
     .flatMap((test) => {
@@ -123,8 +98,8 @@
     .flatMap<{id: number}>((tests) => {
       return [].concat(tests.agents, tests.routes, tests.commands)
     }).compact()
-    .union([{ id: 0 }])
-    .map('id')
+    .union([{ counter: 0 }])
+    .map('counter')
     .max()
     .value()
   },
@@ -133,7 +108,6 @@
   setCounter: (num) => {
     return counter = num
   },
->>>>>>> 7aa4a6ad
 }
 
 const defaults = function (state, config, obj) {
