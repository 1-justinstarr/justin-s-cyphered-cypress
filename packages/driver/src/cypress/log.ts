--- conflicted
+++ resolved
@@ -37,19 +37,6 @@
   groupStart?: boolean
   // timeout of the group command - defaults to defaultCommandTimeout
   timeout?: number
-<<<<<<< HEAD
-}
-
-// mutate attrs by nulling out
-// object properties
-const reduceMemory = (attrs) => {
-  return _.each(attrs, (value, key) => {
-    if (_.isObject(value)) {
-      attrs[key] = null
-    }
-  })
-=======
->>>>>>> d58eba1f
 }
 
 export const LogUtils = {
@@ -103,14 +90,6 @@
     return _.mapValues(attrs, stringify)
   },
 
-<<<<<<< HEAD
-const getConsoleProps = (attrs) => {
-  return {
-    ...!!attrs.group && { group: attrs.group },
-    ...attrs.consoleProps,
-  }
-}
-=======
   getDisplayProps: (attrs) => {
     return {
       ..._.pick(attrs, DISPLAY_PROPS),
@@ -118,10 +97,12 @@
       hasConsoleProps: !!attrs.consoleProps,
     }
   },
->>>>>>> d58eba1f
 
   getConsoleProps: (attrs) => {
-    return attrs.consoleProps
+    return {
+      ...!!attrs.group && { group: attrs.group },
+      ...attrs.consoleProps,
+    }
   },
 
   getSnapshotProps: (attrs) => {
@@ -438,19 +419,9 @@
     })
   }
 
-<<<<<<< HEAD
-    endGroup () {
-      state('logGroup', _.slice(state('logGroup'), 0, -1))
-    },
-
-    getError (err) {
-      return err.stack || err.message
-    },
-=======
   endGroup () {
     state('logGroup', _.slice(state('logGroup'), 0, -1))
   }
->>>>>>> d58eba1f
 
   getError (err) {
     return err.stack || err.message
