--- conflicted
+++ resolved
@@ -43,15 +43,11 @@
   _.includes(VALID_VISIT_METHODS, method)
 
 timedOutWaitingForPageLoad = (ms, log) ->
-<<<<<<< HEAD
   $errUtils.throwErrByPath("navigation.timed_out", {
-=======
-  $utils.throwErrByPath("navigation.timed_out", {
     args: {
       configFile: Cypress.config("configFile")
       ms
     }
->>>>>>> 4ec77e3d
     onFail: log
   })
 
