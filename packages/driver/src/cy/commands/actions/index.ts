--- conflicted
+++ resolved
@@ -8,10 +8,7 @@
 import * as Submit from './submit'
 import * as Type from './type'
 import * as Trigger from './trigger'
-<<<<<<< HEAD
-=======
 import * as Mount from './mount'
->>>>>>> d8232d56
 
 export {
   Check,
@@ -24,8 +21,5 @@
   Submit,
   Type,
   Trigger,
-<<<<<<< HEAD
-=======
   Mount,
->>>>>>> d8232d56
 }