--- conflicted
+++ resolved
@@ -58,36 +58,11 @@
             loader: require.resolve('coffee-loader'),
           },
         },
-<<<<<<< HEAD
         {
           test: /\.(ts|js|jsx|tsx)$/,
           exclude: /node_modules/,
           use: {
             loader: require.resolve('babel-loader'),
-=======
-      },
-      {
-        test: /\.s?css$/,
-        exclude: /node_modules/,
-        use: [
-          { loader: MiniCSSExtractWebpackPlugin.loader },
-        ],
-      },
-      {
-        test: /\.s?css$/,
-        exclude: /node_modules/,
-        enforce: 'pre',
-        use: [
-          {
-            loader: require.resolve('css-loader'),
-            options: {
-              // sourceMap: true,
-              modules: false,
-            },
-          }, // translates CSS into CommonJS
-          {
-            loader: require.resolve('postcss-loader'),
->>>>>>> da497e44
             options: {
               plugins: [
                 // "istanbul",
@@ -108,6 +83,13 @@
           exclude: /node_modules/,
           use: [
             { loader: MiniCSSExtractWebpackPlugin.loader },
+          ],
+        },
+        {
+          test: /\.s?css$/,
+          exclude: /node_modules/,
+          enforce: 'pre',
+          use: [
             {
               loader: require.resolve('css-loader'),
               options: {
