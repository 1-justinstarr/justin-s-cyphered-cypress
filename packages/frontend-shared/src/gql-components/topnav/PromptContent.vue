--- conflicted
+++ resolved
@@ -1,7 +1,7 @@
 <template>
   <div v-if="type === 'ci1'">
     <div class="p-24px pt-20px">
-      <p class="text-gray-600 mb-16px">
+      <p class="mb-16px text-gray-600">
         {{ t('topNav.docsMenu.prompts.ci1.description') }}
       </p>
       <ul
@@ -15,7 +15,7 @@
         >
           <Button
             :href="getUrl(provider.link)"
-            class="w-210px text-gray-800"
+            class="text-gray-800 w-210px"
             size="lg"
             variant="outline"
           >
@@ -33,10 +33,10 @@
             :href="getUrl(seeOtherGuidesInfo)"
             variant="outline"
             size="lg"
-            class="w-210px text-gray-800"
+            class="text-gray-800 w-210px"
           >
             <template #prefix>
-              <i-cy-book class="w-16px h-16px icon-dark-gray-500 icon-light-gray-50" />
+              <i-cy-book class="h-16px w-16px icon-dark-gray-500 icon-light-gray-50" />
             </template>
             {{ t('topNav.docsMenu.prompts.ci1.seeOtherGuides') }}
           </Button>
@@ -52,24 +52,19 @@
         },
       })"
       :use-default-hocus="false"
-      class="box-border flex items-center border border-transparent group py-16px px-24px bg-gray-50 hocus-default outline-transparent"
+      class="border border-transparent flex outline-transparent bg-gray-50 py-16px px-24px box-border items-center group hocus-default"
     >
-      <i-cy-infinity-loop_x18 class="icon-dark-indigo-500 mr-20px w-20px h-20px" />
+      <i-cy-infinity-loop_x18 class="h-20px mr-20px w-20px icon-dark-indigo-500" />
       <div class="flex-grow">
-<<<<<<< HEAD
-        <p class="text-indigo-500 pb-4px">{{ t('topNav.docsMenu.prompts.ci1.intro') }}</p>
-        <p class="text-gray-600 text-14px">{{ t('topNav.docsMenu.prompts.ci1.learnTheBasics') }}</p>
-=======
-        <p class="text-indigo-500 pb-4px">
-          {{ t('topNav.docsMenu.prompts.ci.intro') }}
+        <p class="pb-4px text-indigo-500">
+          {{ t('topNav.docsMenu.prompts.ci1.intro') }}
         </p>
         <p class="text-gray-600 text-14px">
-          {{ t('topNav.docsMenu.prompts.ci.learnTheBasics') }}
+          {{ t('topNav.docsMenu.prompts.ci1.learnTheBasics') }}
         </p>
->>>>>>> b302739d
       </div>
       <i-cy-arrow-outline-right
-        class="transition-transform duration-200 ease-in transform icon-dark-gray-400 w-20px h-20px group-hocus:translate-x-2px"
+        class="h-20px transform transition-transform ease-in w-20px duration-200 icon-dark-gray-400 group-hocus:translate-x-2px"
       />
     </ExternalLink>
   </div>
@@ -77,34 +72,34 @@
     v-else-if="type === 'orchestration1'"
     class="p-24px"
   >
-    <div class="pb-12px border-b border-b-gray-50 text-14px">
+    <div class="border-b border-b-gray-50 pb-12px text-14px">
       <div
-        class="bg-jade-400 text-white pl-12px pr-3px pt-9px pb-7px mb-12px
-      rounded flex justify-between transition transition-all duration-800
-      w-full"
+        class="rounded flex bg-jade-400 text-white mb-12px w-full pt-9px
+      pr-3px pb-7px pl-12px transition transition-all duration-800
+      justify-between"
         :class="{'w-[50%]': shrink}"
       >
         <span>
           <span class="font-bold">{{ t('topNav.docsMenu.prompts.orchestration1.parallelTime') }}</span>
           {{ t('topNav.docsMenu.prompts.orchestration1.withParallelization') }}
         </span>
-        <div class="border-l border-l-jade-500 border-opacity-50 grid place-content-center w-28px">
-          <i-cy-lightning_x16 class="icon-dark-white icon-light-jade-400 w-16px h-16px" />
+        <div class="border-l border-l-jade-500 border-opacity-50 grid w-28px place-content-center">
+          <i-cy-lightning_x16 class="h-16px w-16px icon-dark-white icon-light-jade-400" />
         </div>
       </div>
       <div
-        class="bg-gray-500 text-white pl-12px pr-3px pt-9px pb-7px mb-12px rounded flex justify-between"
+        class="rounded flex bg-gray-500 text-white mb-12px pt-9px pr-3px pb-7px pl-12px justify-between"
       >
         <span>
           <span class="font-bold">{{ t('topNav.docsMenu.prompts.orchestration1.noParallelTime') }}</span>
           {{ t('topNav.docsMenu.prompts.orchestration1.withoutParallelization') }}
         </span>
-        <div class="border-l border-l-gray-600 border-opacity-50 grid place-content-center w-28px">
-          <i-cy-dollar_x16 class="icon-dark-white w-16px h-16px" />
+        <div class="border-l border-l-gray-600 border-opacity-50 grid w-28px place-content-center">
+          <i-cy-dollar_x16 class="h-16px w-16px icon-dark-white" />
         </div>
       </div>
     </div>
-    <p class="text-gray-600 mt-20px mb-10px">
+    <p class="mt-20px mb-10px text-gray-600">
       {{ t('topNav.docsMenu.prompts.orchestration1.intro') }}
     </p>
     <ul class="text-gray-700">
@@ -113,7 +108,7 @@
         :key="bullet"
         class="flex py-4px items-center"
       >
-        <i-cy-lightning_x16 class="icon-dark-jade-400 icon-light-jade-200 w-16px h-16px mr-10px" />
+        <i-cy-lightning_x16 class="h-16px mr-10px w-16px icon-dark-jade-400 icon-light-jade-200" />
         {{ bullet }}
       </li>
     </ul>
