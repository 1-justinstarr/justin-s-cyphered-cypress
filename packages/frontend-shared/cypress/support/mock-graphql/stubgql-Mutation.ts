--- conflicted
+++ resolved
@@ -63,14 +63,10 @@
     return true
   },
   generateSpecFromStory (source, args, ctx) {
-<<<<<<< HEAD
-    return '/Users/lachlan/code/work/cypress5/packages/app/src/Basic.spec.tsx'
-=======
     if (!ctx.app.activeProject) {
       throw Error('Cannot set currentSpec without active project')
     }
 
-    return ctx.app.activeProject
->>>>>>> bdfc4a7b
+    return '/Users/lachlan/code/work/cypress5/packages/app/src/Basic.spec.tsx'
   },
 }