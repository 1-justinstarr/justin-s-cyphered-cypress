/* eslint-disable */
// Auto-generated by gulpE2ETestScaffold.ts
export const e2eProjectDirs = [
  'browser-extensions',
  'busted-support-file',
  'chrome-browser-preferences',
  'command-log-e2e-specs',
  'component-tests',
  'config-with-custom-file-js',
  'config-with-custom-file-ts',
  'config-with-invalid-browser',
  'config-with-invalid-viewport',
  'config-with-js',
  'config-with-short-timeout',
  'config-with-ts',
  'cookies',
  'cypress-in-cypress',
  'default-layout',
  'downloads',
  'e2e',
  'empty-folders',
  'failures',
  'firefox-memory',
  'fixture-subfolder-of-integration',
  'folder-same-as-fixture',
  'hooks-after-rerun',
  'ids',
  'integration-outside-project-root',
  'issue-8111-iframe-input',
  'kill-child-process',
  'launchpad',
  'max-listeners',
  'migration',
<<<<<<< HEAD
=======
  'migration-component-testing',
>>>>>>> 3bc529b5
  'multiple-config-files-with-json',
  'multiple-support-files',
  'multiple-task-registrations',
  'no-scaffolding',
  'no-server',
  'no-specs',
<<<<<<< HEAD
=======
  'no-specs-custom-pattern',
>>>>>>> 3bc529b5
  'no-specs-found',
  'no-specs-no-storybook',
  'non-existent-spec',
  'non-proxied',
  'odd-directory-name',
  'plugin-after-screenshot',
  'plugin-after-spec-deletes-video',
  'plugin-before-browser-launch-deprecation',
  'plugin-browser',
  'plugin-config',
  'plugin-config-version',
  'plugin-empty',
  'plugin-event-deprecated',
  'plugin-extension',
  'plugin-filter-browsers',
  'plugin-retries',
  'plugin-returns-bad-config',
  'plugin-returns-empty-browsers-list',
  'plugin-returns-invalid-browser',
  'plugin-run-event-throws',
  'plugin-run-events',
  'plugin-validation-error',
  'plugins-absolute-path',
  'plugins-async-error',
  'plugins-root-async-error',
  'pristine',
  'pristine-with-ct-testing',
  'pristine-with-e2e-testing',
  'react-code-gen',
  'read-only-project-root',
  'record',
  'remote-debugging-disconnect',
  'remote-debugging-port-removed',
  'retries-2',
  'same-fixtures-integration-folders',
  'screen-size',
  'selectFile',
  'shadow-dom-global-inclusion',
  'simple-ct',
  'spec-generation',
  'spec-name-special-characters',
  'studio',
  'studio-no-source-maps',
  'system-node',
  'task-not-registered',
  'todos',
  'ts-installed',
  'ts-proj',
  'ts-proj-custom-names',
  'ts-proj-esmoduleinterop-true',
  'ts-proj-tsconfig-in-plugins',
  'ts-proj-with-module-esnext',
  'ts-proj-with-paths',
  'uncaught-support-file',
  'unify-onboarding',
  'unify-onboarding-with-config',
  'unify-plugin-errors',
  'various-file-types',
  'webpack-preprocessor',
  'webpack-preprocessor-awesome-typescript-loader',
  'webpack-preprocessor-ts-loader',
  'webpack-preprocessor-ts-loader-compiler-options',
  'working-preprocessor',
  'yarn-v3.1.1-pnp'
] as const<|MERGE_RESOLUTION|>--- conflicted
+++ resolved
@@ -31,20 +31,14 @@
   'launchpad',
   'max-listeners',
   'migration',
-<<<<<<< HEAD
-=======
   'migration-component-testing',
->>>>>>> 3bc529b5
   'multiple-config-files-with-json',
   'multiple-support-files',
   'multiple-task-registrations',
   'no-scaffolding',
   'no-server',
   'no-specs',
-<<<<<<< HEAD
-=======
   'no-specs-custom-pattern',
->>>>>>> 3bc529b5
   'no-specs-found',
   'no-specs-no-storybook',
   'non-existent-spec',
