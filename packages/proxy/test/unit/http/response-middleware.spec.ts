--- conflicted
+++ resolved
@@ -1,5 +1,6 @@
 import _ from 'lodash'
 import ResponseMiddleware from '../../../lib/http/response-middleware'
+import { debugVerbose } from '../../../lib/http'
 import { expect } from 'chai'
 import sinon from 'sinon'
 import {
@@ -129,7 +130,6 @@
     }
   })
 
-<<<<<<< HEAD
   describe('MaybeDelayForMultiDomain', function () {
     const { MaybeDelayForMultiDomain } = ResponseMiddleware
     let ctx
@@ -416,6 +416,31 @@
       })
     })
 
+    it('does not set Origin-Agent-Cluster header to false when injection is not expected', function () {
+      prepareContext({})
+
+      return testMiddleware([SetInjectionLevel], ctx)
+      .then(() => {
+        expect(ctx.res.setHeader).not.to.be.calledWith('Origin-Agent-Cluster', '?0')
+      })
+    })
+
+    it('sets Origin-Agent-Cluster header to false when injection is expected', function () {
+      prepareContext({
+        incomingRes: {
+          headers: {
+            // simplest way to make injection expected
+            'x-cypress-file-server-error': true,
+          },
+        },
+      })
+
+      return testMiddleware([SetInjectionLevel], ctx)
+      .then(() => {
+        expect(ctx.res.setHeader).to.be.calledWith('Origin-Agent-Cluster', '?0')
+      })
+    })
+
     function prepareContext (props) {
       ctx = {
         incomingRes: {
@@ -424,11 +449,15 @@
         },
         res: {
           headers: {},
+          setHeader: sinon.stub(),
           ...props.res,
         },
         req: {
           proxiedUrl: 'http://127.0.0.1:3501/multi-domain.html',
           headers: {},
+          cookies: {
+            '__cypress.initial': true,
+          },
           ...props.req,
         },
         getRemoteState () {
@@ -439,74 +468,44 @@
             },
           }
         },
-        debug () {},
+        debug: (formatter, ...args) => {
+          debugVerbose(`%s %s %s ${formatter}`, ctx.req.method, ctx.req.proxiedUrl, ctx.stage, ...args)
+        },
         onError (error) {
           throw error
         },
         ..._.omit(props, 'incomingRes', 'res', 'req'),
       }
     }
-=======
-  describe('SetInjectionLevel', function () {
-    const { SetInjectionLevel } = ResponseMiddleware
-
-    let ctx
-
-    beforeEach(function () {
-      ctx = {
-        req: {
-          proxiedUrl: 'http://proxy.com',
-          cookies: {
-            '__cypress.initial': true,
-          },
-          headers: {
-            accept: ['text/html', 'application/xhtml+xml'],
-          },
-        },
-        res: {
-          setHeader: sinon.stub(),
-        },
-        getRemoteState: () => {
-          return {
-            strategy: 'http',
-            props: {
-              domain: 'proxy',
-              port: '80',
-              tld: 'com',
-            },
-          }
-        },
-        getRenderedHTMLOrigins: () => {
-          return {}
-        },
-      }
-    })
-
-    it('does not set Origin-Agent-Cluster header to false when injection is not expected', function () {
-      ctx.incomingRes = {
-        headers: {
-          'content-type': 'foo/bar',
-        },
-      }
-
-      return testMiddleware([SetInjectionLevel], ctx)
-      .then(() => {
-        expect(ctx.res.setHeader).not.to.be.calledWith('Origin-Agent-Cluster', '?0')
-      })
-    })
-
-    it('sets Origin-Agent-Cluster header to false when injection is expected', function () {
-      ctx.incomingRes = {
-        headers: {
-          'content-type': 'text/html',
-        },
-      }
-
-      return testMiddleware([SetInjectionLevel], ctx)
-      .then(() => {
-        expect(ctx.res.setHeader).to.be.calledWith('Origin-Agent-Cluster', '?0')
-      })
-    })
->>>>>>> 7aa4a6ad
   })
-})+})
+
+// beforeEach(function () {
+//   ctx = {
+//     req: {
+//       proxiedUrl: 'http://proxy.com',
+//       cookies: {
+//         '__cypress.initial': true,
+//       },
+//       headers: {
+//         accept: ['text/html', 'application/xhtml+xml'],
+//       },
+//     },
+//     res: {
+//       setHeader: sinon.stub(),
+//     },
+//     getRemoteState: () => {
+//       return {
+//         strategy: 'http',
+//         props: {
+//           domain: 'proxy',
+//           port: '80',
+//           tld: 'com',
+//         },
+//       }
+//     },
+//     getRenderedHTMLOrigins: () => {
+//       return {}
+//     },
+//   }
+// })