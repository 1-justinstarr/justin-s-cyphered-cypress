/* eslint-disable padding-line-between-statements */
// created by autobarrel, do not modify directly

<<<<<<< HEAD
export * from './gql-WizardSetupInput'
=======
export * from './gql-FileDetailsInput'
export * from './gql-WizardUpdateInput'
>>>>>>> d0cf250f
<|MERGE_RESOLUTION|>--- conflicted
+++ resolved
@@ -1,9 +1,5 @@
 /* eslint-disable padding-line-between-statements */
 // created by autobarrel, do not modify directly
 
-<<<<<<< HEAD
-export * from './gql-WizardSetupInput'
-=======
 export * from './gql-FileDetailsInput'
-export * from './gql-WizardUpdateInput'
->>>>>>> d0cf250f
+export * from './gql-WizardSetupInput'