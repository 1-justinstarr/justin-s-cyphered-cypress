--- conflicted
+++ resolved
@@ -6,7 +6,6 @@
 import { Browser } from './gql-Browser'
 import { FileParts } from './gql-FileParts'
 import { ProjectPreferences } from './gql-ProjectPreferences'
-import { Spec } from './gql-Spec'
 import { Storybook } from './gql-Storybook'
 
 export const CurrentProject = objectType({
@@ -75,7 +74,6 @@
 
     t.connectionField('specs', {
       description: 'Specs for a project conforming to Relay Connection specification',
-<<<<<<< HEAD
       type: 'Spec',
       nodes: async (source, args, ctx) => {
         if (!ctx.appData.currentTestingType) {
@@ -93,11 +91,6 @@
           ctx.appData.currentTestingType,
           pattern,
         )
-=======
-      type: Spec,
-      nodes: (source, args, ctx) => {
-        return ctx.project.findSpecs(source.projectRoot, ctx.appData.currentTestingType === 'component' ? 'component' : 'integration')
->>>>>>> d27d2aec
       },
     })
 
