--- conflicted
+++ resolved
@@ -1,5 +1,5 @@
 import { arg, booleanArg, enumType, idArg, mutationType, nonNull, stringArg } from 'nexus'
-import { CodeLanguageEnum, FrontendFrameworkEnum, NavItemEnum, SupportedBundlerEnum } from '../enumTypes/gql-WizardEnums'
+import { CodeLanguageEnum, FrontendFrameworkEnum, NavItemEnum, SupportedBundlerEnum, TestingTypeEnum } from '../enumTypes/gql-WizardEnums'
 import { WizardUpdateInput } from '../inputTypes/gql-WizardUpdateInput'
 import { Wizard } from './gql-Wizard'
 
@@ -55,23 +55,17 @@
       },
     })
 
-<<<<<<< HEAD
     t.field('internal_clearProjectPreferencesCache', {
       type: 'Boolean',
-      resolve: (source, args, ctx) => {
+      resolve: (_, args, ctx) => {
         ctx.actions.project.clearProjectPreferencesCache()
 
         return true
       },
     })
 
-    t.nonNull.field('clearActiveProject', {
-      type: 'Query',
-      resolve: async (root, args, ctx) => {
-=======
     t.liveMutation('clearActiveProject', {
       resolve: async (_, args, ctx) => {
->>>>>>> 395504c7
         await ctx.actions.project.clearActiveProject()
         ctx.actions.wizard.resetWizard()
       },
@@ -291,7 +285,7 @@
           description: 'ID of the browser that we want to set',
         })),
       },
-      async resolve (_root, args, ctx) {
+      async resolve (_, args, ctx) {
         await ctx.actions.project.setProjectPreferences(args)
 
         return ctx.appData
@@ -301,7 +295,7 @@
     t.nonNull.field('hideBrowserWindow', {
       type: 'App',
       description: 'Hides the launchpad windows',
-      resolve: (_root, args, ctx) => {
+      resolve: (_, args, ctx) => {
         ctx.actions.electron.hideBrowserWindow()
 
         return ctx.appData
@@ -311,7 +305,7 @@
     t.nonNull.field('showBrowserWindow', {
       type: 'App',
       description: 'show the launchpad windows',
-      resolve: (_root, args, ctx) => {
+      resolve: (_, args, ctx) => {
         ctx.actions.electron.showBrowserWindow()
 
         return ctx.appData
