### This file was generated by Nexus Schema
### Do not make changes to this file directly


"""Error data for an exception that occurs in the application"""
type ApplicationError {
  message: String
  stack: String
  title: String
}

"""Container representing a browser"""
type Browser implements Node {
  channel: String!
  disabled: Boolean!
  displayName: String!
  family: BrowserFamily!

  """Relay style Node ID field for the Browser field"""
  id: ID!
  isSelected: Boolean!
  majorVersion: String
  name: String!
  path: String!
  version: String!
}

enum BrowserFamily {
  chromium
  firefox
}

"""
A CloudOrganization represents an Organization stored in the Cypress Cloud
"""
type CloudOrganization implements Node {
  """Globally unique identifier representing a concrete GraphQL ObjectType"""
  id: ID!

  """Name of the organization"""
  name: String

  """A connection for cloud projects associated with this organization"""
  projects(after: String, before: String, first: Int, last: Int): CloudProjectConnection
}

"""A Connection adhering to the Relay Specification"""
type CloudOrganizationConnection {
  """A list of edges."""
  edges: [CloudOrganizationEdge!]!

  """A list of nodes."""
  nodes: [CloudOrganization!]!

  """PageInfo result for the connection"""
  pageInfo: PageInfo!
}

type CloudOrganizationEdge {
  cursor: String!

  """An edge adhering to the Relay Connection spec"""
  node: CloudOrganization!
}

"""A CloudProject represents a Project stored in the Cypress Cloud"""
type CloudProject implements Node {
  """Globally unique identifier representing a concrete GraphQL ObjectType"""
  id: ID!

  """The latest run for a given spec"""
  latestRun: CloudRun

  """The organization the project is a member of"""
  organization: CloudOrganization

  """Record keys for the service"""
  recordKeys: [CloudRecordKey!]

  """A connection field type"""
  runs(after: String, before: String, cypressVersion: String, first: Int, last: Int, status: CloudRunStatus): CloudRunConnection

  """Unique identifier for a Project"""
  slug: String!
}

"""A Connection adhering to the Relay Specification"""
type CloudProjectConnection {
  """A list of edges."""
  edges: [CloudProjectEdge!]!

  """A list of nodes."""
  nodes: [CloudProject!]!

  """PageInfo result for the connection"""
  pageInfo: PageInfo!
}

type CloudProjectEdge {
  cursor: String!

  """An edge adhering to the Relay Connection spec"""
  node: CloudProject!
}

type CloudRecordKey implements Node {
  createdAt: DateTime

  """Globally unique identifier representing a concrete GraphQL ObjectType"""
  id: ID!

  """The Record Key"""
  key: String
  lastUsedAt: DateTime
}

"""A Recorded run of the Test Runner, typically to the cloud"""
type CloudRun implements Node {
  commitInfo: CloudRunCommitInfo
  createdAt: Date

  """Globally unique identifier representing a concrete GraphQL ObjectType"""
  id: ID!
  status: CloudRunStatus

  """
  Total duration of the run in milliseconds, accounting for any parallelization
  """
  totalDuration: Int

  """This is the number of failed tests across all groups in the run"""
  totalFailed: Int

  """This is the number of passed tests across all groups in the run"""
  totalPassed: Int

  """This is the number of pending tests across all groups in the run"""
  totalPending: Int

  """This is the number of running tests across all groups in the run"""
  totalRunning: Int

  """This is the number of skipped tests across all groups in the run"""
  totalSkipped: Int

  """This is the number of tests across all groups in the run"""
  totalTests: Int
}

type CloudRunCommitInfo {
  authorAvatar: String
  authorEmail: String
  authorName: String
  branch: String
  branchUrl: String
  message(
    """Number of characters to truncate the commit message to"""
    truncate: Int
  ): String
  sha: String
  summary: String
  url: String
}

"""Connection type for CloudRun, adhering to the Relay Connection spec"""
type CloudRunConnection {
  """A list of edges."""
  edges: [CloudRunEdge!]!

  """A list of nodes."""
  nodes: [CloudRun!]!

  """PageInfo result for the connection"""
  pageInfo: PageInfo!
}

"""Represents an individual Cloud test Run"""
type CloudRunEdge {
  cursor: String!

  """The item at the end of the edge."""
  node: CloudRun!
}

"""Possible check status of the test run"""
enum CloudRunStatus {
  CANCELLED
  ERRORED
  FAILED
  NOTESTS
  OVERLIMIT
  PASSED
  RUNNING
  TIMEDOUT
}

"""A CloudUser represents an User stored in the Cypress Cloud"""
type CloudUser implements Node {
  email: String

  """The display name of the user, if we have one"""
  fullName: String

  """Globally unique identifier representing a concrete GraphQL ObjectType"""
  id: ID!

  """A connection field type"""
  organizations(after: String, before: String, first: Int, last: Int): CloudOrganizationConnection

  """Whether this user is the currently authenticated user"""
  userIsViewer: Boolean!
}

enum CodeGenGenResultType {
  binary
  text
}

"""Represents a spec on the file system"""
type CodeGenResult implements Node {
  """Content of generated file."""
  content: String!

  """Absolute path of generated file."""
  file: String!

  """Relay style Node ID field for the CodeGenResult field"""
  id: ID!
  status: CodeGenStatus!
  type: CodeGenGenResultType!
}

"""Result of generated file with file parts"""
type CodeGenResultWithFileParts {
  codeGenResult: CodeGenResult!
  fileParts: FileParts!
}

enum CodeGenStatus {
  add
  overwrite
  skipped
}

enum CodeGenType {
  component
  integration
  scaffoldIntegration
  story
}

enum CodeLanguageEnum {
  js
  ts
}

"""
The currently opened Cypress project, represented by a cypress.config.{ts|js} file
"""
type CurrentProject implements Node & ProjectLike {
  """An error related to finding a browser"""
  browserErrorMessage: String

  """Browsers found that are compatible with Cypress"""
  browsers: [Browser!]

  """The remote associated project from Cypress Cloud"""
  cloudProject: CloudProject

  """List of all code generation candidates stories"""
  codeGenCandidates(glob: String!): [FileParts]

  """Glob pattern for component searching"""
  codeGenGlob(type: CodeGenType!): String!

  """Project configuration"""
  config: JSON

  """Config File Path"""
  configFilePath: String

  """The currently selected browser for the application"""
  currentBrowser: Browser

  """The mode the interactive runner was launched in"""
  currentTestingType: TestingTypeEnum

  """An error encountered while loading the config"""
  errorLoadingConfig: ApplicationError

  """An error encountered while loading the plugins"""
  errorLoadingPlugins: ApplicationError

  """Relay style Node ID field for the CurrentProject field"""
  id: ID!

  """Whether the user configured this project to use Component Testing"""
  isCTConfigured: Boolean!

  """Whether the user configured this project to use e2e Testing"""
  isE2EConfigured: Boolean!

  """Whether we are currently loading the config"""
  isLoadingConfig: Boolean!

  """Whether we are currently loading the plugins"""
  isLoadingPlugins: Boolean!

  """Whether this is a newly setup project and needs onboarding"""
  needsOnboarding: Boolean!

  """Cached preferences for this project"""
  preferences: ProjectPreferences

  """Used to associate project with Cypress cloud"""
  projectId: String

  """Absolute path to the project on the filesystem"""
  projectRoot: String!

  """Specs for a project conforming to Relay Connection specification"""
  specs(
    """Returns the elements in the list that come after the specified cursor"""
    after: String

    """Returns the elements in the list that come before the specified cursor"""
    before: String

    """Returns the first n elements from the list."""
    first: Int

    """Returns the last n elements from the list."""
    last: Int
  ): SpecConnection
  storybook: Storybook
  title: String!
}

"""
A date string, such as 2007-12-03, compliant with the `full-date` format outlined in section 5.6 of the RFC 3339 profile of the ISO 8601 standard for representation of dates and times using the Gregorian calendar.
"""
scalar Date

"""
A date-time string at UTC, such as 2007-12-03T10:15:30Z, compliant with the `date-time` format outlined in section 5.6 of the RFC 3339 profile of the ISO 8601 standard for representation of dates and times using the Gregorian calendar.
"""
scalar DateTime

enum DevRelaunchAction {
  dismiss
  trigger
}

"""State associated/helpful for local development of Cypress"""
type DevState {
  debugMatches: [String]

  """
  When we have edited server related files, we may want to relaunch the client.
  """
  needsRelaunch: Boolean
}

"""Represents an editor on the local machine"""
type Editor {
  """Binary that opens the editor"""
  binary: String!
  id: String!

  """name of editor"""
  name: String!
}

"""Represents a spec on the file system"""
type FileParts implements Node {
  """
  Absolute path to spec (e.g. /Users/jess/my-project/src/component/MySpec.test.tsx)
  """
  absolute: String!

  """
  Full name of spec file (e.g. MySpec.test.tsx) without the spec extension
  """
  baseName: String!

  """
  The spec file's extension, including "spec" pattern (e.g. .spec.tsx, -spec.tsx, -test.tsx)
  """
  fileExtension: String!

  """The first part of the file, without extensions (e.g. MySpec)"""
  fileName: String!

  """Relay style Node ID field for the FileParts field"""
  id: ID!

  """Full name of spec file (e.g. MySpec.test.tsx)"""
  name: String!

  """Relative path to spec (e.g. src/component/MySpec.test.tsx)"""
  relative: String!
}

enum FrontendFrameworkEnum {
  cra
  nextjs
  nuxtjs
  react
  vue
  vuecli
}

type GeneratedSpec {
  """File content of most recently generated spec."""
  content: String!
  id: ID!
  spec: FileParts!
}

"""Git information about a spec file"""
type GitInfo {
  """Last person to change the file in git"""
  author: String

  """last modified as a pretty string, eg 2 days ago"""
  lastModifiedHumanReadable: String

  """last modified timestamp, eg 2021-09-14 13:43:19 +1000"""
  lastModifiedTimestamp: String
}

"""A project which exists on the filesystem but has not been opened"""
type GlobalProject implements Node & ProjectLike {
  """Relay style Node ID field for the GlobalProject field"""
  id: ID!

  """Used to associate project with Cypress cloud"""
  projectId: String

  """Absolute path to the project on the filesystem"""
  projectRoot: String!
  title: String!
}

"""
The `JSON` scalar type represents JSON values as specified by [ECMA-404](http://www.ecma-international.org/publications/files/ECMA-ST/ECMA-404.pdf).
"""
scalar JSON

"""local settings on a device-by-device basis"""
type LocalSettings {
  availableEditors: [Editor!]!
  preferences: LocalSettingsPreferences!
}

"""local setting preferences"""
type LocalSettingsPreferences {
  autoScrollingEnabled: Boolean
  preferredEditorBinary: String
  proxyBypass: String
  proxyServer: String
  useDarkSidebar: Boolean
  watchForSpecChange: Boolean
}

type Mutation {
  """Add project to projects array and cache it"""
  addProject(
    """Whether to open the project when added"""
    open: Boolean
    path: String!
  ): Boolean

  """
  Clears the current project, called when we want to navigate back to the global mode screen
  """
  clearCurrentProject: Boolean

  """Clears the current testing type, closing any active project"""
  clearCurrentTestingType: Query

  """
  Signal the completion of the onboarding steps, assumes the config is correct now and attempts to launch the project
  """
  completeOnboarding: Query

  """Toggles the DEBUG flag"""
  devDebug(debug: String): [String]

  """
  Development only: Triggers or dismisses a prompted refresh by touching the file watched by our development scripts
  """
  devRelaunch(action: DevRelaunchAction!): Boolean

  """Generate spec from source"""
  generateSpecFromSource(codeGenCandidate: String!, type: CodeGenType!): GeneratedSpec

  """Hides the launchpad windows"""
  hideBrowserWindow: Boolean!
  internal_clearAllProjectPreferencesCache: Boolean
  internal_clearLatestProjectCache: Boolean
  internal_clearProjectPreferencesCache(projectTitle: String!): Boolean

  """Launches project from open_project global singleton"""
  launchOpenProject: Boolean

  """Sets the active browser"""
  launchpadSetBrowser(
    """ID of the browser that we want to set"""
    id: ID!
  ): Boolean

  """Auth with Cypress Cloud"""
  login: Boolean

  """Log out of Cypress Cloud"""
  logout: Boolean
  openExternal(url: String!): Boolean

  """show the launchpad windows"""
  reconfigureProject(testingType: TestingTypeEnum!): Boolean!

  """Remove project from projects array and cache"""
  removeProject(path: String!): Boolean

  """
  Retries loading the project config, called when there was an error sourcing the config
  """
  retryLoadConfig: Query

  """
  Retries loading the plugins config, called when there was an error executing the plugins
  """
  retryLoadPlugins: Query
  scaffoldIntegration: [CodeGenResultWithFileParts!]!

  """Updates the testing type for the current project"""
  selectProjectTestingType(type: TestingTypeEnum!): Query

  """Set active project to run tests on"""
  setActiveProject(path: String!): Query
  setAutoScrollingEnabled(value: Boolean!): Boolean
  setPreferredEditorBinary(value: String!): Boolean

  """Save the projects preferences to cache"""
  setProjectPreferences(browserPath: String!, testingType: TestingTypeEnum!): Query!
  setUseDarkSidebar(value: Boolean!): Boolean
  setWatchForSpecChange(value: Boolean!): Boolean

  """show the launchpad at the browser picker step"""
  showElectronOnAppExit: Boolean
}

"""Implements the Relay Node spec"""
interface Node {
  """Globally unique identifier representing a concrete GraphQL ObjectType"""
  id: ID!
}

"""
PageInfo object, adhering to the Relay Connection Spec:

https://relay.dev/graphql/connections.htm#sec-undefined.PageInfo
"""
type PageInfo {
  """
  Must be the cursor corresponding to the last node in edges. Null if no such node exists
  """
  endCursor: String

  """
  Used to indicate whether more edges exist following the set defined by the clients arguments.
  If the client is paginating with first/after, then the server must return true if further edges
  exist, otherwise false. If the client is paginating with last/before, then the client may return
  true if edges further from before exist, if it can do so efficiently, otherwise may return false.
  """
  hasNextPage: Boolean!

  """
  Used to indicate whether more edges exist prior to the set defined by the clients arguments.
  If the client is paginating with last/before, then the server must return true if prior edges exist,
  otherwise false. If the client is paginating with first/after, then the client may return true if
  edges prior to after exist, if it can do so efficiently, otherwise may return false.
  """
  hasPreviousPage: Boolean!

  """
  Must be the cursor corresponding to the first node in edges. Null if no such node exists
  """
  startCursor: String
}

enum PluginsState {
  error
  initialized
  initializing
  uninitialized
}

"""Common base fields inherited by GlobalProject / CurrentProject"""
interface ProjectLike {
  """Used to associate project with Cypress cloud"""
  projectId: String

  """Absolute path to the project on the filesystem"""
  projectRoot: String!
  title: String!
}

"""Preferences specific to a project"""
type ProjectPreferences {
  """The preferred browser to launch"""
  browserPath: String

  """The preferred testing type to start in"""
  testingType: String
}

"""The root "Query" type containing all entry fields for our querying"""
type Query {
<<<<<<< HEAD
=======
  baseError: BaseError

>>>>>>> 0665e132
  """Returns an object conforming to the Relay spec"""
  cloudNode(
    """An ID for a Node conforming to the Relay spec"""
    id: ID!
  ): Node

  """Lookup an individual project by the slug"""
  cloudProjectBySlug(slug: String!): CloudProject

  """Lookup a list of projects by their slug"""
  cloudProjectsBySlugs(
    """A list of Project slugs"""
    slugs: [String!]!
  ): [CloudProject]

  """A user within the Cypress Cloud"""
  cloudViewer: CloudUser

  """The currently opened project"""
  currentProject: CurrentProject

  """The state of any info related to local development of the runner"""
  dev: DevState!

  """
  A "global error" is something that should never occur, and means that we need to clear application state and prompt to file an issue on GitHub
  """
  globalError: ApplicationError

  """Whether the browser has been opened for auth or not"""
  isAuthBrowserOpened: Boolean!

  """Whether the app is in global mode or not"""
  isInGlobalMode: Boolean!

  """Whether we are loading the projects"""
  isLoadingGlobalProjects: Boolean!

  """editors on the user local machine"""
  localSettings: LocalSettings!

  """All known projects for the app"""
  projects: [ProjectLike!]

  """
  Set of sample configuration files based bundler, framework and language of choice
  """
  sampleConfigFiles(input: WizardSetupInput!): [WizardSampleConfigFile!]

  """IndexHtml file based on bundler and framework of choice"""
  sampleTemplate(input: WizardSetupInput!): String

  """Previous versions of cypress and their release date"""
  versions: VersionData
}

"""Represents a spec on the file system"""
type Spec implements Node {
  """
  Absolute path to spec (e.g. /Users/jess/my-project/src/component/MySpec.test.tsx)
  """
  absolute: String!

  """
  Full name of spec file (e.g. MySpec.test.tsx) without the spec extension
  """
  baseName: String!

  """The file extension (e.g. tsx, jsx)"""
  fileExtension: String!

  """The first part of the file, without extensions (e.g. MySpec)"""
  fileName: String!

  """Git information about the spec file"""
  gitInfo: GitInfo

  """Relay style Node ID field for the Spec field"""
  id: ID!

  """Full name of spec file (e.g. MySpec.test.tsx)"""
  name: String!

  """Relative path to spec (e.g. src/component/MySpec.test.tsx)"""
  relative: String!

  """
  The spec file's extension, including "spec" patterm (e.g. .spec.tsx, -spec.tsx, -test.tsx)
  """
  specFileExtension: String!

  """Type of spec (e.g. component | integration)"""
  specType: SpecType!
}

type SpecConnection {
  """
  https://facebook.github.io/relay/graphql/connections.htm#sec-Edge-Types
  """
  edges: [SpecEdge!]!

  """
  https://facebook.github.io/relay/graphql/connections.htm#sec-undefined.PageInfo
  """
  pageInfo: PageInfo!
}

type SpecEdge {
  """https://facebook.github.io/relay/graphql/connections.htm#sec-Cursor"""
  cursor: String!

  """https://facebook.github.io/relay/graphql/connections.htm#sec-Node"""
  node: Spec!
}

enum SpecType {
  component
  integration
}

"""Storybook"""
type Storybook implements Node {
  """Relay style Node ID field for the Storybook field"""
  id: ID!

  """Folder containing storybook configuration files"""
  storybookRoot: String!
}

"""The bundlers that we can use with Cypress"""
enum SupportedBundlers {
  vite
  webpack
}

enum TestingTypeEnum {
  component
  e2e
}

"""Version of Cypress and release date"""
type Version {
  """unique id"""
  id: String!

  """Release date as an iso8601 timestamp"""
  released: String!

  """Version number (follows semantic versioning)"""
  version: String!
}

"""Version of Cypress and release date"""
type VersionData {
  """current version of cypress you are using"""
  current: Version!

  """latest version of cypress"""
  latest: Version!
}

"""A warning"""
type Warning {
  message: String!
  setupStep: String
  title: String!
}

"""
The Wizard is a container for any state associated with initial onboarding to Cypress
"""
type Wizard {
  """
  Set of sample configuration files based bundler, framework and language of choice
  """
  sampleConfigFiles(input: WizardSetupInput!): [WizardSampleConfigFile!]

  """IndexHtml file based on bundler and framework of choice"""
<<<<<<< HEAD
  sampleTemplate(input: WizardSetupInput!): String
=======
  sampleTemplate: String
  step: WizardStep!

  """
  The testing type we are setting in the wizard, null if this has not been chosen
  """
  testingType: TestingTypeEnum

  """The title of the page, given the current step of the wizard"""
  title: String

  """A list of warnings"""
  warnings: [Warning!]!
}

"""Wizard bundler"""
type WizardBundler implements Node {
  """Relay style Node ID field for the WizardBundler field"""
  id: ID!

  """Whether this is the selected framework bundler"""
  isSelected: Boolean

  """Display name of the bundler"""
  name: String!

  """Package to install associated with the bundler"""
  package: String!

  """The name of the framework"""
  type: SupportedBundlers!
}

"""
A code language that the user can choose from to create their cypress.config
"""
type WizardCodeLanguage implements Node {
  """Relay style Node ID field for the WizardCodeLanguage field"""
  id: ID!

  """Whether this is the selected language in the wizard"""
  isSelected: Boolean!

  """The name of the language"""
  name: String!

  """The key of the language"""
  type: CodeLanguageEnum!
>>>>>>> 0665e132
}

enum WizardConfigFileStatusEnum {
  changes
  error
  skipped
  valid
}

"""Each config file suggestion given by the wizard"""
type WizardSampleConfigFile implements Node {
  content: String!
  description: String
  filePath: String!

  """Relay style Node ID field for the WizardSampleConfigFile field"""
  id: ID!
  status: WizardConfigFileStatusEnum!
}

input WizardSetupInput {
  bundler: SupportedBundlers!
  framework: FrontendFrameworkEnum!
  language: CodeLanguageEnum!
}<|MERGE_RESOLUTION|>--- conflicted
+++ resolved
@@ -618,11 +618,6 @@
 
 """The root "Query" type containing all entry fields for our querying"""
 type Query {
-<<<<<<< HEAD
-=======
-  baseError: BaseError
-
->>>>>>> 0665e132
   """Returns an object conforming to the Relay spec"""
   cloudNode(
     """An ID for a Node conforming to the Relay spec"""
@@ -677,6 +672,9 @@
 
   """Previous versions of cypress and their release date"""
   versions: VersionData
+
+  """A list of warnings"""
+  warnings: [Warning!]!
 }
 
 """Represents a spec on the file system"""
@@ -791,70 +789,6 @@
   title: String!
 }
 
-"""
-The Wizard is a container for any state associated with initial onboarding to Cypress
-"""
-type Wizard {
-  """
-  Set of sample configuration files based bundler, framework and language of choice
-  """
-  sampleConfigFiles(input: WizardSetupInput!): [WizardSampleConfigFile!]
-
-  """IndexHtml file based on bundler and framework of choice"""
-<<<<<<< HEAD
-  sampleTemplate(input: WizardSetupInput!): String
-=======
-  sampleTemplate: String
-  step: WizardStep!
-
-  """
-  The testing type we are setting in the wizard, null if this has not been chosen
-  """
-  testingType: TestingTypeEnum
-
-  """The title of the page, given the current step of the wizard"""
-  title: String
-
-  """A list of warnings"""
-  warnings: [Warning!]!
-}
-
-"""Wizard bundler"""
-type WizardBundler implements Node {
-  """Relay style Node ID field for the WizardBundler field"""
-  id: ID!
-
-  """Whether this is the selected framework bundler"""
-  isSelected: Boolean
-
-  """Display name of the bundler"""
-  name: String!
-
-  """Package to install associated with the bundler"""
-  package: String!
-
-  """The name of the framework"""
-  type: SupportedBundlers!
-}
-
-"""
-A code language that the user can choose from to create their cypress.config
-"""
-type WizardCodeLanguage implements Node {
-  """Relay style Node ID field for the WizardCodeLanguage field"""
-  id: ID!
-
-  """Whether this is the selected language in the wizard"""
-  isSelected: Boolean!
-
-  """The name of the language"""
-  name: String!
-
-  """The key of the language"""
-  type: CodeLanguageEnum!
->>>>>>> 0665e132
-}
-
 enum WizardConfigFileStatusEnum {
   changes
   error
