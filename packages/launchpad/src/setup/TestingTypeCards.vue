<template>
  <div class="flex justify-center mx-4 md:mx-auto mt-9 max-w-804px gap-24px">
    <TestingTypeCard
<<<<<<< HEAD
=======
      v-if="ct"
      :id="ct.type"
      :data-cy-testingType="ct.type"
      :title="ct.title"
      :description="firstTimeCT ? ct.description : 'LAUNCH'"
      :configured="!firstTimeCT"
      role="button"
      @click="ctNextStep"
      @keyup.enter="ctNextStep"
      @keyup.space="ctNextStep"
    />

    <TestingTypeCard
>>>>>>> bdfc4a7b
      v-if="e2e"
      :id="e2e.type"
      :data-cy-testingType="e2e.type"
      :title="e2e.title"
      :description="firstTimeE2E ? e2e.description : 'LAUNCH'"
      :configured="!firstTimeE2E"
      :image="e2ePreview"
      role="button"
      @click="e2eNextStep"
      @keyup.enter="e2eNextStep"
      @keyup.space="e2eNextStep"
      @openCompare="$emit('openCompare')"
    />

    <TestingTypeCard
      v-if="ct"
      :id="ct.type"
      :title="ct.title"
      :description="firstTimeCT ? ct.description : 'LAUNCH'"
      :configured="!firstTimeCT"
      :image="ctPreview"
      role="button"
      @click="ctNextStep"
      @keyup.enter="ctNextStep"
      @keyup.space="ctNextStep"
      @openCompare="$emit('openCompare')"
    />
  </div>
</template>

<script setup lang="ts">
import { gql } from '@urql/core'
import { useMutation } from '@urql/vue'
import { computed } from 'vue'
import {
  TestingTypeEnum,
  TestingTypeSelectDocument,
  TestingTypeCardsNavigateForwardDocument,
  TestingTypeCardsFragment,
} from '../generated/graphql'
import TestingTypeCard from './TestingTypeCard.vue'
import e2ePreview from '../images/e2e-preview.png'
import ctPreview from '../images/ct-preview.png'

gql`
fragment TestingTypeCards on Query {
  app {
    activeProject {
      id
      isFirstTimeCT
      isFirstTimeE2E
    }
  }
  wizard {
    testingTypes {
      id
      type
      title
      description
    }
  }
  ...ConfigFile
}
`

gql`
mutation TestingTypeSelect($testingType: TestingTypeEnum!) {
  wizardSetTestingType(type: $testingType) {
    testingType
  }
}
`

gql`
mutation TestingTypeCardsNavigateForward {
  wizardNavigate(direction: forward) {
    step
    chosenTestingTypePluginsInitialized
    canNavigateForward
    title
    description
  }
}
`

const mutation = useMutation(TestingTypeSelectDocument)
const navigateForwardMutation = useMutation(TestingTypeCardsNavigateForwardDocument)

const props = defineProps<{
  gql: TestingTypeCardsFragment
}>()

const ct = computed(() => {
  return props.gql.wizard.testingTypes.find((x) => x.type === 'component')
})

const firstTimeCT = computed(() => props.gql.app.activeProject?.isFirstTimeCT)
const firstTimeE2E = computed(() => props.gql.app.activeProject?.isFirstTimeE2E)

const selectTestingType = (testingType: TestingTypeEnum) => {
  return mutation.executeMutation({ testingType })
}

const ctNextStep = async () => {
  await selectTestingType('component')
  navigateForwardMutation.executeMutation({})
}

const e2eNextStep = async () => {
  await selectTestingType('e2e')
  navigateForwardMutation.executeMutation({})
}

const e2e = computed(() => {
  return props.gql.wizard.testingTypes.find((x) => x.type === 'e2e')
})

defineEmits<{
  (event: 'openCompare'): void
}>()

</script><|MERGE_RESOLUTION|>--- conflicted
+++ resolved
@@ -1,22 +1,6 @@
 <template>
   <div class="flex justify-center mx-4 md:mx-auto mt-9 max-w-804px gap-24px">
     <TestingTypeCard
-<<<<<<< HEAD
-=======
-      v-if="ct"
-      :id="ct.type"
-      :data-cy-testingType="ct.type"
-      :title="ct.title"
-      :description="firstTimeCT ? ct.description : 'LAUNCH'"
-      :configured="!firstTimeCT"
-      role="button"
-      @click="ctNextStep"
-      @keyup.enter="ctNextStep"
-      @keyup.space="ctNextStep"
-    />
-
-    <TestingTypeCard
->>>>>>> bdfc4a7b
       v-if="e2e"
       :id="e2e.type"
       :data-cy-testingType="e2e.type"
@@ -30,10 +14,10 @@
       @keyup.space="e2eNextStep"
       @openCompare="$emit('openCompare')"
     />
-
     <TestingTypeCard
       v-if="ct"
       :id="ct.type"
+      :data-cy-testingType="ct.type"
       :title="ct.title"
       :description="firstTimeCT ? ct.description : 'LAUNCH'"
       :configured="!firstTimeCT"
