--- conflicted
+++ resolved
@@ -38,17 +38,6 @@
   }
 }
 `
-<<<<<<< HEAD
-
-// gql`
-// mutation WizardLayoutNavigateBack {
-//   wizardNavigateBack {
-//     ...WizardLayout
-//   }
-// }
-// `
-=======
->>>>>>> dcfcb2e4
 
 export default defineComponent({
   components: { ButtonBar },
@@ -70,11 +59,7 @@
       default: undefined
     }
   },
-<<<<<<< HEAD
-  setup() {
-=======
   setup(props) {
->>>>>>> dcfcb2e4
     const navigate = useMutation(WizardLayoutNavigateDocument)
 
     function nextFn() {
