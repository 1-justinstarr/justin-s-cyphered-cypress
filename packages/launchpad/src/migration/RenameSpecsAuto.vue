<template>
  <div class="text-16px leading-24px">
    <MigrationTitle :title="t('migration.renameAuto.title')" />
    <MigrationList>
      <template #line-1>
        {{ t('migration.renameAuto.changedSpecFolder') }}
        <CodeTag
          class="text-red-500"
        >cypress/integration</CodeTag>
        <i-cy-arrow-right_x16 class="h-16px w-16px inline-block icon-dark-gray-300" />
        <CodeTag
          class="text-jade-500"
        >cypress/e2e</CodeTag>
      </template>

      <a
        class="cursor-pointer text-indigo-500 hover:underline"
        @click="step1Modal = true"
      >
        {{ t('migration.renameAuto.changeButton') }}
      </a>
      <template #line-2>
        <template
          v-if="skipRename"
        >
          {{ t('migration.renameAuto.optedOutMessage') }}
        </template>
        <template v-else>
          {{ t('migration.renameAuto.changedSpecExt') }}
          <CodeTag
            class="text-red-500"
          >[filename].spec.[ext]</CodeTag>
          <i-cy-arrow-right_x16 class="h-16px w-16px inline-block icon-dark-gray-300" />
          <CodeTag
            class="text-jade-500"
          >[filename].cy.[ext]</CodeTag>
        </template>
        <span class="m-8px text-gray-100">——</span>
        <a
          class="cursor-pointer text-indigo-500 hover:underline"
          @click="step1Modal = true"
        >
          {{ t('migration.renameAuto.changeButton') }}
        </a>
      </template>
      <template
        v-if="!skipRename"
        #line-3
      >
        <i18n-t
          scope="global"
          keypath="migration.renameAuto.changedSpecPatternExplain"
        >
          <CodeTag class="text-jade-500">
            [filename].cy.[ext]
          </CodeTag>
        </i18n-t>
      </template>
    </MigrationList>
    <BeforeAfter>
      <template #before>
        <HighlightedFilesList
<<<<<<< HEAD
          :files="props.gql.specFiles.before"
=======
          :files="props.gql.specFilesBefore"
          :highlight-reg-exp="/(integration|[_,-,.]?(spec|test))/gi"
>>>>>>> b5cafece
          highlight-class="text-red-500"
        />
      </template>
      <template #after>
        <HighlightedFilesList
          :files="props.gql.specFiles.after"
          highlight-class="text-jade-500"
        />
      </template>
    </BeforeAfter>
    <OptOutModalStep1
      v-if="step1Modal"
      @proceed="
        step1Modal = false;
        step2Modal = true;
      "
      @cancel="step1Modal = false"
    />
    <OptOutModalStep2
      v-if="step2Modal"
      @cancel="step2Modal = false"
      @save="(val) => {
        step2Modal = false;
        applySkipResult(val)
      }"
    />
  </div>
</template>

<script lang="ts" setup>
import { ref } from 'vue'
import CodeTag from '@cy/components/CodeTag.vue'
import BeforeAfter from './fragments/BeforeAfter.vue'
import HighlightedFilesList from './fragments/HighlightedFilesList.vue'
import MigrationList from './fragments/MigrationList.vue'
import MigrationTitle from './fragments/MigrationTitle.vue'
import OptOutModalStep1 from './OptOutModalStep1.vue'
import OptOutModalStep2 from './OptOutModalStep2.vue'
import { gql } from '@urql/vue'
import type { RenameSpecsAutoFragment } from '../generated/graphql'
import { useI18n } from '@cy/i18n'

const { t } = useI18n()

gql`
fragment RenameSpecsAuto on Migration {
  specFiles {
    before {
      parts {
        text
        highlight
      }
    }

    after {
      parts {
        text
        highlight
      }
    }
  }

  regexps {
    beforeE2E
    afterE2E
    beforeComponent
    afterComponent
  }
}`

const props = defineProps<{
  gql: RenameSpecsAutoFragment
}>()

const emits = defineEmits<{
  (eventName: 'skipChange', value: boolean): void
  }>()

const step1Modal = ref(false)
const step2Modal = ref(false)

// probably to be changed for a GQL field
const skipRename = ref(false)

function applySkipResult (val:string) {
  // TODO: add a GQL mutation here
  skipRename.value = val === 'skip'
  emits('skipChange', skipRename.value)
}
</script><|MERGE_RESOLUTION|>--- conflicted
+++ resolved
@@ -60,12 +60,8 @@
     <BeforeAfter>
       <template #before>
         <HighlightedFilesList
-<<<<<<< HEAD
           :files="props.gql.specFiles.before"
-=======
-          :files="props.gql.specFilesBefore"
           :highlight-reg-exp="/(integration|[_,-,.]?(spec|test))/gi"
->>>>>>> b5cafece
           highlight-class="text-red-500"
         />
       </template>
