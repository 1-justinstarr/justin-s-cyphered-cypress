import defaultMessages from '@packages/frontend-shared/src/locales/en-US.json'

describe('Steps', () => {
  it('only shows update config file for highly customized project', () => {
    cy.scaffoldProject('migration-e2e-fully-custom')
    cy.openProject('migration-e2e-fully-custom')
    cy.visitLaunchpad()
  })
})

describe('Migration', { viewportWidth: 1200 }, () => {
  beforeEach(() => {
    cy.scaffoldProject('migration')
    cy.openProject('migration')
  })

<<<<<<< HEAD
  it('renames support file', () => {
    cy.visitLaunchpad()
    cy.findByText(`Rename these specs for me`).click()
    cy.findByText(`I'll do this later`).click()
    cy.findByText(`Rename the support file for me`).click()

    cy.withCtx(async (ctx) => {
      expect(
        await ctx.actions.file.checkIfFileExists(ctx.path.join('cypress', 'support', 'e2e.js')),
      ).not.to.be.null
    })
  })

=======
>>>>>>> 85307340
  describe('Configuration', () => {
    beforeEach(() => {
      cy.visitLaunchpad()

      cy.findByText(`Rename these specs for me`).click()
      cy.findByText(`I'll do this later`).click()
      cy.findByText(defaultMessages.migration.wizard.step3.button).click()
      cy.findByText(defaultMessages.migration.wizard.step4.button).click()
    })

    it('should create the cypress.config.js file and delete old config', () => {
      cy.withCtx(async (ctx) => {
        const configStats = await ctx.actions.file.checkIfFileExists('cypress.config.js')

        expect(configStats).to.not.be.null.and.not.be.undefined

        const oldConfigStats = await ctx.actions.file.checkIfFileExists('cypress.json')

        expect(oldConfigStats).to.be.null
      })
    })

    it('should create a valid js file', () => {
      cy.withCtx(async (ctx) => {
        const configPath = ctx.path.join(ctx.lifecycleManager.projectRoot, 'cypress.config.js')

        const isValidJsFile = ctx.file.isValidJsFile(configPath)

        expect(isValidJsFile).to.be.true
      })
    })
  })

  describe('File Renames', () => {
    it('should move files to correct location', () => {
      cy.withCtx(async (ctx) => {
        await ctx.actions.file.writeFileInProject('cypress.json', '{}')
      })

      cy.visitLaunchpad()
      cy.findByText(defaultMessages.migration.wizard.step1.button).click()

      cy.withCtx(async (ctx) => {
        const e2eDirPath = ctx.path.join('cypress', 'e2e')
        const files = [
          'app.cy.js',
          'blog-post.cy.ts',
          'company.cy.js',
          'home.cy.js',
          'sign-up.cy.js',
          'spectacleBrowser.cy.ts',
          ctx.path.join('someDir', 'someFile.js'),
        ].map((file) => ctx.path.join(e2eDirPath, file))

        for (let i = 0; i < files.length; i++) {
          const stats = await ctx.actions.file.checkIfFileExists(files[i])

          expect(stats).to.not.be.null
        }
      })
    })

    it('renames support file', () => {
      cy.visitLaunchpad()
      cy.findByText(`I'll do this later`).click()
      cy.findByText(`Rename the support file for me`).click()

      cy.withCtx(async (ctx) => {
        expect(
          await ctx.actions.file.checkIfFileExists(ctx.path.join('cypress', 'support', 'e2e.js')),
        ).not.to.be.null
      })
    })
  })

  describe('Full flow', () => {
    it('goes to each step', () => {
      cy.visitLaunchpad()

      cy.findByText(defaultMessages.migration.wizard.step1.button).click()
      cy.findByText(defaultMessages.migration.wizard.step2.button).click()
      cy.findByText(defaultMessages.migration.wizard.step3.button).click()
      cy.findByText(defaultMessages.migration.wizard.step4.button).click()
      cy.findByText(defaultMessages.migration.wizard.step5.button).click()
<<<<<<< HEAD
      cy.findByText(defaultMessages.setupWizard.selectFramework.description).should('be.visible')
=======

      cy.findByText('Welcome to Cypress!').should('be.visible')
>>>>>>> 85307340
    })
  })
})<|MERGE_RESOLUTION|>--- conflicted
+++ resolved
@@ -14,7 +14,6 @@
     cy.openProject('migration')
   })
 
-<<<<<<< HEAD
   it('renames support file', () => {
     cy.visitLaunchpad()
     cy.findByText(`Rename these specs for me`).click()
@@ -28,8 +27,6 @@
     })
   })
 
-=======
->>>>>>> 85307340
   describe('Configuration', () => {
     beforeEach(() => {
       cy.visitLaunchpad()
@@ -114,12 +111,8 @@
       cy.findByText(defaultMessages.migration.wizard.step3.button).click()
       cy.findByText(defaultMessages.migration.wizard.step4.button).click()
       cy.findByText(defaultMessages.migration.wizard.step5.button).click()
-<<<<<<< HEAD
       cy.findByText(defaultMessages.setupWizard.selectFramework.description).should('be.visible')
-=======
-
       cy.findByText('Welcome to Cypress!').should('be.visible')
->>>>>>> 85307340
     })
   })
 })