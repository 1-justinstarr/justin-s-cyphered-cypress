import { defineConfig } from 'cypress'
import getenv from 'getenv'

const CYPRESS_INTERNAL_CLOUD_ENV = getenv('CYPRESS_INTERNAL_CLOUD_ENV', process.env.CYPRESS_INTERNAL_ENV || 'development')

export default defineConfig({
  projectId: CYPRESS_INTERNAL_CLOUD_ENV === 'staging' ? 'ypt4pf' : 'sehy69',
  'viewportWidth': 800,
  'viewportHeight': 850,
  'retries': {
    'runMode': 2,
    'openMode': 0,
  },
<<<<<<< HEAD
  'nodeVersion': 'system',
=======
  'testFiles': '**/*.spec.{js,ts,tsx,jsx}',
>>>>>>> d27d2aec
  'reporter': '../../node_modules/cypress-multi-reporters/index.js',
  'reporterOptions': {
    'configFile': '../../mocha-reporter-config.json',
  },
  'component': {
    'specPattern': 'src/**/*.spec.{js,ts,tsx,jsx}',
    'supportFile': 'cypress/component/support/index.ts',
    'pluginsFile': 'cypress/component/plugins/index.js',
    devServer (cypressConfig) {
      const { startDevServer } = require('@cypress/vite-dev-server')

      return startDevServer({
        options: cypressConfig,
        viteConfig: require('./vite.config'),
      })
    },
  },
  'e2e': {
    'supportFile': 'cypress/e2e/support/e2eSupport.ts',
    'specPattern': 'cypress/e2e/integration/**/*.spec.{js,ts,tsx,jsx}',
    'pluginsFile': 'cypress/e2e/plugins/index.ts',
    async setupNodeEvents (on, config) {
      const { e2ePluginSetup } = require('@packages/frontend-shared/cypress/e2e/e2ePluginSetup')
      const { monorepoPaths } = require('../../scripts/gulp/monorepoPaths')

      return await e2ePluginSetup(monorepoPaths.pkgLaunchpad, on, config)
    },
  },
})<|MERGE_RESOLUTION|>--- conflicted
+++ resolved
@@ -11,11 +11,7 @@
     'runMode': 2,
     'openMode': 0,
   },
-<<<<<<< HEAD
   'nodeVersion': 'system',
-=======
-  'testFiles': '**/*.spec.{js,ts,tsx,jsx}',
->>>>>>> d27d2aec
   'reporter': '../../node_modules/cypress-multi-reporters/index.js',
   'reporterOptions': {
     'configFile': '../../mocha-reporter-config.json',
