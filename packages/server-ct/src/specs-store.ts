--- conflicted
+++ resolved
@@ -28,19 +28,12 @@
 
   constructor(private cypressConfig) {}
 
-<<<<<<< HEAD
   get specDirectory() {
-    return this.cypressConfig.componentFolder || '.'
-=======
-  }
-
-  get specDirectory () {
     return this.cypressConfig.resolved.componentFolder.value
   }
 
-  get testFiles () {
+  get testFiles() {
     return this.cypressConfig.resolved.testFiles.value
->>>>>>> 25f59d13
   }
 
   get watchOptions(): chokidar.WatchOptions {
