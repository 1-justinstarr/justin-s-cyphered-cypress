{
  "name": "@packages/config",
  "version": "0.0.0-development",
  "description": "Config contains the configuration types and validation function used in the cypress electron application.",
  "private": true,
  "main": "index.js",
<<<<<<< HEAD
  "scripts": {
    "watch": "yarn build --watch",
    "build": "tsc --project .",
    "build-prod": "yarn build",
    "check-ts": "tsc --noEmit",
    "clean": "rm lib/*.js || echo 'ok'",
=======
  "browser": "src/index.ts",
  "scripts": {
    "build-prod": "tsc || echo 'built, with errors'",
    "check-ts": "tsc --noEmit",
    "clean-deps": "rm -rf node_modules",
    "clean": "rm -f ./src/*.js ./src/**/*.js ./src/**/**/*.js ./test/**/*.js || echo 'cleaned'",
>>>>>>> 8cbfbf67
    "test": "yarn test-unit",
    "test-debug": "yarn test-unit --inspect-brk=5566",
    "test-unit": "mocha --configFile=../../mocha-reporter-config.json -r @packages/ts/register test/unit/**/*.spec.ts --exit"
  },
  "dependencies": {
    "check-more-types": "2.24.0",
    "common-tags": "1.8.0",
    "debug": "^4.3.2",
    "lodash": "^4.17.21"
  },
  "devDependencies": {
    "@packages/root": "0.0.0-development",
    "@packages/ts": "0.0.0-development",
    "@packages/types": "0.0.0-development",
<<<<<<< HEAD
    "@types/mocha": "^8.0.3",
    "@types/node": "14.14.31",
    "chai": "1.10.0",
    "mocha": "7.0.1",
    "sinon": "7.3.1",
    "sinon-chai": "3.3.0",
    "snap-shot-it": "7.9.3"
  },
  "files": [
    "lib",
    "dist",
    "index.js"
  ],
  "types": "dist/index.d.ts"
=======
    "chai": "4.2.0",
    "mocha": "7.0.1"
  },
  "files": [
    "src"
  ],
  "types": "src/index.ts"
>>>>>>> 8cbfbf67
}<|MERGE_RESOLUTION|>--- conflicted
+++ resolved
@@ -4,21 +4,12 @@
   "description": "Config contains the configuration types and validation function used in the cypress electron application.",
   "private": true,
   "main": "index.js",
-<<<<<<< HEAD
-  "scripts": {
-    "watch": "yarn build --watch",
-    "build": "tsc --project .",
-    "build-prod": "yarn build",
-    "check-ts": "tsc --noEmit",
-    "clean": "rm lib/*.js || echo 'ok'",
-=======
   "browser": "src/index.ts",
   "scripts": {
     "build-prod": "tsc || echo 'built, with errors'",
     "check-ts": "tsc --noEmit",
     "clean-deps": "rm -rf node_modules",
     "clean": "rm -f ./src/*.js ./src/**/*.js ./src/**/**/*.js ./test/**/*.js || echo 'cleaned'",
->>>>>>> 8cbfbf67
     "test": "yarn test-unit",
     "test-debug": "yarn test-unit --inspect-brk=5566",
     "test-unit": "mocha --configFile=../../mocha-reporter-config.json -r @packages/ts/register test/unit/**/*.spec.ts --exit"
@@ -33,22 +24,6 @@
     "@packages/root": "0.0.0-development",
     "@packages/ts": "0.0.0-development",
     "@packages/types": "0.0.0-development",
-<<<<<<< HEAD
-    "@types/mocha": "^8.0.3",
-    "@types/node": "14.14.31",
-    "chai": "1.10.0",
-    "mocha": "7.0.1",
-    "sinon": "7.3.1",
-    "sinon-chai": "3.3.0",
-    "snap-shot-it": "7.9.3"
-  },
-  "files": [
-    "lib",
-    "dist",
-    "index.js"
-  ],
-  "types": "dist/index.d.ts"
-=======
     "chai": "4.2.0",
     "mocha": "7.0.1"
   },
@@ -56,5 +31,4 @@
     "src"
   ],
   "types": "src/index.ts"
->>>>>>> 8cbfbf67
 }