import type { TestingType } from '@packages/types'
import chokidar from 'chokidar'
import fs from 'fs-extra'
import stringify from 'stringify-object'
import path from 'path'
import globby from 'globby'
import {
  supportFileRegexps,
  formatMigrationFile,
} from './migrationFormat'
import type { FilesForMigrationUI } from '../sources'

type ConfigOptions = {
  global: Record<string, unknown>
  e2e: Record<string, unknown>
  component: Record<string, unknown>
}

/**
 * config format pre-10.0
 */
export interface OldCypressConfig {
  component?: Omit<OldCypressConfig, 'component' | 'e2e'>
  e2e?: Omit<OldCypressConfig, 'component' | 'e2e'>
  pluginsFile?: string
  componentFolder?: string
  integrationFolder?: string
  testFiles?: string | string[]
}

export const defaultSupportFiles = {
  before: path.join('cypress', 'support', 'index.js'),
}

export class NonStandardMigrationError extends Error {
  constructor (fileType: 'support' | 'config') {
    super()
    this.message = `Failed to find default ${fileType}. Bailing automation migration.`
  }
}

export async function createConfigString (cfg: OldCypressConfig) {
  return createCypressConfigJs(reduceConfig(cfg), getPluginRelativePath(cfg))
}

interface FileToBeMigratedManually {
  relative: string
  moved: boolean
}

export interface ComponentTestingMigrationStatus {
  files: Map<string, FileToBeMigratedManually>
  completed: boolean
}

export function initComponentTestingMigration (
  projectRoot: string,
  componentFolder: string,
  testFiles: string | string[],
  onFileMoved: (status: ComponentTestingMigrationStatus) => void,
): Promise<{
  status: ComponentTestingMigrationStatus
  watcher: chokidar.FSWatcher
}> {
  const globs = Array.isArray(testFiles) ? testFiles : [testFiles]

  const watchPaths = globs.map((glob) => {
    return path.join(componentFolder, glob)
  })

  const watcher = chokidar.watch(
    watchPaths, {
      cwd: projectRoot,
    },
  )

  let filesToBeMoved: Map<string, FileToBeMigratedManually> = globby.sync(watchPaths, {
    cwd: projectRoot,
  }).reduce<Map<string, FileToBeMigratedManually>>((acc, relative) => {
    acc.set(relative, { relative, moved: false })

    return acc
  }, new Map())

  watcher.on('unlink', (unlinkedPath) => {
    const file = filesToBeMoved.get(unlinkedPath)

    if (!file) {
      throw Error(`Watcher incorrectly triggered while watching ${file}`)
    }

    file.moved = true

    const completed = Array.from(filesToBeMoved.values()).every((value) => value.moved === true)

    onFileMoved({
      files: filesToBeMoved,
      completed,
    })
  })

  return new Promise((resolve) => {
    watcher.on('ready', () => {
      resolve({
        status: {
          files: filesToBeMoved,
          completed: false,
        },
        watcher,
      })
    })
  })
}

function getPluginRelativePath (cfg: OldCypressConfig): string {
  const DEFAULT_PLUGIN_PATH = path.normalize('/cypress/plugins/index.js')

  return cfg.pluginsFile ? cfg.pluginsFile : DEFAULT_PLUGIN_PATH
}

function reduceConfig (cfg: OldCypressConfig): ConfigOptions {
  const excludedFields = ['pluginsFile', '$schema', 'componentFolder']

  return Object.entries(cfg).reduce((acc, [key, val]) => {
    if (excludedFields.includes(key)) {
      return acc
    }

    if (key === 'e2e' || key === 'component') {
      const value = val as Record<string, unknown>

      return { ...acc, [key]: { ...acc[key], ...value } }
    }

    if (key === 'testFiles') {
      return {
        ...acc,
        e2e: { ...acc.e2e, specPattern: val },
        component: { ...acc.component, specPattern: val },
      }
    }

    if (key === 'baseUrl') {
      return {
        ...acc,
        e2e: { ...acc.e2e, [key]: val },
      }
    }

    return { ...acc, global: { ...acc.global, [key]: val } }
  }, { global: {}, e2e: {}, component: {} })
}

function createCypressConfigJs (config: ConfigOptions, pluginPath: string) {
  const globalString = Object.keys(config.global).length > 0 ? `\n${formatObjectForConfig(config.global, 2)},` : ''
  const componentString = Object.keys(config.component).length > 0 ? createTestingTypeTemplate('component', pluginPath, config.component) : ''
  const e2eString = Object.keys(config.e2e).length > 0 ? createTestingTypeTemplate('e2e', pluginPath, config.e2e) : ''

  return `const { defineConfig } = require('cypress')

module.exports = defineConfig({${globalString}${e2eString}${componentString}
})`
}

function formatObjectForConfig (obj: Record<string, unknown>, spaces: number) {
  return stringify(obj, {
    indent: Array(spaces).fill(' ').join(''),
  }).replace(/^[{]|[}]$/g, '') // remove opening and closing {}
  .trim() // remove trailing spaces
}

function createTestingTypeTemplate (testingType: 'e2e' | 'component', pluginPath: string, options: Record<string, unknown>) {
  return `
  ${testingType}: {
    setupNodeEvents(on, config) {
      return require('${pluginPath}')
    },
    ${formatObjectForConfig(options, 4)}
  },`
}

export interface RelativeSpecWithTestingType {
  testingType: TestingType
  relative: string
}

async function findByTestingType (cwd: string, dir: string | null, testingType: TestingType) {
  if (!dir) {
    return []
  }

  return (await globby(`${dir}/**/*`, { onlyFiles: true, cwd }))
  .map((relative) => ({ relative, testingType }))
}

export async function getSpecs (
  projectRoot: string,
  componentDirPath: string | null,
  e2eDirPath: string | null,
): Promise<{
  before: RelativeSpecWithTestingType[]
  after: RelativeSpecWithTestingType[]
}> {
  const [comp, e2e] = await Promise.all([
    findByTestingType(projectRoot, componentDirPath, 'component'),
    findByTestingType(projectRoot, e2eDirPath, 'e2e'),
  ])

  return {
    before: [...comp, ...e2e],
    after: [...comp, ...e2e].map((x) => {
      return {
        testingType: x.testingType,
        relative: renameSpecPath(x.relative),
      }
    }),
  }
}

<<<<<<< HEAD
export async function tryGetDefaultLegacySupportFile (projectRoot: string) {
=======
/**
 * Checks that at least one spec file exist for component testing
 *
 * NOTE: this is what we use to see if CT is set up
 * @param projectRoot
 * @param componentFolder
 * @param componentGlob
 * @returns
 */
export async function hasComponentSpecFile (projectRoot: string, componentFolder: string, componentGlob: string | string[]): Promise<boolean> {
  return (await globby(componentGlob, {
    cwd: path.join(projectRoot, componentFolder),
    onlyFiles: true,
  })).length > 0
}

export async function getDefaultLegacySupportFile (projectRoot: string) {
>>>>>>> 85307340
  const files = await globby(path.join(projectRoot, 'cypress', 'support', 'index.*'))

  return files[0]
}

export async function getDefaultLegacySupportFile (projectRoot: string) {
  const defaultSupportFile = await tryGetDefaultLegacySupportFile(projectRoot)

  if (!defaultSupportFile) {
    throw new NonStandardMigrationError('support')
  }

  return defaultSupportFile
}

export async function supportFilesForMigration (projectRoot: string): Promise<FilesForMigrationUI> {
  const defaultSupportFile = await getDefaultLegacySupportFile(projectRoot)

  const defaultOldSupportFile = path.relative(projectRoot, defaultSupportFile)
  const defaultNewSupportFile = renameSupportFilePath(defaultOldSupportFile)

  return {
    before: [
      {
        relative: defaultOldSupportFile,
        parts: formatMigrationFile(defaultOldSupportFile, new RegExp(supportFileRegexps.e2e.beforeRegexp)),
        testingType: 'e2e',
      },
    ],
    after: [
      {
        relative: defaultNewSupportFile,
        parts: formatMigrationFile(defaultNewSupportFile, new RegExp(supportFileRegexps.e2e.afterRegexp)),
        testingType: 'e2e',
      },
    ],
  }
}

export function moveSpecFiles (e2eDirPath: string) {
  const specs = fs.readdirSync(e2eDirPath).map((file) => {
    const filePath = path.join(e2eDirPath, file)

    return {
      from: filePath,
      to: renameSpecPath(filePath),
    }
  })

  specs.forEach((spec) => {
    fs.moveSync(spec.from, spec.to)
  })
}

export function renameSupportFilePath (relative: string) {
  const re = /cypress\/support\/(?<name>index)\.[j|t|s[x]?/
  const res = new RegExp(re).exec(relative)

  if (!res?.groups?.name) {
    throw new NonStandardMigrationError('support')
  }

  return relative.replace(res.groups.name, 'e2e')
}

export function renameSpecPath (spec: string) {
  return spec
  .replace('integration', 'e2e')
  .replace(/([._-]?[s|S]pec.|[.])(?=[j|t]s[x]?)/, '.cy.')
}<|MERGE_RESOLUTION|>--- conflicted
+++ resolved
@@ -22,9 +22,10 @@
 export interface OldCypressConfig {
   component?: Omit<OldCypressConfig, 'component' | 'e2e'>
   e2e?: Omit<OldCypressConfig, 'component' | 'e2e'>
-  pluginsFile?: string
-  componentFolder?: string
-  integrationFolder?: string
+  pluginsFile?: string | false
+  supportFile?: string | false
+  componentFolder?: string | false
+  integrationFolder?: string | false
   testFiles?: string | string[]
 }
 
@@ -217,9 +218,6 @@
   }
 }
 
-<<<<<<< HEAD
-export async function tryGetDefaultLegacySupportFile (projectRoot: string) {
-=======
 /**
  * Checks that at least one spec file exist for component testing
  *
@@ -236,8 +234,7 @@
   })).length > 0
 }
 
-export async function getDefaultLegacySupportFile (projectRoot: string) {
->>>>>>> 85307340
+export async function tryGetDefaultLegacySupportFile (projectRoot: string) {
   const files = await globby(path.join(projectRoot, 'cypress', 'support', 'index.*'))
 
   return files[0]
