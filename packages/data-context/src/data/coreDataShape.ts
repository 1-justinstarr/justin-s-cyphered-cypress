import { BUNDLERS, FoundBrowser, FoundSpec, FullConfig, LaunchArgs, Preferences } from '@packages/types'
import type { NexusGenEnums, TestingTypeEnum } from '@packages/graphql/src/gen/nxs.gen'
import type { BrowserWindow } from 'electron'
import type { ChildProcess } from 'child_process'
import path from 'path'

export type Maybe<T> = T | null | undefined

export interface AuthenticatedUserShape {
  name?: string
  email?: string
  authToken?: string
}

export interface ProjectShape {
  projectRoot: string
}

export interface DevStateShape {
  refreshState: null | string
}

export interface ConfigChildProcessShape {
  process: ChildProcess
  executedPlugins: null | 'e2e' | 'ct'
}

export interface CurrentProjectShape extends ProjectShape {
  /**
   * Title of the project is the "basename" of the project
   */
  title: string
  /**
   * The "current testing type" chosen for the project
   */
  currentTestingType: Maybe<TestingTypeEnum>
  /**
   * the --browser flag, if specified by the CLI via LaunchArgs
   */
  cliBrowser?: string
  /**
   * Warning when the cliBrowser doesn't match up with the browsers
   * that are available after sourcing the config
   */
  browserErrorMessage?: string | null
  ctPluginsInitialized?: Maybe<boolean>
  e2ePluginsInitialized?: Maybe<boolean>
  specs?: FoundSpec[]
  config?: Promise<FullConfig> | null
  configChildProcess?: ConfigChildProcessShape | null
  preferences?: Preferences| null
  browsers?: FoundBrowser[] | null
}

export interface AppDataShape {
  browsers: ReadonlyArray<FoundBrowser> | null
<<<<<<< HEAD
  projects: string[]
  currentProject: CurrentProjectShape | null
  isInGlobalMode: boolean
  isAuthBrowserOpened: boolean
=======
  projects: ProjectShape[]
  currentTestingType: Maybe<TestingTypeEnum>
>>>>>>> 8bdbd1a2
  refreshingBrowsers: Promise<FoundBrowser[]> | null
}

export interface WizardDataShape {
  chosenBundler: NexusGenEnums['SupportedBundlers'] | null
  allBundlers: typeof BUNDLERS
  chosenFramework: NexusGenEnums['FrontendFrameworkEnum'] | null
  chosenLanguage: NexusGenEnums['CodeLanguageEnum']
  chosenManualInstall: boolean
  chosenBrowser: FoundBrowser | null
}

export interface ElectronShape {
  browserWindow: BrowserWindow | null
}

export interface BaseErrorDataShape {
  title?: string
  message: string
  stack?: string
}

export interface CoreDataShape {
  baseError: BaseErrorDataShape | null
  dev: DevStateShape
  app: AppDataShape
  currentProject: ActiveProjectShape | null
  wizard: WizardDataShape
  user: AuthenticatedUserShape | null
  electron: ElectronShape
<<<<<<< HEAD
  hasIntializedMode: 'open' | 'run' | null
}

function makeCurrentProject (launchArgs: LaunchArgs): CurrentProjectShape | null {
  if (launchArgs.global || !launchArgs.projectRoot) {
    return null
  }

  return {
    title: path.basename(launchArgs.projectRoot),
    projectRoot: launchArgs.projectRoot,
    currentTestingType: launchArgs.testingType ?? null,
  }
=======
  isAuthBrowserOpened: boolean
>>>>>>> 8bdbd1a2
}

/**
 * All state for the app should live here for now
 */
export function makeCoreData (launchArgs: LaunchArgs): CoreDataShape {
  return {
    hasIntializedMode: null,
    baseError: null,
    dev: {
      refreshState: null,
    },
    app: {
<<<<<<< HEAD
      refreshingBrowsers: null,
      navItem: 'settings',
      browsers: null,
      projects: [],
      currentProject: makeCurrentProject(launchArgs),
      isInGlobalMode: false,
      isAuthBrowserOpened: false,
=======
      currentTestingType: null,
      refreshingBrowsers: null,
      browsers: null,
      projects: [],
>>>>>>> 8bdbd1a2
    },
    isAuthBrowserOpened: false,
    currentProject: null,
    wizard: {
      chosenBundler: null,
      chosenFramework: null,
      chosenLanguage: 'js',
      chosenManualInstall: false,
      allBundlers: BUNDLERS,
      chosenBrowser: null,
    },
    user: null,
    electron: {
      browserWindow: null,
    },
  }
}<|MERGE_RESOLUTION|>--- conflicted
+++ resolved
@@ -43,27 +43,35 @@
    * that are available after sourcing the config
    */
   browserErrorMessage?: string | null
-  ctPluginsInitialized?: Maybe<boolean>
-  e2ePluginsInitialized?: Maybe<boolean>
   specs?: FoundSpec[]
-  config?: Promise<FullConfig> | null
+  /**
+   * Set to true while we are resolving the config
+   */
+  isLoadingConfig: boolean
+  /**
+   * Captures an error found when sourcing the config
+   */
+  errorLoadingConfig: Error | null
+  /**
+   * The full config resolved for the project
+   */
+  config: FullConfig | null
+  /**
+   * The promise loading the config, or null if we haven't kicked it off yet
+   */
+  configPromise: Promise<FullConfig | null> | null
   configChildProcess?: ConfigChildProcessShape | null
-  preferences?: Preferences| null
+  /**
+   * Preferences loaded for the user
+   */
+  preferences?: Preferences | null
   browsers?: FoundBrowser[] | null
 }
 
 export interface AppDataShape {
+  projects: string[]
+  refreshingBrowsers: Promise<FoundBrowser[]> | null
   browsers: ReadonlyArray<FoundBrowser> | null
-<<<<<<< HEAD
-  projects: string[]
-  currentProject: CurrentProjectShape | null
-  isInGlobalMode: boolean
-  isAuthBrowserOpened: boolean
-=======
-  projects: ProjectShape[]
-  currentTestingType: Maybe<TestingTypeEnum>
->>>>>>> 8bdbd1a2
-  refreshingBrowsers: Promise<FoundBrowser[]> | null
 }
 
 export interface WizardDataShape {
@@ -89,12 +97,12 @@
   baseError: BaseErrorDataShape | null
   dev: DevStateShape
   app: AppDataShape
-  currentProject: ActiveProjectShape | null
+  currentProject: CurrentProjectShape | null
   wizard: WizardDataShape
   user: AuthenticatedUserShape | null
   electron: ElectronShape
-<<<<<<< HEAD
   hasIntializedMode: 'open' | 'run' | null
+  isAuthBrowserOpened: boolean
 }
 
 function makeCurrentProject (launchArgs: LaunchArgs): CurrentProjectShape | null {
@@ -106,10 +114,11 @@
     title: path.basename(launchArgs.projectRoot),
     projectRoot: launchArgs.projectRoot,
     currentTestingType: launchArgs.testingType ?? null,
+    isLoadingConfig: false,
+    config: null,
+    configPromise: null,
+    errorLoadingConfig: null,
   }
-=======
-  isAuthBrowserOpened: boolean
->>>>>>> 8bdbd1a2
 }
 
 /**
@@ -123,23 +132,12 @@
       refreshState: null,
     },
     app: {
-<<<<<<< HEAD
-      refreshingBrowsers: null,
-      navItem: 'settings',
-      browsers: null,
-      projects: [],
-      currentProject: makeCurrentProject(launchArgs),
-      isInGlobalMode: false,
-      isAuthBrowserOpened: false,
-=======
-      currentTestingType: null,
       refreshingBrowsers: null,
       browsers: null,
       projects: [],
->>>>>>> 8bdbd1a2
     },
     isAuthBrowserOpened: false,
-    currentProject: null,
+    currentProject: makeCurrentProject(launchArgs),
     wizard: {
       chosenBundler: null,
       chosenFramework: null,
