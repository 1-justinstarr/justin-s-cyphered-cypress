--- conflicted
+++ resolved
@@ -31,11 +31,8 @@
 import type { AddressInfo } from 'net'
 import EventEmitter from 'events'
 import type { App as ElectronApp } from 'electron'
-<<<<<<< HEAD
 import type { SocketIOServer } from '@packages/socket'
-=======
 import { VersionsDataSource } from './sources/VersionsDataSource'
->>>>>>> e83512f8
 
 const IS_DEV_ENV = process.env.CYPRESS_INTERNAL_ENV !== 'production'
 
@@ -45,14 +42,10 @@
   os: PlatformName
   launchArgs: LaunchArgs
   launchOptions: OpenProjectLaunchOptions
-<<<<<<< HEAD
-  electronApp: ElectronApp
-=======
   electronApp?: ElectronApp
   /**
    * Default is to
    */
->>>>>>> e83512f8
   coreData?: CoreDataShape
   /**
    * Injected from the server
@@ -91,61 +84,15 @@
     return this._config.electronApi
   }
 
-<<<<<<< HEAD
+  get localSettingsApi () {
+    return this._config.localSettingsApi
+  }
+
+  get isGlobalMode () {
+    return !this.currentProject
+  }
   resetLaunchArgs (launchArgs: LaunchArgs) {
     this._coreData = makeCoreData(launchArgs)
-=======
-  get localSettingsApi () {
-    return this._config.localSettingsApi
-  }
-
-  get isGlobalMode () {
-    return !this.currentProject
-  }
-
-  async initializeData () {
-    const toAwait: Promise<any>[] = [
-      // Fetch the browsers when the app starts, so we have some by
-      // the time we're continuing.
-      this.actions.app.refreshBrowsers(),
-      // load the cached user & validate the token on start
-      this.actions.auth.getUser(),
-      // and grab the user device settings
-      this.actions.localSettings.refreshLocalSettings(),
-      this.actions.app.refreshNodePath(),
-    ]
-
-    if (this._config._internalOptions.loadCachedProjects) {
-      // load projects from cache on start
-      toAwait.push(this.actions.project.loadProjects())
-    }
-
-    if (this._config.launchArgs.projectRoot) {
-      await this.actions.project.setActiveProject(this._config.launchArgs.projectRoot)
-
-      if (this.coreData.currentProject?.preferences) {
-        toAwait.push(this.actions.project.launchProjectWithoutElectron())
-      }
-    }
-
-    if (this._config.launchArgs.testingType) {
-      this.appData.currentTestingType = this._config.launchArgs.testingType
-      // It should be possible to skip the first step in the wizard, if the
-      // user already told us the testing type via command line argument
-      this.actions.wizard.setTestingType(this._config.launchArgs.testingType)
-      this.actions.wizard.navigate('forward')
-    }
-
-    if (this._config.launchArgs.browser) {
-      toAwait.push(this.actions.app.setActiveBrowserByNameOrPath(this._config.launchArgs.browser))
-    }
-
-    if (IS_DEV_ENV) {
-      this.actions.dev.watchForRelaunch()
-    }
-
-    return Promise.all(toAwait)
->>>>>>> e83512f8
   }
 
   get rootBus () {
@@ -173,19 +120,11 @@
   }
 
   get browserList () {
-<<<<<<< HEAD
     return this.coreData.app.machineBrowsers
-=======
-    return this.coreData.app.browsers
   }
 
   get nodePath () {
     return this.coreData.app.nodePath
-  }
-
-  get baseError () {
-    return this.coreData.baseError
->>>>>>> e83512f8
   }
 
   @cached
@@ -409,6 +348,7 @@
   }
 
   async initializeMode () {
+    // this.actions.app.refreshNodePath()
     if (this._config.mode === 'run') {
       await this.initializeRunMode()
     } else if (this._config.mode === 'open') {
