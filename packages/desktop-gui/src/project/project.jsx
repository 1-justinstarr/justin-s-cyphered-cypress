--- conflicted
+++ resolved
@@ -49,13 +49,7 @@
       <>
         <ProjectNav project={this.props.project}/>
         <div className='project-content'>
-<<<<<<< HEAD
-          {warning &&
-            <WarningMessage warning={warning} onClearWarning={this._removeWarning} project={this.props.project}/>
-          }
-=======
           {this._renderWarnings()}
->>>>>>> 029ed017
           {this._currentView()}
         </div>
         <OnBoarding project={this.props.project}/>
@@ -84,7 +78,7 @@
     const { warnings } = this.props.project
 
     return warnings.map((warning, i) =>
-      (<WarningMessage key={i} warning={warning} onClearWarning={() => this._removeWarning(warning)}/>))
+      (<WarningMessage key={i} warning={warning} onClearWarning={() => this._removeWarning(warning)} project={this.props.project}/>))
   }
 
   _removeWarning = (warning) => {
