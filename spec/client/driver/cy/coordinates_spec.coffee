describe "$Cypress.Cy Coordinates Extensions", ->
  enterCommandTestingMode()

  describe "coordinate calculations", ->
    beforeEach ->
      @$button = $("<button style='position: absolute; top: 25px; left: 50px; width: 100px; line-height: 50px; padding: 10px; margin: 10px; border: 10px solid black'>foo</button>").appendTo @cy.$$("body")

    context "normalizeCoords", ->
      it "rounds down x and y values to object", ->
        expect(@cy.normalizeCoords(5.96, 7.68)).to.deep.eq({x: 5, y: 7})

    context "#getElementAtCoordinates", ->
      it "returns same element based on x/y coords", ->
        expect(@cy.getElementAtCoordinates(100, 60).get(0)).to.eq @$button.get(0)

      it "does not return if element is hidden", ->
        @$button.hide()
        expect(@cy.getElementAtCoordinates(100, 60).get(0)).not.to.eq @$button.get(0)

      it "returns null if no element was found", ->
        expect(@cy.getElementAtCoordinates(1e9, 1e9)).to.be.null

    context "#getBoundingClientRect", ->

    context "#getTopLeftCoordinates", ->
      it "returns top left x, y coord", ->
        expect(@cy.getTopLeftCoordinates({top: 200.75, left: 100.75, width: 100, height: 100})).to.deep.eq {x: 101, y: 201}

    context "#getTopCoordinates", ->
      it "returns top center x, y coord", ->
        expect(@cy.getTopCoordinates({top: 200.75, left: 60.43, width: 100, height: 100})).to.deep.eq {x: 110, y: 201}

    context "#getTopRightCoordinates", ->
      it "returns top right x, y coord", ->
        expect(@cy.getTopRightCoordinates({top: 200.75, left: 100.75, width: 100, height: 100})).to.deep.eq {x: 199, y: 201}

    context "#getLeftCoordinates", ->
      it "returns center left x, y coord", ->
        expect(@cy.getLeftCoordinates({top: 35.56, left: 100.75, width: 100, height: 90})).to.deep.eq {x: 101, y: 80}

    context "#getCenterCoordinates", ->
      it "returns center x, y coord", ->
        expect(@cy.getCenterCoordinates({top: 35.56, left: 60.43, width: 100, height: 90})).to.deep.eq {x: 110, y: 80}

    context "#getRightCoordinates", ->
      it "returns center right x, y coord", ->
        expect(@cy.getRightCoordinates({top: 35.56, left: 100.75, width: 100, height: 90})).to.deep.eq {x: 199, y: 80}

    context "#getBottomLeftCoordinates", ->
      it "returns bottom left x, y coord", ->
        expect(@cy.getBottomLeftCoordinates({top: 200.75, left: 100.75, width: 100, height: 100})).to.deep.eq {x: 101, y: 299}

    context "#getBottomCoordinates", ->
      it "returns bottom center x, y coord", ->
        expect(@cy.getBottomCoordinates({top: 200.75, left: 60.43, width: 100, height: 100})).to.deep.eq {x: 110, y: 299}

    context "#getBottomRightCoordinates", ->
      it "returns bottom right x, y coord", ->
        expect(@cy.getBottomRightCoordinates({top: 200.75, left: 100.75, width: 100, height: 100})).to.deep.eq {x: 199, y: 299}

    context "#getCoordinates", ->
<<<<<<< HEAD
      context "throws when unrecognized", ->
        it "throws error on foo", ->
          @allowErrors()

          fn = => @cy.getCoordinates(@$button, "foo")

          expect(fn).to.throw('Invalid position argument: \'foo\'. Position may only be topLeft, topCenter, topRight, centerLeft, center, centerRight, bottomLeft, bottomCenter, bottomRight.')

      context "centerLeft", ->
=======
      context "topLeft", ->
        it "returns top left x/y including padding + border", ->
          ## padding is added to the line-height but width includes the padding
          expect(@cy.getCoordinates(@$button, "topLeft")).to.deep.eq {x: 60, y: 35}

      context "top", ->
        it "returns top center x/y including padding + border", ->
          ## padding is added to the line-height but width includes the padding
          expect(@cy.getCoordinates(@$button, "top")).to.deep.eq {x: 110, y: 35}

      context "topRight", ->
        it "returns top right x/y including padding + border", ->
          ## padding is added to the line-height but width includes the padding
          expect(@cy.getCoordinates(@$button, "topRight")).to.deep.eq {x: 159, y: 35}

      context "left", ->
>>>>>>> 0326d1f3
        it "returns center left x/y including padding + border", ->
          ## padding is added to the line-height but width includes the padding
          expect(@cy.getCoordinates(@$button, "left")).to.deep.eq {x: 60, y: 80}

      context "center", ->
        it "returns center x/y including padding + border", ->
          ## padding is added to the line-height but width includes the padding
          expect(@cy.getCoordinates(@$button)).to.deep.eq {x: 110, y: 80}

        it "returns width / height factoring in rotation transforms", ->
          ## normally our outerWidth is 100 and outerHeight is 70
          ## after we've been rotated these are reversed and our previous
          ## calculation would be wrong. using getBoundingClientRect passes this test
          @$button.css({transform: "rotate(90deg)"})
          expect(@cy.getCoordinates(@$button)).to.deep.eq {x: 110, y: 80}

      context "right", ->
        it "returns center right x/y including padding + border", ->
          ## padding is added to the line-height but width includes the padding
          expect(@cy.getCoordinates(@$button, "right")).to.deep.eq {x: 159, y: 80}

      context "bottomLeft", ->
        it "returns bottom left x/y including padding + border", ->
          ## padding is added to the line-height but width includes the padding
          expect(@cy.getCoordinates(@$button, "bottomLeft")).to.deep.eq {x: 60, y: 124}

      context "bottom", ->
        it "returns bottom center x/y including padding + border", ->
          ## padding is added to the line-height but width includes the padding
          expect(@cy.getCoordinates(@$button, "bottom")).to.deep.eq {x: 110, y: 124}

      context "bottomRight", ->
        it "returns bottom right x/y including padding + border", ->
          ## padding is added to the line-height but width includes the padding
          expect(@cy.getCoordinates(@$button, "bottomRight")).to.deep.eq {x: 159, y: 124}<|MERGE_RESOLUTION|>--- conflicted
+++ resolved
@@ -59,7 +59,6 @@
         expect(@cy.getBottomRightCoordinates({top: 200.75, left: 100.75, width: 100, height: 100})).to.deep.eq {x: 199, y: 299}
 
     context "#getCoordinates", ->
-<<<<<<< HEAD
       context "throws when unrecognized", ->
         it "throws error on foo", ->
           @allowErrors()
@@ -68,8 +67,6 @@
 
           expect(fn).to.throw('Invalid position argument: \'foo\'. Position may only be topLeft, topCenter, topRight, centerLeft, center, centerRight, bottomLeft, bottomCenter, bottomRight.')
 
-      context "centerLeft", ->
-=======
       context "topLeft", ->
         it "returns top left x/y including padding + border", ->
           ## padding is added to the line-height but width includes the padding
@@ -86,7 +83,6 @@
           expect(@cy.getCoordinates(@$button, "topRight")).to.deep.eq {x: 159, y: 35}
 
       context "left", ->
->>>>>>> 0326d1f3
         it "returns center left x/y including padding + border", ->
           ## padding is added to the line-height but width includes the padding
           expect(@cy.getCoordinates(@$button, "left")).to.deep.eq {x: 60, y: 80}
