--- conflicted
+++ resolved
@@ -208,7 +208,6 @@
 
 # The test has finished but Cypress still has commands in its queue
 
-<<<<<<< HEAD
 ![screen shot 2016-04-04 at 12 07 40 pm](https://cloud.githubusercontent.com/assets/1268976/14254496/fa15f8da-fa5d-11e5-91b8-cdc8387e4dc8.png)
 
 Let's examine several different ways you may get this error message. In every situation, you'll need to change something in your code to prevent this error.
@@ -323,11 +322,4 @@
   })
 
 })
-```
-=======
-You will receive this error if the tests finished before the Cypress commands were all finished.
-
-In most situations, this happens due to an error within your application. Most often, it indicates a race condition due to a forgotten `return` or from commands in a previously run test bleeding into the current test.
-
-![screen shot 2016-04-03 at 9 24 00 pm](https://cloud.githubusercontent.com/assets/1268976/14236396/e831fcf2-f9e2-11e5-9eac-eafaf75128c0.png)
->>>>>>> f9e192b9
+```