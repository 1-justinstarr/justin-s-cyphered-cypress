--- conflicted
+++ resolved
@@ -145,13 +145,8 @@
 
 `cypress ci` and `cypress run` both run your tests headlessly.
 
-<<<<<<< HEAD
-- `cypress ci` uploads build assets (such as screenshots and videos) to our Cypress servers after a test run completes.
-- `cypress run` does *not* upload build assets (such as screenshots and videos) to our Cypress servers after a test run completes. If you do not want your assets to be tracked by Cypress, you will want to use `cypress run`. This also means that you will not be able to review your screenshots or videos in our upcoming Cypress CI Portal.
-=======
-- `cypress ci` uploads build assets (such as screenshots, videos, and logs) to our Cypress servers after a test run completes. If you do not want your assets to be tracked by Cypress, you will want to use `cypress run`. 
+- `cypress ci` uploads build assets (such as screenshots, videos, and logs) to our Cypress servers after a test run completes. If you do not want your assets to be tracked by Cypress, you will want to use `cypress run`.
 - `cypress run` does *not* upload build assets (such as screenshots, videos, and logs) to our Cypress servers after a test run completes. This also means that you will not be able to review your screenshots or videos in our upcoming Cypress CI Portal.
->>>>>>> af33b69c
 
 We recommend that you use `cypress ci` to take advantage of our upcoming Cypress CI Portal where you will be able to easily review failures, logs, screenshots, and videos of each test run which you can preview below.
 
