{
  "name": "cypress",
  "version": "3.8.0",
  "description": "Cypress.io end to end testing tool",
  "private": true,
  "scripts": {
    "binary-build": "node ./scripts/binary.js build",
    "binary-deploy": "node ./scripts/binary.js deploy",
    "binary-deploy-linux": "./scripts/build-linux-binary.sh",
    "binary-purge": "node ./scripts/binary.js purge-version",
    "binary-release": "node ./scripts/binary.js release",
    "binary-upload": "node ./scripts/binary.js upload",
    "binary-zip": "node ./scripts/binary.js zip",
    "build": "lerna run build --parallel --stream",
    "bump": "node ./scripts/binary.js bump",
    "check-next-dev-version": "node scripts/check-next-dev-version.js",
    "check-node-version": "node scripts/check-node-version.js",
    "check-terminal": "node scripts/check-terminal.js",
    "clean": "lerna run clean --parallel",
    "clean-deps": "lerna run clean-deps --parallel && rm -rf node_modules",
    "precypress:open": "yarn ensure-deps",
    "cypress:open": "node $(yarn bin cypress) open --dev --global",
    "precypress:open:debug": "yarn ensure-deps",
    "cypress:open:debug": "node ./scripts/debug.js cypress:open",
    "precypress:run": "yarn ensure-deps",
    "cypress:run": "node $(yarn bin cypress) run --dev",
    "precypress:run:debug": "yarn ensure-deps",
    "cypress:run:debug": "node ./scripts/debug.js cypress:run",
    "cypress:verify": "node $(yarn bin cypress) verify --dev",
    "predecaffeinate-bulk": "shx cp .eslintrc.decaffeinate.js .eslintrc.js",
    "decaffeinate-bulk": "bulk-decaffeinate",
    "postdecaffeinate-bulk": "shx rm .eslintrc.js || true",
    "dev": "node ./scripts/start.js",
    "dev-debug": "node ./scripts/debug.js dev",
    "docker": "./scripts/run-docker-local.sh",
    "effective:circle:config": "circleci config process circle.yml | sed /^#/d",
    "ensure-deps": "./scripts/ensure-dependencies.sh",
    "postinstall": "patch-package && yarn build",
    "jscodeshift": "jscodeshift -t ./node_modules/js-codemod/transforms/arrow-function-arguments.js",
    "lint": "eslint --ext .js,.jsx,.ts,.tsx,.json,.eslintrc .",
    "lint-all": "yarn lint-coffee && yarn lint",
    "lint-changed": "lint-changed",
    "lint-changed-fix": "yarn lint-changed --fix",
    "lint-coffee": "coffeelint scripts/**/*.coffee && lerna run lint-coffee --parallel --stream && yarn stop-only-all",
    "lint-fix": "yarn lint --fix",
    "move-binaries": "node ./scripts/binary.js move-binaries",
    "set-next-ci-version": "node ./scripts/binary.js setNextVersion",
<<<<<<< HEAD
    "prestart": "yarn ensure-deps",
    "start": "node $(yarn bin cypress) open --dev --global",
    "stop-only": "npx stop-only --skip .cy,.publish,.projects,node_modules,dist,dist-test,fixtures,lib,bower_components,src --exclude e2e.coffee",
    "stop-only-all": "yarn stop-only --folder packages",
    "pretest": "yarn ensure-deps",
    "test": "yarn lerna exec yarn test --scope cypress --scope \"'@packages/{electron,extension,https-proxy,launcher,network,reporter,runner,socket,static}'\"",
    "test-debug-package": "node ./scripts/test-debug-package.js",
    "pretest-e2e": "yarn ensure-deps",
    "test-e2e": "lerna exec yarn test-e2e --ignore \"'@packages/{coffee,desktop-gui,driver,root,static,web-config}'\"",
    "test-integration": "lerna exec yarn test-integration --ignore \"'@packages/{coffee,desktop-gui,driver,root,static,web-config}'\"",
=======
    "prestart": "npm run check-deps-pre",
    "start": "node ./cli/bin/cypress open --dev --global",
    "stop-only": "npx stop-only --skip .cy,.publish,.projects,node_modules,dist,dist-test,fixtures,lib,bower_components,src --exclude e2e.js",
    "stop-only-all": "npm run stop-only -- --folder packages",
    "test": "echo '⚠️ This root monorepo is only for local development and new contributions. There are no tests.'",
    "test-debug-package": "node ./scripts/test-debug-package.js",
    "test-jscodeshift": "jest ./scripts/decaff",
>>>>>>> f5ac7b66
    "test-mocha": "mocha --reporter spec scripts/spec.js",
    "test-mocha-snapshot": "mocha scripts/mocha-snapshot-spec.js",
    "test-s3-api": "node -r ./packages/coffee/register -r ./packages/ts/register scripts/binary/s3-api-demo.ts",
    "test-scripts": "mocha -r packages/coffee/register -r packages/ts/register --reporter spec 'scripts/unit/**/*spec.js'",
<<<<<<< HEAD
    "test-scripts-watch": "yarn test-scripts --watch --watch-extensions 'ts,js,coffee'",
    "pretest-unit": "yarn ensure-deps",
    "test-unit": "lerna exec yarn test-unit --ignore \"'@packages/{coffee,desktop-gui,driver,root,static,web-config}'\"",
    "pretest-watch": "yarn ensure-deps",
    "test-watch": "lerna exec yarn test-watch --ignore \"'@packages/{coffee,desktop-gui,driver,root,static,web-config}'\"",
    "prewatch": "yarn ensure-deps",
    "watch": "lerna exec yarn watch --parallel --stream"
=======
    "test-scripts-watch": "npm run test-scripts -- --watch --watch-extensions 'ts,js,coffee'",
    "test-unit": "node ./scripts/test-unit",
    "watch": "npm run all watch"
>>>>>>> f5ac7b66
  },
  "husky": {
    "hooks": {
      "pre-commit": "lint-staged"
    }
  },
  "devDependencies": {
    "@cypress/bumpercar": "2.0.12",
    "@cypress/commit-message-install": "3.1.0",
    "@cypress/env-or-json-file": "2.0.0",
    "@cypress/eslint-plugin-dev": "5.0.0",
    "@cypress/github-commit-status-check": "1.5.0",
    "@cypress/questions-remain": "1.0.1",
    "@fellow/eslint-plugin-coffee": "0.4.13",
    "@types/bluebird": "3.5.29",
    "@types/chai": "4.2.7",
    "@types/chai-enzyme": "0.6.7",
    "@types/classnames": "2.2.9",
    "@types/debug": "4.1.5",
    "@types/execa": "0.9.0",
    "@types/fs-extra": "8.0.1",
    "@types/glob": "7.1.1",
    "@types/lodash": "4.14.149",
    "@types/markdown-it": "0.0.9",
    "@types/mini-css-extract-plugin": "0.8.0",
    "@types/mocha": "5.2.7",
<<<<<<< HEAD
    "@types/node": "11.12.0",
    "@types/ramda": "0.25.47",
    "@types/request-promise": "4.1.42",
    "@types/sinon-chai": "3.2.2",
    "@typescript-eslint/eslint-plugin": "1.11.0",
    "@typescript-eslint/parser": "1.11.0",
    "arg": "4.1.0",
=======
    "@types/node": "12.12.21",
    "@types/ramda": "0.26.38",
    "@types/react-dom": "16.9.4",
    "@types/request-promise": "4.1.45",
    "@types/sinon-chai": "3.2.3",
    "@typescript-eslint/eslint-plugin": "1.13.0",
    "@typescript-eslint/parser": "1.13.0",
    "ansi-styles": "3.2.1",
    "arg": "4.1.2",
>>>>>>> f5ac7b66
    "ascii-table": "0.0.9",
    "aws-sdk": "2.447.0",
    "babel-eslint": "10.0.1",
    "bluebird": "3.5.3",
    "bluebird-retry": "0.11.0",
    "bulk-decaffeinate": "3.3.1",
    "chai": "4.2.0",
    "chai-as-promised": "7.1.1",
    "chalk": "2.4.2",
    "check-dependencies": "1.1.0",
    "check-more-types": "2.24.0",
    "coffeelint": "1.16.2",
    "common-tags": "1.8.0",
    "debug": "4.1.1",
    "decaffeinate": "6.0.1",
    "del": "3.0.0",
    "electron-builder": "20.39.0",
    "eslint": "6.1.0",
    "eslint-plugin-cypress": "2.8.1",
    "eslint-plugin-json-format": "2.0.0",
    "eslint-plugin-mocha": "6.1.0",
    "eslint-plugin-react": "7.14.2",
    "execa": "1.0.0",
    "execa-wrap": "1.4.0",
    "filesize": "4.1.2",
    "find-package-json": "1.2.0",
    "fs-extra": "8.1.0",
    "gift": "0.10.2",
    "gulp": "4.0.2",
    "gulp-awspublish": "4.0.0",
    "gulp-coffee": "3.0.3",
    "gulp-debug": "4.0.0",
    "gulp-rename": "1.4.0",
    "hasha": "5.0.0",
    "human-interval": "0.1.6",
    "husky": "2.4.1",
    "inquirer": "3.3.0",
    "inquirer-confirm": "2.0.3",
<<<<<<< HEAD
    "js-codemod": "cpojer/js-codemod",
=======
    "jest": "24.9.0",
    "js-codemod": "cpojer/js-codemod#29dafed",
>>>>>>> f5ac7b66
    "jscodemods": "cypress-io/jscodemods#01b546e",
    "jscodeshift": "0.6.3",
    "konfig": "0.2.1",
    "lazy-ass": "1.6.0",
    "lerna": "3.18.3",
    "lint-staged": "9.4.1",
    "lodash": "4.17.15",
    "make-empty-github-commit": "1.2.0",
    "mocha": "3.5.3",
    "mocha-banner": "1.1.2",
    "mocha-junit-reporter": "1.23.1",
    "mocha-multi-reporters": "1.1.7",
    "mock-fs": "4.9.0",
    "parse-github-repo-url": "1.4.1",
    "patch-package": "6.2.0",
    "plist": "2.1.0",
    "pluralize": "8.0.0",
    "postinstall-postinstall": "2.0.0",
    "prefixed-list": "1.0.1",
    "pretty-ms": "5.0.0",
    "print-arch": "1.0.0",
    "proxyquire": "2.1.0",
    "ramda": "0.24.1",
    "request": "cypress-io/request#47cdc67085c9fddc8d39d3172538f3f86c96bb8b",
    "request-promise": "4.2.4",
    "shelljs": "0.8.3",
    "shx": "0.3.2",
    "sinon": "7.3.2",
    "snap-shot-it": "7.9.1",
    "stop-only": "3.0.1",
    "strip-ansi": "4.0.0",
    "terminal-banner": "1.1.0",
    "through": "2.3.8",
    "ts-node": "8.3.0",
    "typescript": "3.5.3",
    "vinyl-paths": "2.1.0",
    "wait-on": "3.3.0"
  },
  "engines": {
    "node": ">=12.0.0",
    "yarn": ">=1.12.1"
  },
  "productName": "Cypress",
  "license": "MIT",
  "repository": {
    "type": "git",
    "url": "https://github.com/cypress-io/cypress.git"
  },
  "homepage": "https://github.com/cypress-io/cypress",
  "author": "Brian Mann",
  "bugs": {
    "url": "https://github.com/cypress-io/cypress/issues"
  },
  "keywords": [
    "automation",
    "browser",
    "cypress",
    "cypress.io",
    "e2e",
    "end-to-end",
    "integration",
    "mocks",
    "runner",
    "spies",
    "stubs",
    "test",
    "testing"
  ],
  "workspaces": {
    "packages": [
      "cli",
      "packages/*"
    ],
    "nohoist": [
      "@packages/driver/*"
    ]
  },
  "lint-staged": {
    "*.coffee": [
      "yarn stop-only --folder",
      "git add"
    ],
    "*.{js,jsx,ts,tsx,json,eslintrc}": [
      "yarn stop-only --folder",
      "eslint --fix",
      "git add"
    ]
  },
  "resolutions": {
    "**/jquery": "3.1.1"
  }
}<|MERGE_RESOLUTION|>--- conflicted
+++ resolved
@@ -45,7 +45,6 @@
     "lint-fix": "yarn lint --fix",
     "move-binaries": "node ./scripts/binary.js move-binaries",
     "set-next-ci-version": "node ./scripts/binary.js setNextVersion",
-<<<<<<< HEAD
     "prestart": "yarn ensure-deps",
     "start": "node $(yarn bin cypress) open --dev --global",
     "stop-only": "npx stop-only --skip .cy,.publish,.projects,node_modules,dist,dist-test,fixtures,lib,bower_components,src --exclude e2e.coffee",
@@ -56,20 +55,11 @@
     "pretest-e2e": "yarn ensure-deps",
     "test-e2e": "lerna exec yarn test-e2e --ignore \"'@packages/{coffee,desktop-gui,driver,root,static,web-config}'\"",
     "test-integration": "lerna exec yarn test-integration --ignore \"'@packages/{coffee,desktop-gui,driver,root,static,web-config}'\"",
-=======
-    "prestart": "npm run check-deps-pre",
-    "start": "node ./cli/bin/cypress open --dev --global",
-    "stop-only": "npx stop-only --skip .cy,.publish,.projects,node_modules,dist,dist-test,fixtures,lib,bower_components,src --exclude e2e.js",
-    "stop-only-all": "npm run stop-only -- --folder packages",
-    "test": "echo '⚠️ This root monorepo is only for local development and new contributions. There are no tests.'",
-    "test-debug-package": "node ./scripts/test-debug-package.js",
     "test-jscodeshift": "jest ./scripts/decaff",
->>>>>>> f5ac7b66
     "test-mocha": "mocha --reporter spec scripts/spec.js",
     "test-mocha-snapshot": "mocha scripts/mocha-snapshot-spec.js",
     "test-s3-api": "node -r ./packages/coffee/register -r ./packages/ts/register scripts/binary/s3-api-demo.ts",
     "test-scripts": "mocha -r packages/coffee/register -r packages/ts/register --reporter spec 'scripts/unit/**/*spec.js'",
-<<<<<<< HEAD
     "test-scripts-watch": "yarn test-scripts --watch --watch-extensions 'ts,js,coffee'",
     "pretest-unit": "yarn ensure-deps",
     "test-unit": "lerna exec yarn test-unit --ignore \"'@packages/{coffee,desktop-gui,driver,root,static,web-config}'\"",
@@ -77,11 +67,6 @@
     "test-watch": "lerna exec yarn test-watch --ignore \"'@packages/{coffee,desktop-gui,driver,root,static,web-config}'\"",
     "prewatch": "yarn ensure-deps",
     "watch": "lerna exec yarn watch --parallel --stream"
-=======
-    "test-scripts-watch": "npm run test-scripts -- --watch --watch-extensions 'ts,js,coffee'",
-    "test-unit": "node ./scripts/test-unit",
-    "watch": "npm run all watch"
->>>>>>> f5ac7b66
   },
   "husky": {
     "hooks": {
@@ -108,15 +93,6 @@
     "@types/markdown-it": "0.0.9",
     "@types/mini-css-extract-plugin": "0.8.0",
     "@types/mocha": "5.2.7",
-<<<<<<< HEAD
-    "@types/node": "11.12.0",
-    "@types/ramda": "0.25.47",
-    "@types/request-promise": "4.1.42",
-    "@types/sinon-chai": "3.2.2",
-    "@typescript-eslint/eslint-plugin": "1.11.0",
-    "@typescript-eslint/parser": "1.11.0",
-    "arg": "4.1.0",
-=======
     "@types/node": "12.12.21",
     "@types/ramda": "0.26.38",
     "@types/react-dom": "16.9.4",
@@ -126,7 +102,6 @@
     "@typescript-eslint/parser": "1.13.0",
     "ansi-styles": "3.2.1",
     "arg": "4.1.2",
->>>>>>> f5ac7b66
     "ascii-table": "0.0.9",
     "aws-sdk": "2.447.0",
     "babel-eslint": "10.0.1",
@@ -165,12 +140,8 @@
     "husky": "2.4.1",
     "inquirer": "3.3.0",
     "inquirer-confirm": "2.0.3",
-<<<<<<< HEAD
+    "jest": "24.9.0",
     "js-codemod": "cpojer/js-codemod",
-=======
-    "jest": "24.9.0",
-    "js-codemod": "cpojer/js-codemod#29dafed",
->>>>>>> f5ac7b66
     "jscodemods": "cypress-io/jscodemods#01b546e",
     "jscodeshift": "0.6.3",
     "konfig": "0.2.1",
@@ -211,7 +182,7 @@
   },
   "engines": {
     "node": ">=12.0.0",
-    "yarn": ">=1.12.1"
+    "yarn": ">=1.21.1"
   },
   "productName": "Cypress",
   "license": "MIT",
@@ -245,6 +216,7 @@
       "packages/*"
     ],
     "nohoist": [
+      "@packages/*/parse-domain",
       "@packages/driver/*"
     ]
   },
