--- conflicted
+++ resolved
@@ -1,10 +1,6 @@
 {
   "name": "Cypress",
-<<<<<<< HEAD
-  "version": "0.14.2",
-=======
   "version": "0.14.3",
->>>>>>> b30752bd
   "description": "Javascript Test Engine",
   "main": "index.js",
   "single-instance": false,
