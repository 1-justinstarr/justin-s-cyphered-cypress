--- conflicted
+++ resolved
@@ -103,11 +103,7 @@
     "xvfb-maybe": "^0.1.3"
   },
   "dependencies": {
-<<<<<<< HEAD
     "@cypress/core-desktop-gui": "0.3.13",
-=======
-    "@cypress/core-desktop-gui": "0.3.12",
->>>>>>> 99ccd7d3
     "@cypress/core-example": "0.6.2",
     "@cypress/core-extension": "0.3.6",
     "@cypress/core-https-proxy": "0.1.4",
