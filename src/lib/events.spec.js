import sinon from 'sinon'

import events from './events'

const runnerStub = () => ({
  on: sinon.stub(),
  emit: sinon.spy(),
})

const appStateStub = () => ({
  startRunning: sinon.spy(),
  pause: sinon.spy(),
  reset: sinon.spy(),
  resume: sinon.spy(),
<<<<<<< HEAD
  setAutoScrolling: sinon.spy(),
  end: sinon.spy(),
=======
  temporarilySetAutoScrolling: sinon.spy(),
>>>>>>> cde72020
  stop: sinon.spy(),
})

const runnablesStoreStub = () => ({
  addLog: sinon.spy(),
  reset: sinon.spy(),
  runnableStarted: sinon.spy(),
  runnableFinished: sinon.spy(),
  setInitialScrollTop: sinon.stub(),
  setRunnables: sinon.spy(),
  testById: sinon.stub(),
  updateLog: sinon.spy(),
})

const scrollerStub = () => ({
  getScrollTop: sinon.stub(),
})

const statsStoreStub = () => ({
  incrementCount: sinon.spy(),
  pause: sinon.spy(),
  reset: sinon.spy(),
  resume: sinon.spy(),
  start: sinon.spy(),
  startRunning: sinon.spy(),
  end: sinon.spy(),
})

describe('events', () => {
  let appState
  let runnablesStore
  let scroller
  let statsStore
  let runner

  beforeEach(() => {
    events.__off()

    appState = appStateStub()
    runnablesStore = runnablesStoreStub()
    scroller = scrollerStub()
    statsStore = statsStoreStub()
    events.init({ appState, runnablesStore, scroller, statsStore })

    runner = runnerStub()
    events.listen(runner)
  })

  context('from runner', () => {
    it('sets runnables on runnables:ready', () => {
      runner.on.withArgs('runnables:ready').callArgWith(1, 'root runnable')
      expect(runnablesStore.setRunnables).to.have.been.calledWith('root runnable')
    })

    it('adds log on reporter:log:add', () => {
      runner.on.withArgs('reporter:log:add').callArgWith(1, 'the log')
      expect(runnablesStore.addLog).to.have.been.calledWith('the log')
    })

    it('updates log on reporter:log:state:changed', () => {
      runner.on.withArgs('reporter:log:state:changed').callArgWith(1, 'the updated log')
      expect(runnablesStore.updateLog).to.have.been.calledWith('the updated log')
    })

    it('resets runnables on reporter:restart:test:run', () => {
      runner.on.withArgs('reporter:restart:test:run').callArgWith(1)
      expect(runnablesStore.reset).to.have.been.called
    })

    it('resets stats on reporter:restart:test:run', () => {
      runner.on.withArgs('reporter:restart:test:run').callArgWith(1)
      expect(statsStore.reset).to.have.been.called
    })

    it('resets appState on reporter:restart:test:run', () => {
      runner.on.withArgs('reporter:restart:test:run').callArgWith(1)
      expect(appState.reset).to.have.been.called
    })

    it('emits reporter:restarted on reporter:restart:test:run', () => {
      runner.on.withArgs('reporter:restart:test:run').callArgWith(1)
      expect(runner.emit).to.have.been.calledWith('reporter:restarted')
    })

    it('starts running stats on run:start if there are tests', () => {
      runnablesStore.hasTests = true
      runner.on.withArgs('run:start').callArgWith(1)
      expect(appState.startRunning).to.have.been.called
    })

    it('does not start running stats on run:start if there are no tests', () => {
      runnablesStore.hasTests = false
      runner.on.withArgs('run:start').callArgWith(1)
      expect(appState.startRunning).not.to.have.been.called
    })

    it('starts stats on reporter:start', () => {
      runnablesStore.hasTests = true
      runner.on.withArgs('reporter:start').callArgWith(1, {})
      expect(statsStore.start).to.have.been.calledWith({})
    })

    it('does not start stats if there are no tests on reporter:start', () => {
      runnablesStore.hasTests = false
      runner.on.withArgs('reporter:start').callArgWith(1, {})
      expect(statsStore.start).not.to.have.been.called
    })

    it('sets autoScrollingEnabled on the app state on reporter:start', () => {
      runner.on.withArgs('reporter:start').callArgWith(1, { autoScrollingEnabled: false })
      expect(appState.temporarilySetAutoScrolling).to.have.been.calledWith(false)
    })

    it('sets initial crollTop on the scroller on reporter:start', () => {
      runner.on.withArgs('reporter:start').callArgWith(1, { scrollTop: 123 })
      expect(runnablesStore.setInitialScrollTop).to.have.been.calledWith(123)
    })

    it('sends runnable started on test:before:run', () => {
      runner.on.withArgs('test:before:run').callArgWith(1, 'the runnable')
      expect(runnablesStore.runnableStarted).to.have.been.calledWith('the runnable')
    })

    it('sends runnable finished on test:after:run', () => {
      runner.on.withArgs('test:after:run').callArgWith(1, 'the runnable')
      expect(runnablesStore.runnableFinished).to.have.been.calledWith('the runnable')
    })

    it('increments the stats count on test:after:run', () => {
      runner.on.withArgs('test:after:run').callArgWith(1, { state: 'passed' })
      expect(statsStore.incrementCount).to.have.been.calledWith('passed')
    })

    it('pauses the appState with next command name on paused', () => {
      runner.on.withArgs('paused').callArgWith(1, 'next command')
      expect(appState.pause).to.have.been.calledWith('next command')
    })

    it('pauses the stats on paused', () => {
      runner.on.withArgs('paused').callArgWith(1, 'next command')
      expect(statsStore.pause).to.have.been.called
    })

    it('ends the appState on run:end', () => {
      runner.on.withArgs('run:end').callArgWith(1)
      expect(appState.end).to.have.been.called
    })

    it('ends the stats on run:end', () => {
      runner.on.withArgs('run:end').callArgWith(1)
      expect(statsStore.end).to.have.been.called
    })

    it('calls callback with scrollTop and autoScrollingEnabled on reporter:collect:run:state', () => {
      const callback = sinon.spy()
      appState.autoScrollingEnabled = false
      scroller.getScrollTop.returns(321)
      runner.on.withArgs('reporter:collect:run:state').callArgWith(1, callback)
      expect(callback).to.have.been.calledWith({
        autoScrollingEnabled: false,
        scrollTop: 321,
      })
    })
  })

  context('from local bus', () => {
    it('resumes the appState on resume', () => {
      events.emit('resume')
      expect(appState.resume).to.have.been.called
    })

    it('resumes the stats on resume', () => {
      events.emit('resume')
      expect(statsStore.resume).to.have.been.called
    })

    it('emits runner:resume on resume', () => {
      events.emit('resume')
      expect(runner.emit).to.have.been.calledWith('runner:resume')
    })

    it('emits runner:next on next', () => {
      events.emit('next')
      expect(runner.emit).to.have.been.calledWith('runner:next')
    })

    it('stops the appState on stop', () => {
      events.emit('stop')
      expect(appState.stop).to.have.been.called
    })

    it('emits runner:abort on stop', () => {
      events.emit('stop')
      expect(runner.emit).to.have.been.calledWith('runner:abort')
    })

    it('emits runner:restart on restart', () => {
      events.emit('restart')
      expect(runner.emit).to.have.been.calledWith('runner:restart')
    })

    it('emits runner:console:log on show:command', () => {
      events.emit('show:command', 'command id')
      expect(runner.emit).to.have.been.calledWith('runner:console:log', 'command id')
    })

    it('emits runner:console:log on show:error when it is a command error and there is a matching command', () => {
      const test = { err: { isCommandErr: true }, commandMatchingErr: () => ({ id: 'matching command id' }) }
      runnablesStore.testById.returns(test)
      events.emit('show:error', 'test id')
      expect(runner.emit).to.have.been.calledWith('runner:console:log', 'matching command id')
    })

    it('does not emit anything on show:error it is a command error but there not a matching command', () => {
      const test = { err: { isCommandErr: true }, commandMatchingErr: () => null }
      runnablesStore.testById.returns(test)
      events.emit('show:error', 'test id')
      expect(runner.emit).not.to.have.been.called
    })

    it('emits runner:console:error on show:error when it is not a command error', () => {
      runnablesStore.testById.returns({ err: { isCommandErr: false } })
      events.emit('show:error', 'test id')
      expect(runner.emit).to.have.been.calledWith('runner:console:error', 'test id')
    })

    it('emits runner:show:snapshot on show:snapshot', () => {
      events.emit('show:snapshot', 'command id')
      expect(runner.emit).to.have.been.calledWith('runner:show:snapshot', 'command id')
    })

    it('emits runner:hide:snapshot on hide:snapshot', () => {
      events.emit('hide:snapshot', 'command id')
      expect(runner.emit).to.have.been.calledWith('runner:hide:snapshot', 'command id')
    })

    it('emits focus:tests on focus:tests', () => {
      events.emit('focus:tests')
      expect(runner.emit).to.have.been.calledWith('focus:tests')
    })

    it('emits save:state on save:state', () => {
      appState.autoScrollingEnabled = false
      events.emit('save:state')
      expect(runner.emit).to.have.been.calledWith('save:state', {
        autoScrollingEnabled: false,
      })
    })
  })
})<|MERGE_RESOLUTION|>--- conflicted
+++ resolved
@@ -12,12 +12,8 @@
   pause: sinon.spy(),
   reset: sinon.spy(),
   resume: sinon.spy(),
-<<<<<<< HEAD
-  setAutoScrolling: sinon.spy(),
   end: sinon.spy(),
-=======
   temporarilySetAutoScrolling: sinon.spy(),
->>>>>>> cde72020
   stop: sinon.spy(),
 })
 
