--- conflicted
+++ resolved
@@ -1,20 +1,5 @@
 version: 2.1
 
-<<<<<<< HEAD
-# usually we don't build Mac app - it takes a long time
-# but sometimes we want to really confirm we are doing the right thing
-# so just add your branch to the list here to build and test on Mac
-macBuildFilters: &macBuildFilters
-  filters:
-    branches:
-      only:
-        - develop
-        - 10.0-release
-        - tgriesser/chore/fix-release
-        - renovate/cypress-request-2.x
-
-=======
->>>>>>> 570f91dd
 defaults: &defaults
   parallelism: 1
   working_directory: ~/cypress
@@ -44,10 +29,6 @@
       only:
         - develop
         - 10.0-release
-<<<<<<< HEAD
-  requires:
-    - create-build-artifacts
-=======
 
 # usually we don't build Mac app - it takes a long time
 # but sometimes we want to really confirm we are doing the right thing
@@ -74,7 +55,6 @@
     - matches:
           pattern: "win*"
           value: << pipeline.git.branch >>
->>>>>>> 570f91dd
 
 executors:
   # the Docker image with Cypress dependencies and Chrome browser
@@ -622,8 +602,7 @@
           name: "Cloning test project: <<parameters.repo>>"
           command: |
             git clone --depth 1 --no-single-branch https://github.com/cypress-io/<<parameters.repo>>.git /tmp/<<parameters.repo>>
-<<<<<<< HEAD
-            cd /tmp/<<parameters.repo>> && (git checkout $(node ./scripts/get-next-version) || true)
+            cd /tmp/<<parameters.repo>> && (git checkout $(node ./scripts/get-next-version.js) || true)
       - when:
             condition: <<parameters.pull_request_id>>
             steps:
@@ -634,9 +613,6 @@
                     git fetch origin pull/<<parameters.pull_request_id>>/head:pr-<<parameters.pull_request_id>>
                     git checkout pr-<<parameters.pull_request_id>>
                     git log -n 2
-=======
-            cd /tmp/<<parameters.repo>> && (git checkout $(node ./scripts/get-next-version.js) || true)
->>>>>>> 570f91dd
 
   test-binary-against-rwa:
     description: |
@@ -1114,19 +1090,6 @@
               echo "This is an external PR, cannot access other services"
               circleci-agent step halt
             fi
-<<<<<<< HEAD
-      - wait-on-circle-jobs:
-          job-names: >
-            cli-visual-tests,
-            runner-integration-tests-chrome,
-            runner-ct-integration-tests-chrome,
-            reporter-integration-tests,
-            run-frontend-shared-component-tests-chrome,
-            run-app-integration-tests-chrome,
-            run-launchpad-integration-tests-chrome,
-            run-launchpad-component-tests-chrome,
-=======
->>>>>>> 570f91dd
       - run: yarn percy build:finalize
 
   cli-visual-tests:
@@ -1166,20 +1129,6 @@
       - restore_cached_workspace
       # make sure mocha runs
       - run: yarn test-mocha
-<<<<<<< HEAD
-      # test binary build code
-      - run: yarn test-scripts
-      # make sure our snapshots are compared correctly
-      - run: yarn test-mocha-snapshot
-      # make sure packages with TypeScript can be transpiled to JS
-      - run: yarn lerna run build-prod --stream
-      # run unit tests from each individual package
-      - run: yarn test
-      # run type checking for each individual package
-      - run: yarn lerna run types
-      - verify-mocha-results:
-          expectedResultCount: 9
-=======
       - when:
           condition:
             # several snapshots fails for windows due to paths.
@@ -1200,9 +1149,10 @@
             - run: yarn lerna run build-prod --stream
             # run unit tests from each individual package
             - run: yarn test
+            # run type checking for each individual package
+            - run: yarn lerna run types
             - verify-mocha-results:
                 expectedResultCount: 9
->>>>>>> 570f91dd
       - store_test_results:
           path: /tmp/cypress
       # CLI tests generate HTML files with sample CLI command output
@@ -1435,54 +1385,6 @@
       - run-driver-integration-tests:
           browser: electron
 
-<<<<<<< HEAD
-=======
-  desktop-gui-integration-tests-7x:
-    <<: *defaults
-    parallelism: 7
-    steps:
-      - restore_cached_workspace
-      - run:
-          command: yarn build-prod
-          working_directory: packages/desktop-gui
-      - run:
-          command: |
-            CYPRESS_KONFIG_ENV=production \
-            CYPRESS_RECORD_KEY=$PACKAGES_RECORD_KEY \
-            PERCY_PARALLEL_NONCE=$CIRCLE_WORKFLOW_ID \
-            PERCY_ENABLE=${PERCY_TOKEN:-0} \
-            PERCY_PARALLEL_TOTAL=-1 \
-            yarn percy exec --parallel -- -- \
-            yarn cypress:run --record --parallel --group 2x-desktop-gui
-          working_directory: packages/desktop-gui
-      - verify-mocha-results
-      - store_test_results:
-          path: /tmp/cypress
-      - store_artifacts:
-          path: /tmp/artifacts
-      - store-npm-logs
-
-  desktop-gui-component-tests:
-    <<: *defaults
-    resource_class: medium
-    parallelism: 1
-    steps:
-      - restore_cached_workspace
-      - run:
-          # will use PERCY_TOKEN environment variable if available
-          command: |
-            CYPRESS_KONFIG_ENV=production \
-            PERCY_PARALLEL_NONCE=$CIRCLE_WORKFLOW_ID \
-            PERCY_ENABLE=${PERCY_TOKEN:-0} \
-            PERCY_PARALLEL_TOTAL=-1 \
-            yarn percy exec --parallel -- -- \
-            yarn cypress:run:ct
-          working_directory: packages/desktop-gui
-      - verify-mocha-results
-      # we don't really need any artifacts - we are only interested in visual screenshots
-      - store-npm-logs
-
->>>>>>> 570f91dd
   reporter-integration-tests:
     <<: *defaults
     resource_class: medium
@@ -1755,11 +1657,7 @@
       - run:
           name: Check current branch to persist artifacts
           command: |
-<<<<<<< HEAD
-            if [[ "$CIRCLE_BRANCH" != "develop" && "$CIRCLE_BRANCH" != "10.0-release" && "$CIRCLE_BRANCH" != "renovate/cypress-request-2.x" ]]; then
-=======
-            if [[ "$CIRCLE_BRANCH" != "develop" && "$CIRCLE_BRANCH" != "tgriesser/fix/patch-resolutions" ]]; then
->>>>>>> 570f91dd
+            if [[ "$CIRCLE_BRANCH" != "develop" && "$CIRCLE_BRANCH" != "10.0-release" && "$CIRCLE_BRANCH" != "renovate/cypress-request-2.x" && "$CIRCLE_BRANCH" != "tgriesser/fix/patch-resolutions" ]]; then
               echo "Not uploading artifacts or posting install comment for this branch."
               circleci-agent step halt
             fi
@@ -2166,11 +2064,7 @@
           repo: cypress-example-todomvc
           browser: firefox
 
-<<<<<<< HEAD
-  "test-binary-against-conduit-chrome":
-=======
   test-binary-against-conduit-chrome:
->>>>>>> 570f91dd
     <<: *defaults
     resource_class: medium
     steps:
@@ -2417,11 +2311,8 @@
         context: test-runner:npm-release
         requires:
           - build
-<<<<<<< HEAD
           - check-ts
-=======
           - npm-angular
->>>>>>> 570f91dd
           - npm-eslint-plugin-dev
           - npm-create-cypress-tests
           - npm-react
@@ -2433,16 +2324,10 @@
           - npm-vite-dev-server
           - npm-webpack-dev-server
           - npm-cypress-schematic
-<<<<<<< HEAD
-          - ui-components-integration-tests
-          - reporter-integration-tests
-          - Linux lint
-          - runner-ct-integration-tests-chrome
-=======
           - lint-types
           - linux-lint
           - percy-finalize
->>>>>>> 570f91dd
+          - runner-ct-integration-tests-chrome
           - runner-integration-tests-firefox
           - runner-integration-tests-electron
           - driver-integration-tests-firefox
@@ -2465,15 +2350,7 @@
     # and testing it on a real project
     - test-against-staging:
         context: test-runner:record-tests
-<<<<<<< HEAD
-        filters:
-          branches:
-            only:
-              - develop
-              - 10.0-release
-=======
         <<: *mainBuildFilters
->>>>>>> 570f91dd
         requires:
           - build
     - test-kitchensink:
@@ -2481,15 +2358,7 @@
           - build
     - test-kitchensink-against-staging:
         context: test-runner:record-tests
-<<<<<<< HEAD
-        filters:
-          branches:
-            only:
-              - develop
-              - 10.0-release
-=======
         <<: *mainBuildFilters
->>>>>>> 570f91dd
         requires:
           - build
     - create-build-artifacts:
@@ -2535,51 +2404,20 @@
           - create-build-artifacts
     - test-binary-and-npm-against-other-projects:
         context: test-runner:trigger-test-jobs
-<<<<<<< HEAD
-        filters:
-          branches:
-            only:
-              - develop
-              - 10.0-release
-        requires:
-          - create-build-artifacts
-    - test-npm-module-and-verify-binary:
-        filters:
-          branches:
-            only:
-              - develop
-              - 10.0-release
-=======
         <<: *mainBuildFilters
         requires:
           - create-build-artifacts
     - test-npm-module-and-verify-binary:
         <<: *mainBuildFilters
->>>>>>> 570f91dd
         requires:
           - create-build-artifacts
     - test-binary-against-staging:
         context: test-runner:record-tests
-<<<<<<< HEAD
-        filters:
-          branches:
-            only:
-              - develop
-              - 10.0-release
-=======
         <<: *mainBuildFilters
->>>>>>> 570f91dd
         requires:
           - create-build-artifacts
 
     - test-binary-against-kitchensink-chrome:
-<<<<<<< HEAD
-        <<: *onlyMainBranches
-    # Re-enable when the cypress-example-conduit-app project is fixed.
-    # https://github.com/cypress-io/cypress-example-conduit-app/issues/346
-    # - test-binary-against-conduit-chrome:
-    #     <<: *onlyMainBranches
-=======
         <<: *mainBuildFilters
         requires:
           - create-build-artifacts
@@ -2589,7 +2427,6 @@
     #     <<: *mainBuildFilters
     #     requires:
     #       - create-build-artifacts
->>>>>>> 570f91dd
     - test-binary-against-recipes-firefox:
         <<: *mainBuildFilters
         requires:
@@ -2599,13 +2436,9 @@
         requires:
           - create-build-artifacts
     - test-binary-against-todomvc-firefox:
-<<<<<<< HEAD
-        <<: *onlyMainBranches
-=======
         <<: *mainBuildFilters
         requires:
           - create-build-artifacts
->>>>>>> 570f91dd
     - test-binary-against-api-testing-firefox:
         <<: *mainBuildFilters
         requires:
@@ -2615,15 +2448,7 @@
         requires:
           - create-build-artifacts
     - test-binary-against-cypress-realworld-app:
-<<<<<<< HEAD
-        filters:
-          branches:
-            only:
-              - develop
-              - 10.0-release
-=======
         <<: *mainBuildFilters
->>>>>>> 570f91dd
         requires:
           - create-build-artifacts
 
@@ -2687,14 +2512,6 @@
         context: test-runner:record-tests
         name: darwin-test-binary-against-staging
         executor: mac
-<<<<<<< HEAD
-        filters:
-          branches:
-            only:
-              - develop
-              - 10.0-release
-=======
->>>>>>> 570f91dd
         requires:
           - darwin-create-build-artifacts
 
@@ -2702,14 +2519,6 @@
         context: test-runner:trigger-test-jobs
         name: darwin-test-binary-and-npm-against-other-projects
         executor: mac
-<<<<<<< HEAD
-        filters:
-          branches:
-            only:
-              - develop
-              - 10.0-release
-=======
->>>>>>> 570f91dd
         requires:
           - darwin-create-build-artifacts
 
