--- conflicted
+++ resolved
@@ -8,11 +8,8 @@
     branches:
       only:
         - develop
-<<<<<<< HEAD
         - 10.0-release
         - tgriesser/chore/fix-release
-=======
->>>>>>> e4f5b106
 
 defaults: &defaults
   parallelism: 1
@@ -46,11 +43,7 @@
     branches:
       only:
         - develop
-<<<<<<< HEAD
         - 10.0-release
-        - tgriesser/chore/fix-release
-=======
->>>>>>> e4f5b106
   requires:
     - create-build-artifacts
 
@@ -1595,20 +1588,12 @@
         - install-required-node:
             version: "16.10"
         - run:
-<<<<<<< HEAD
-            name: Build
-            command: yarn workspace @cypress/schematic build:all
-        - run:
-            name: Install @angular/cli
-            command: yarn add:angular-cli
-=======
             name: Build + Install
             command: |
               . ../../scripts/load-nvm.sh
               yarn workspace @cypress/schematic build:all
               yarn policies set-version 1.19.0
               yarn add --dev @angular/cli
->>>>>>> e4f5b106
             working_directory: npm/cypress-schematic
         - run:
             name: Launch
@@ -1644,11 +1629,7 @@
       - run:
           name: Check current branch to persist artifacts
           command: |
-<<<<<<< HEAD
             if [[ "$CIRCLE_BRANCH" != "develop" && "$CIRCLE_BRANCH" != "10.0-release" ]]; then
-=======
-            if [[ "$CIRCLE_BRANCH" != "develop" && "$CIRCLE_BRANCH" != "tgriesser/build/root-yarn-install" ]]; then
->>>>>>> e4f5b106
               echo "Not uploading artifacts or posting install comment for this branch."
               circleci-agent step halt
             fi
@@ -2355,11 +2336,7 @@
           branches:
             only:
               - develop
-<<<<<<< HEAD
               - 10.0-release
-              - tgriesser/chore/fix-release
-=======
->>>>>>> e4f5b106
         requires:
           - build
     - test-kitchensink:
@@ -2371,11 +2348,7 @@
           branches:
             only:
               - develop
-<<<<<<< HEAD
               - 10.0-release
-              - tgriesser/chore/fix-release
-=======
->>>>>>> e4f5b106
         requires:
           - build
     - create-build-artifacts:
@@ -2425,11 +2398,7 @@
           branches:
             only:
               - develop
-<<<<<<< HEAD
               - 10.0-release
-              - tgriesser/chore/fix-release
-=======
->>>>>>> e4f5b106
         requires:
           - create-build-artifacts
     - test-npm-module-and-verify-binary:
@@ -2437,11 +2406,7 @@
           branches:
             only:
               - develop
-<<<<<<< HEAD
               - 10.0-release
-              - tgriesser/chore/fix-release
-=======
->>>>>>> e4f5b106
         requires:
           - create-build-artifacts
     - test-binary-against-staging:
@@ -2450,11 +2415,7 @@
           branches:
             only:
               - develop
-<<<<<<< HEAD
               - 10.0-release
-              - tgriesser/chore/fix-release
-=======
->>>>>>> e4f5b106
         requires:
           - create-build-artifacts
 
@@ -2479,11 +2440,7 @@
           branches:
             only:
               - develop
-<<<<<<< HEAD
               - 10.0-release
-              - tgriesser/chore/fix-release
-=======
->>>>>>> e4f5b106
         requires:
           - create-build-artifacts
 
@@ -2555,11 +2512,7 @@
           branches:
             only:
               - develop
-<<<<<<< HEAD
               - 10.0-release
-              - tgriesser/chore/fix-release
-=======
->>>>>>> e4f5b106
         requires:
           - darwin-create-build-artifacts
 
@@ -2571,11 +2524,7 @@
           branches:
             only:
               - develop
-<<<<<<< HEAD
               - 10.0-release
-              - tgriesser/chore/fix-release
-=======
->>>>>>> e4f5b106
         requires:
           - darwin-create-build-artifacts
 
