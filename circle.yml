--- conflicted
+++ resolved
@@ -8,11 +8,8 @@
     branches:
       only:
         - develop
-<<<<<<< HEAD
         - v6.0-release
-=======
         - include-electron-node-version
->>>>>>> b08817bd
 
 defaults: &defaults
   parallelism: 1
