version: 2.1

# usually we don't build Mac app - it takes a long time
# but sometimes we want to really confirm we are doing the right thing
# so just add your branch to the list here to build and test on Mac
macBuildFilters: &macBuildFilters
  filters:
    branches:
      only:
        - develop
        - 7.0-release
        - include-electron-node-version

defaults: &defaults
  parallelism: 1
  working_directory: ~/cypress
  parameters:
    executor:
      type: executor
      default: cy-doc
    is-mac:
      type: boolean
      default: false
    arch:
      type: enum
      default: 'linux'
      enum: ['linux', 'darwin']
  executor: <<parameters.executor>>
  environment:
    ## set specific timezone
    TZ: "/usr/share/zoneinfo/America/New_York"

    ## store artifacts here
    CIRCLE_ARTIFACTS: /tmp/artifacts

    ## set so that e2e tests are consistent
    COLUMNS: 100
    LINES: 24

# filters and requires for testing binary with Firefox
onlyMainBranches: &onlyMainBranches
  filters:
    branches:
      only:
        - develop
        - 7.0-release
  requires:
    - create-build-artifacts

executors:
  # the Docker image with Cypress dependencies and Chrome browser
  cy-doc:
    docker:
      - image: cypress/browsers:node14.16.0-chrome89-ff77
    environment:
      PLATFORM: linux

  cy-doc-plus:
    docker:
      - image: cypress/browsers:node12.18.3-chrome83-ff77
    resource_class: medium+
    environment:
      PLATFORM: linux

  # Docker image with non-root "node" user
  non-root-docker-user:
    docker:
      - image: cypress/browsers:node14.16.0-chrome89-ff77
        user: node
    environment:
      PLATFORM: linux

  # executor to run on Mac OS
  # https://circleci.com/docs/2.0/executor-types/#using-macos
  # https://circleci.com/docs/2.0/testing-ios/#supported-xcode-versions
  mac:
    macos:
      # Executor should have Node >= required version
      xcode: "12.2.0"
    environment:
      PLATFORM: mac

commands:
  restore_workspace_binaries:
    steps:
      - attach_workspace:
          at: ~/
      # make sure we have cypress.zip received
      - run: ls -l
      - run: ls -l cypress.zip cypress.tgz
      - run: node --version
      - run: npm --version

  restore_cached_workspace:
    steps:
      - attach_workspace:
          at: ~/
      - unpack-dependencies

  prepare-modules-cache:
    parameters:
      dont-move:
        type: boolean
        default: false
    steps:
      - run: node scripts/circle-cache.js --action prepare
      - unless:
          condition: << parameters.dont-move >>
          steps:
            - run:
                name: Move to /tmp dir for consistent caching across root/non-root users
                command: |
                  mkdir -p /tmp/node_modules_cache
                  mv ~/cypress/node_modules /tmp/node_modules_cache/root_node_modules
                  mv ~/cypress/cli/node_modules /tmp/node_modules_cache/cli_node_modules
                  mv ~/cypress/globbed_node_modules /tmp/node_modules_cache/globbed_node_modules

  build-and-persist:
    description: Save entire folder as artifact for other jobs to run without reinstalling
    steps: 
      - run:
          name: Build packages
          command: yarn build
      - prepare-modules-cache # So we don't throw these in the workspace cache
      - persist_to_workspace:
          root: ~/
          paths:
            - cypress
            - .ssh
            - node_modules # contains the npm i -g modules

  unpack-dependencies: 
    description: 'Unpacks dependencies associated with the current workflow'
    steps:
      - run:
          name: Generate Circle Cache Key
          command: node scripts/circle-cache.js --action cacheKey > circle_cache_key
      - restore_cache:
          key: v{{ .Environment.CACHE_VERSION }}-{{ arch }}-test2-node-modules-cache-{{ checksum "circle_cache_key" }}
      - run:
          name: Move node_modules back from /tmp
          command: |
            if [[ -d "/tmp/node_modules_cache" ]]; then
              mv /tmp/node_modules_cache/root_node_modules ~/cypress/node_modules
              mv /tmp/node_modules_cache/cli_node_modules ~/cypress/cli/node_modules
              mv /tmp/node_modules_cache/globbed_node_modules ~/cypress/globbed_node_modules
              rm -rf /tmp/node_modules_cache
            fi
      - run:
          name: Restore all node_modules to proper workspace folders
          command: node scripts/circle-cache.js --action unpack

  caching-dependency-installer:
    description: 'Installs & caches the dependencies based on yarn lock & package json dependencies'
    parameters:
      is-mac:
        type: boolean
        default: false
      arch:
        type: enum
        enum: ['linux', 'darwin']
    steps:
      - run:
          name: Generate Circle Cache Key
          command: node scripts/circle-cache.js --action cacheKey > circle_cache_key
      - restore_cache:
          name: Restore cache state, to check for known modules cache existence
          key: v{{ .Environment.CACHE_VERSION }}-{{ arch }}-test2-node-modules-cache-state-{{ checksum "circle_cache_key" }}
      - run:
          name: Bail if cache exists
          command: |
            if [[ -f "node_modules_installed" ]]; then
              echo "Node modules already cached for dependencies, exiting"
              circleci-agent step halt
            fi
      - run: date +%Y-%U > cache_date            
      - restore_cache:
          name: Restore weekly yarn cache
          keys:
            - v{{ .Environment.CACHE_VERSION }}-{{ arch }}-test2-deps-root-weekly-{{ checksum "cache_date" }}
      - run:
          name: Install Node Modules
          command: |
            . ./scripts/load-nvm.sh
            yarn --prefer-offline --frozen-lockfile --cache-folder ~/.yarn-<< parameters.arch >>
          no_output_timeout: 20m
      - prepare-modules-cache:
          dont-move: <<parameters.is-mac>> # we don't move, so we don't hit any issues unpacking symlinks
      - when:
          condition: <<parameters.is-mac>> # on mac, we don't move to /tmp since we don't need to worry about different users
          steps:
            - save_cache:
                name: Saving node modules for root, cli, and all globbed workspace packages
                key: v{{ .Environment.CACHE_VERSION }}-{{ arch }}-test2-node-modules-cache-{{ checksum "circle_cache_key" }}
                paths:
                  - node_modules
                  - cli/node_modules
                  - globbed_node_modules
      - unless:
          condition: <<parameters.is-mac>>
          steps:
            - save_cache:
                name: Saving node modules for root, cli, and all globbed workspace packages
                key: v{{ .Environment.CACHE_VERSION }}-{{ arch }}-test2-node-modules-cache-{{ checksum "circle_cache_key" }}
                paths:
                  - /tmp/node_modules_cache
      - run: touch node_modules_installed
      - save_cache:
          name: Saving node-modules cache state key
          key: v{{ .Environment.CACHE_VERSION }}-{{ arch }}-test2-node-modules-cache-state-{{ checksum "circle_cache_key" }}
          paths:
            - node_modules_installed
      - save_cache:
          name: Save weekly yarn cache
          key: v{{ .Environment.CACHE_VERSION }}-{{ arch }}-test2-deps-root-weekly-{{ checksum "cache_date" }}
          paths:
            - ~/.yarn-<< parameters.arch >>

  install-build-setup:
    description: Common commands run when setting up for build or yarn install
    steps:
      - run:
          name: Print working folder
          command: echo $PWD
      - run:
          name: print global yarn cache path
          command: echo $(yarn global bin)
      - run:
          name: print Node version
          command: |
            . ./scripts/load-nvm.sh
            echo "nvm use default"
            nvm use default
            node -v
      - run:
          name: print yarn version
          command: yarn -v
      - run:
          name: check Node version
          command: |
            . ./scripts/load-nvm.sh
            yarn check-node-version

      ## make sure the TERM is set to 'xterm' in node (Linux only)
      ## else colors (and tests) will fail
      ## See the following information
      ##   * http://andykdocs.de/development/Docker/Fixing+the+Docker+TERM+variable+issue
      ##   * https://unix.stackexchange.com/questions/43945/whats-the-difference-between-various-term-variables
      - run:
          name: Check terminal
          command: |
            . ./scripts/load-nvm.sh
            yarn check-terminal
      - run:
          name: Stop .only
          command: |
            . ./scripts/load-nvm.sh
            yarn stop-only-all   
      - run:
          # Deps needed by circle-cache.js, before we "yarn" or unpack cached node_modules
          name: Cache Helper Deps
          working_directory: ~/
          command: npm i globby fs-extra minimist fast-json-stable-stringify

  install-required-node:
    # https://discuss.circleci.com/t/switch-nodejs-version-on-machine-executor-solved/26675/2
    description: Install Node version matching .node-version
    steps:
      - run:
          name: Install NVM
          # TODO: determine why we get the missing .nvmrc file error
          command: |
            export NODE_VERSION=$(cat .node-version)
            echo "Installing Node $NODE_VERSION"
            cp .node-version .nvmrc
            curl -o- https://raw.githubusercontent.com/creationix/nvm/v0.35.3/install.sh | bash
      - run:
          # https://github.com/nvm-sh/nvm#nvmrc
          name: Install Node
          command: |
            . ./scripts/load-nvm.sh
            echo "before nvm install"
            nvm install
            echo "before nvm use"
            nvm use
            echo "before nvm alias default"
            nvm alias default
            node --version

  install-latest-chrome:
    description: Install latest Google Chrome (stable)
    parameters:
      browser:
        default: "electron"
        description: browser shortname to target
        type: string
    steps:
      - run:
          name: Install latest Google Chrome (stable)
          command: |
            if [ <<parameters.browser>> == "chrome" ]; then
              echo "**** Running Chrome tests.  Installing latest stable version of Google Chrome. ****"
              apt-get update
              apt-get install google-chrome-stable -y
              echo "**** Location of Google Chrome Installation: "`which google-chrome`" ****"
              echo "**** Google Chrome Version: "`google-chrome --version`" ****"
            else
              echo "**** Not updating Chrome. Running tests in '<<parameters.browser>>' ****"
            fi

  run-driver-integration-tests:
    parameters:
      browser:
        description: browser shortname to target
        type: string
    steps:
      - restore_cached_workspace
      - run:
          environment:
            CYPRESS_KONFIG_ENV: production
          command: |
            echo Current working directory is $PWD
            echo Total containers $CIRCLE_NODE_TOTAL

            if [[ -v PACKAGES_RECORD_KEY ]]; then
              # internal PR
              CYPRESS_RECORD_KEY=$PACKAGES_RECORD_KEY \
              yarn cypress:run --record --parallel --group 5x-driver-<<parameters.browser>> --browser <<parameters.browser>>
            else
              # external PR
              TESTFILES=$(circleci tests glob "cypress/integration/**/*_spec.*" | circleci tests split --total=$CIRCLE_NODE_TOTAL)
              echo "Test files for this machine are $TESTFILES"

              if [[ -z "$TESTFILES" ]]; then
                echo "Empty list of test files"
              fi
              yarn cypress:run --browser <<parameters.browser>> --spec $TESTFILES
            fi
          working_directory: packages/driver
      - verify-mocha-results
      - store_test_results:
          path: /tmp/cypress
      - store_artifacts:
          path: /tmp/artifacts
      - store-npm-logs

  run-runner-integration-tests:
    parameters:
      browser:
        description: browser shortname to target
        type: string
      percy:
        description: enable percy
        type: boolean
        default: false
    steps:
      - restore_cached_workspace
      - run:
          command: |
            cmd=$([[ <<parameters.percy>> == 'true' ]] && echo 'yarn percy exec --') || true

            CYPRESS_KONFIG_ENV=production \
            CYPRESS_RECORD_KEY=$PACKAGES_RECORD_KEY \
            PERCY_PARALLEL_NONCE=$CIRCLE_WORKFLOW_ID \
            PERCY_PARALLEL_TOTAL=-1 \
            $cmd yarn workspace @packages/runner cypress:run --record --parallel --group runner-integration-<<parameters.browser>> --browser <<parameters.browser>>
      - store_test_results:
          path: /tmp/cypress
      - store_artifacts:
          path: /tmp/artifacts
      - store-npm-logs

  run-runner-ct-integration-tests:
    parameters:
      browser:
        description: browser shortname to target
        type: string
      percy:
        description: enable percy
        type: boolean
        default: false
    steps:
      - restore_cached_workspace
      - run:
          command: |
            cmd=$([[ <<parameters.percy>> == 'true' ]] && echo 'yarn percy exec --') || true
            PERCY_PARALLEL_NONCE=$CIRCLE_WORKFLOW_ID \
            PERCY_PARALLEL_TOTAL=-1 \
            $cmd yarn workspace @packages/runner-ct run cypress:run --browser <<parameters.browser>>
      - run:
          command: |
            if [[ <<parameters.percy>> == 'true' ]]; then
              PERCY_PARALLEL_NONCE=$CIRCLE_WORKFLOW_ID \
              PERCY_PARALLEL_TOTAL=-1 \
              yarn percy upload packages/runner-ct/cypress/screenshots/screenshot.spec.tsx/percy
            else
              echo "skipping percy screenshots uploading"
            fi
      - store_test_results:
          path: /tmp/cypress
      - store_artifacts:
          path: ./packages/runner-ct/cypress/videos
      - store-npm-logs

  run-e2e-tests:
    parameters:
      browser:
        description: browser shortname to target
        type: string
    steps:
      - restore_cached_workspace
      - run:
          command: yarn workspace @packages/server test ./test/e2e/$(( $CIRCLE_NODE_INDEX ))_*spec* --browser <<parameters.browser>>
      - verify-mocha-results
      - store_test_results:
          path: /tmp/cypress
      - store_artifacts:
          path: /tmp/artifacts
      - store-npm-logs

  store-npm-logs:
    description: Saves any NPM debug logs as artifacts in case there is a problem
    steps:
      - store_artifacts:
          path: ~/.npm/_logs

  post-install-comment:
    description: Post GitHub comment with a blurb on how to install pre-release version
    steps:
      - run: ls -la
      - run: ls -la binary-url.json npm-package-url.json
      - run: cat binary-url.json
      - run: cat npm-package-url.json
      - run:
          name: Post pre-release install comment
          command: |
            node scripts/add-install-comment.js \
              --npm npm-package-url.json \
              --binary binary-url.json

  verify-mocha-results:
    description: Double-check that Mocha tests ran as expected.
    parameters:
      expectedResultCount:
        description: The number of result files to expect, ie, the number of Mocha test suites that ran.
        type: integer
        ## by default, assert that at least 1 test ran
        default: 0
    steps:
      - run: yarn verify:mocha:results <<parameters.expectedResultCount>>

  clone-repo-and-checkout-release-branch:
    description: |
      Clones an external repo and then checks out the branch that matches the next version otherwise uses 'master' branch.
    parameters:
      repo:
        description: "Name of the github repo to clone like: cypress-example-kitchensink"
        type: string
    steps:
      - restore_cached_workspace
      - run:
          name: "Cloning test project: <<parameters.repo>>"
          command: |
            git clone --depth 1 --no-single-branch https://github.com/cypress-io/<<parameters.repo>>.git /tmp/<<parameters.repo>>
            cd /tmp/<<parameters.repo>> && (git checkout $(node ./scripts/get-next-version) || true)

  test-binary-against-rwa:
    description: |
      Takes the built binary and NPM package, clones the RWA repo
      and runs the new version of Cypress against it.
    parameters:
      repo:
        description: "Name of the github repo to clone like"
        type: string
        default: "cypress-realworld-app"
      browser:
        description: Name of the browser to use, like "electron", "chrome", "firefox"
        type: enum
        enum: ["", "electron", "chrome", "firefox"]
        default: ""
      command:
        description: Test command to run to start Cypress tests
        type: string
        default: "yarn cypress:run"
      # if the repo to clone and test is a monorepo, you can
      # run tests inside a specific subfolder
      folder:
        description: Subfolder to test in
        type: string
        default: ""
      # you can test new features in the test runner against recipes or other repos
      # by opening a pull request in those repos and running this test job
      # against a pull request number in the example repo
      pull_request_id:
        description: Pull request number to check out before installing and testing
        type: integer
        default: 0
      wait-on:
        description: Whether to use wait-on to wait on a server to be booted
        type: string
        default: ""
      server-start-command:
        description: Server start command for repo
        type: string
        default: "CI=true yarn start"
    steps:
      - clone-repo-and-checkout-release-branch:
          repo: <<parameters.repo>>
      - when:
          condition: <<parameters.pull_request_id>>
          steps:
            - run:
                name: Check out PR <<parameters.pull_request_id>>
                working_directory: /tmp/<<parameters.repo>>
                command: |
                  git fetch origin pull/<<parameters.pull_request_id>>/head:pr-<<parameters.pull_request_id>>
                  git checkout pr-<<parameters.pull_request_id>>
                  git log -n 2
      - run:
          command: yarn
          working_directory: /tmp/<<parameters.repo>>
      - run:
          name: Install Cypress
          working_directory: /tmp/<<parameters.repo>>
          # force installing the freshly built binary
          command: |
            CYPRESS_INSTALL_BINARY=~/cypress/cypress.zip npm i ~/cypress/cypress.tgz && [[ -f yarn.lock ]] && yarn
      - run:
          name: Print Cypress version
          working_directory: /tmp/<<parameters.repo>>
          command: npx cypress version
      - run:
          name: Types check 🧩 (maybe)
          working_directory: /tmp/<<parameters.repo>>
          command: yarn types
      - run:
          working_directory: /tmp/<<parameters.repo>>
          command: <<parameters.server-start-command>>
          background: true
      - run:
          condition: <<parameters.wait-on>>
          name: "Waiting on server to boot: <<parameters.wait-on>>"
          command: "npx wait-on <<parameters.wait-on>>"
      - when:
          condition: <<parameters.folder>>
          steps:
            - when:
                condition: <<parameters.browser>>
                steps:
                  - run:
                      name: Run tests using browser "<<parameters.browser>>"
                      working_directory: /tmp/<<parameters.repo>>/<<parameters.folder>>
                      command: |
                        <<parameters.command>> -- --browser <<parameters.browser>>
            - unless:
                condition: <<parameters.browser>>
                steps:
                  - run:
                      name: Run tests using command
                      working_directory: /tmp/<<parameters.repo>>/<<parameters.folder>>
                      command: <<parameters.command>>

            - store_artifacts:
                name: screenshots
                path: /tmp/<<parameters.repo>>/<<parameters.folder>>/cypress/screenshots
            - store_artifacts:
                name: videos
                path: /tmp/<<parameters.repo>>/<<parameters.folder>>/cypress/videos
      - unless:
          condition: <<parameters.folder>>
          steps:
            - when:
                condition: <<parameters.browser>>
                steps:
                  - run:
                      name: Run tests using browser "<<parameters.browser>>"
                      working_directory: /tmp/<<parameters.repo>>
                      command: <<parameters.command>> -- --browser <<parameters.browser>>
            - unless:
                condition: <<parameters.browser>>
                steps:
                  - run:
                      name: Run tests using command
                      working_directory: /tmp/<<parameters.repo>>
                      command: <<parameters.command>>
            - store_artifacts:
                name: screenshots
                path: /tmp/<<parameters.repo>>/cypress/screenshots
            - store_artifacts:
                name: videos
                path: /tmp/<<parameters.repo>>/cypress/videos
      - store-npm-logs

  test-binary-against-repo:
    description: |
      Takes the built binary and NPM package, clones given example repo
      and runs the new version of Cypress against it.
    parameters:
      repo:
        description: "Name of the github repo to clone like: cypress-example-kitchensink"
        type: string
      browser:
        description: Name of the browser to use, like "electron", "chrome", "firefox"
        type: enum
        enum: ["", "electron", "chrome", "firefox"]
        default: ""
      command:
        description: Test command to run to start Cypress tests
        type: string
        default: "npm run e2e"
      build-project:
        description: Should the project build script be executed
        type: boolean
        default: true
      # if the repo to clone and test is a monorepo, you can
      # run tests inside a specific subfolder
      folder:
        description: Subfolder to test in
        type: string
        default: ""
      # you can test new features in the test runner against recipes or other repos
      # by opening a pull request in those repos and running this test job
      # against a pull request number in the example repo
      pull_request_id:
        description: Pull request number to check out before installing and testing
        type: integer
        default: 0
      wait-on:
        description: Whether to use wait-on to wait on a server to be booted
        type: string
        default: ""
      server-start-command:
        description: Server start command for repo
        type: string
        default: "npm start --if-present"
    steps:
      - clone-repo-and-checkout-release-branch:
          repo: <<parameters.repo>>
      - when:
          condition: <<parameters.pull_request_id>>
          steps:
            - run:
                name: Check out PR <<parameters.pull_request_id>>
                working_directory: /tmp/<<parameters.repo>>
                command: |
                  git fetch origin pull/<<parameters.pull_request_id>>/head:pr-<<parameters.pull_request_id>>
                  git checkout pr-<<parameters.pull_request_id>>
                  git log -n 2
      - run:
          # Install deps + Cypress binary with yarn if yarn.lock present
          command: |
            if [[ -f yarn.lock ]]; then
              yarn --frozen-lockfile
              CYPRESS_INSTALL_BINARY=~/cypress/cypress.zip yarn add -D ~/cypress/cypress.tgz
            else 
              npm install
              CYPRESS_INSTALL_BINARY=~/cypress/cypress.zip npm install ~/cypress/cypress.tgz
            fi
          working_directory: /tmp/<<parameters.repo>>
      - run:
          name: Print Cypress version
          working_directory: /tmp/<<parameters.repo>>
          command: npx cypress version
      - run:
          name: Types check 🧩 (maybe)
          working_directory: /tmp/<<parameters.repo>>
          command: |
            [[ -f yarn.lock ]] && yarn types || npm run types --if-present
      - when:
          condition: <<parameters.build-project>>
          steps:
          - run:
              name: Build 🏗 (maybe)
              working_directory: /tmp/<<parameters.repo>>
              command: |
                [[ -f yarn.lock ]] && yarn build || npm run build --if-present
      - run:
          working_directory: /tmp/<<parameters.repo>>
          command: <<parameters.server-start-command>>
          background: true
      - run:
          condition: <<parameters.wait-on>>
          name: "Waiting on server to boot: <<parameters.wait-on>>"
          command: "npx wait-on <<parameters.wait-on>> --timeout 120000"
      - when:
          condition: <<parameters.folder>>
          steps:
            - when:
                condition: <<parameters.browser>>
                steps:
                  - run:
                      name: Run tests using browser "<<parameters.browser>>"
                      working_directory: /tmp/<<parameters.repo>>/<<parameters.folder>>
                      command: |
                        <<parameters.command>> -- --browser <<parameters.browser>>
            - unless:
                condition: <<parameters.browser>>
                steps:
                  - run:
                      name: Run tests using command
                      working_directory: /tmp/<<parameters.repo>>/<<parameters.folder>>
                      command: <<parameters.command>>

            - store_artifacts:
                name: screenshots
                path: /tmp/<<parameters.repo>>/<<parameters.folder>>/cypress/screenshots
            - store_artifacts:
                name: videos
                path: /tmp/<<parameters.repo>>/<<parameters.folder>>/cypress/videos
      - unless:
          condition: <<parameters.folder>>
          steps:
            - when:
                condition: <<parameters.browser>>
                steps:
                  - run:
                      name: Run tests using browser "<<parameters.browser>>"
                      working_directory: /tmp/<<parameters.repo>>
                      command: <<parameters.command>> -- --browser <<parameters.browser>>
            - unless:
                condition: <<parameters.browser>>
                steps:
                  - run:
                      name: Run tests using command
                      working_directory: /tmp/<<parameters.repo>>
                      command: <<parameters.command>>
            - store_artifacts:
                name: screenshots
                path: /tmp/<<parameters.repo>>/cypress/screenshots
            - store_artifacts:
                name: videos
                path: /tmp/<<parameters.repo>>/cypress/videos
      - store-npm-logs

  wait-on-circle-jobs:
    description: Polls certain Circle CI jobs until they finish
    parameters:
      job-names:
        description: comma separated list of circle ci job names to wait for
        type: string
    steps:
      - run:
          name: "Waiting on Circle CI jobs: <<parameters.job-names>>"
          command: node ./scripts/wait-on-circle-jobs.js --job-names="<<parameters.job-names>>"
  build-binary:
    steps:
      - run:
          name: Check environment variables before code sign (if on Mac)
          # NOTE
          # our Mac code sign works via electron-builder
          # by default, electron-builder will NOT sign app built in a pull request
          # even our internal one (!)
          # Usually this is not a problem, since we only build and test binary
          # built on "develop" and "master" branches
          # but if you need to really build and sign a Mac binary in a PR
          # set variable CSC_FOR_PULL_REQUEST=true
          command: |
            set -e
            if [[ "$OSTYPE" == "darwin"* ]]; then
              if [ -z "$CSC_LINK" ]; then
                echo "Need to provide environment variable CSC_LINK"
                  echo "with base64 encoded certificate .p12 file"
                exit 1
              fi
              if [ -z "$CSC_KEY_PASSWORD" ]; then
                echo "Need to provide environment variable CSC_KEY_PASSWORD"
                  echo "with password for unlocking certificate .p12 file"
                exit 1
              fi
            else
              echo "Not Mac platform, skipping code sign setup"
            fi
      - install-required-node
      - run:
          environment:
            DEBUG: electron-builder,electron-osx-sign*
          # notarization on Mac can take a while
          no_output_timeout: "45m"
          command: |
            . ./scripts/load-nvm.sh
            node --version
            yarn binary-build --platform $PLATFORM --version $(node ./scripts/get-next-version.js)
      - run:
          name: Zip the binary
          command: |
            . ./scripts/load-nvm.sh
            yarn binary-zip --platform $PLATFORM
      - store-npm-logs
      - persist_to_workspace:
          root: ~/
          paths:
            - cypress/cypress.zip

  upload-binary:
    steps:
      - run:
          name: upload unique binary
          command: |
            node scripts/binary.js upload-unique-binary \
              --file cypress.zip \
              --version $(node -p "require('./package.json').version")
      - run: cat binary-url.json
      - store-npm-logs
      - persist_to_workspace:
          root: ~/
          paths:
            - cypress/binary-url.json

  build-npm-package:
    steps:
      - run:
          name: bump NPM version
          command: yarn get-next-version --npm
      - run:
          name: build NPM package
          command: |
            . ./scripts/load-nvm.sh
            yarn build --scope cypress
      - run:
          command: ls -la types
          working_directory: cli/build
      - run:
          name: list NPM package contents
          command: yarn workspace cypress size
      - run:
          name: pack NPM package
          working_directory: cli/build
          command: yarn pack
      - run:
          name: list created NPM package
          working_directory: cli/build
          command: ls -l
      # created file should have filename cypress-<version>.tgz
      - run: cp cli/build/cypress-v*.tgz cypress.tgz
      - store-npm-logs
      - run: pwd
      - run: ls -l
      - persist_to_workspace:
          root: ~/
          paths:
            - cypress/cypress.tgz

  upload-npm-package:
    steps:
      - run: ls -l
      - run:
          name: upload NPM package
          command: |
            node scripts/binary.js upload-npm-package \
              --file cypress.tgz \
              --version $(node -p "require('./package.json').version")
      - store-npm-logs
      - run: ls -l
      - run: cat npm-package-url.json
      - persist_to_workspace:
          root: ~/
          paths:
            - cypress/npm-package-url.json

jobs:
  ## Checks if we already have a valid cache for the node_modules_install and if it has, 
  ## skips ahead to the build step, otherwise installs and caches the node_modules
  node_modules_install:
    <<: *defaults
    steps:
      - checkout
      - install-required-node
      - install-build-setup
      - caching-dependency-installer:
          arch: << parameters.arch >>
          is-mac: <<parameters.is-mac>>
      - store-npm-logs

  ## restores node_modules from previous step & builds if first step skipped
  build:
    <<: *defaults
    steps:
      - checkout
      - install-required-node
      - install-build-setup
      - unpack-dependencies
      - run:
          name: Top level packages
          command: yarn list --depth=0 || true
      - build-and-persist
      - store-npm-logs

  lint:
    <<: *defaults
    steps:
      - restore_cached_workspace
      - install-required-node
      ## this will catch ".only"s in js/coffee as well
      - run:
          name: Linting 🧹
          command: |
            . ./scripts/load-nvm.sh
            git clean -df
            yarn lint
      - run:
          name: cypress info (dev)
          command: node cli/bin/cypress info --dev
      - store-npm-logs

  # a special job that keeps polling Circle and when all
  # individual jobs are finished, it closes the Percy build
  percy-finalize:
    <<: *defaults
    executor: cy-doc
    parameters:
      required_env_var:
        type: env_var_name
    steps:
      - restore_cached_workspace
      - run:
          # if this is an external pull request, the environment variables
          # are NOT set for security reasons, thus no need to poll -
          # and no need to finalize Percy, since there will be no visual tests
          name: Check if <<parameters.required_env_var>> is set
          command: |
            if [[ -v <<parameters.required_env_var>> ]]; then
              echo "Internal PR, good to go"
            else
              echo "This is an external PR, cannot access other services"
              circleci-agent step halt
            fi
      - wait-on-circle-jobs:
          job-names: >
            desktop-gui-integration-tests-2x,
            desktop-gui-component-tests,
            cli-visual-tests,
            runner-integration-tests-chrome,
            runner-ct-integration-tests-chrome
            reporter-integration-tests,
      - run: npx percy finalize --all

  cli-visual-tests:
    <<: *defaults
    parallelism: 8
    steps:
      - restore_cached_workspace
      - run: mkdir -p cli/visual-snapshots
      - run:
          command: node cli/bin/cypress info --dev | yarn --silent term-to-html | node scripts/sanitize --type cli-info > cli/visual-snapshots/cypress-info.html
          environment:
            FORCE_COLOR: 2
      - run:
          command: node cli/bin/cypress help | yarn --silent term-to-html > cli/visual-snapshots/cypress-help.html
          environment:
            FORCE_COLOR: 2
      - store_artifacts:
          path: cli/visual-snapshots
      - run:
          name: Upload CLI snapshots for diffing
          command: |
            PERCY_PARALLEL_NONCE=$CIRCLE_WORKFLOW_ID \
            PERCY_PARALLEL_TOTAL=-1 \
            yarn percy snapshot ./cli/visual-snapshots

  unit-tests:
    <<: *defaults
    parallelism: 1
    steps:
      - restore_cached_workspace
      # make sure mocha runs
      - run: yarn test-mocha
      # test binary build code
      - run: yarn test-scripts
      # check for compile errors with the releaserc scripts
      - run: yarn test-npm-package-release-script
      # make sure our snapshots are compared correctly
      - run: yarn test-mocha-snapshot
      # make sure packages with TypeScript can be transpiled to JS
      - run: yarn lerna run build-prod --stream
      # run unit tests from each individual package
      - run: yarn test
      - verify-mocha-results:
          expectedResultCount: 9
      - store_test_results:
          path: /tmp/cypress
      # CLI tests generate HTML files with sample CLI command output
      - store_artifacts:
          path: cli/test/html
      - store-npm-logs

  lint-types:
    <<: *defaults
    parallelism: 1
    steps:
      - restore_cached_workspace
      - run:
          command: ls -la types
          working_directory: cli
      - run:
          command: ls -la chai
          working_directory: cli/types
      - run:
          name: "Lint types 🧹"
          command: yarn workspace cypress dtslint
      - run:
          name: "TypeScript check 🧩"
          command: yarn type-check --ignore-progress
      - store-npm-logs

  server-unit-tests:
    <<: *defaults
    parallelism: 1
    steps:
      - restore_cached_workspace
      - run: yarn test-unit --scope @packages/server
      - verify-mocha-results:
          expectedResultCount: 1
      - store_test_results:
          path: /tmp/cypress
      - store-npm-logs

  server-ct-unit-tests:
    <<: *defaults
    parallelism: 1
    steps:
      - restore_cached_workspace
      - run: yarn test-unit --scope @packages/server-ct
      - verify-mocha-results:
          expectedResultCount: 1
      - store_test_results:
          path: /tmp/cypress
      - store-npm-logs

  server-integration-tests:
    <<: *defaults
    parallelism: 1
    steps:
      - restore_cached_workspace
      - run: yarn test-integration --scope @packages/server
      - verify-mocha-results:
          expectedResultCount: 1
      - store_test_results:
          path: /tmp/cypress
      - store-npm-logs

  server-performance-tests:
    <<: *defaults
    steps:
      - restore_cached_workspace
      - run:
          command: yarn workspace @packages/server test-performance
      - verify-mocha-results:
          expectedResultCount: 1
      - store_test_results:
          path: /tmp/cypress
      - store_artifacts:
          path: /tmp/artifacts
      - store-npm-logs

  server-e2e-tests-chrome:
    <<: *defaults
    parallelism: 8
    steps:
      - run-e2e-tests:
          browser: chrome

  server-e2e-tests-electron:
    <<: *defaults
    parallelism: 8
    steps:
      - run-e2e-tests:
          browser: electron

  server-e2e-tests-firefox:
    <<: *defaults
    parallelism: 8
    steps:
      - run-e2e-tests:
          browser: firefox

  server-e2e-tests-non-root:
    <<: *defaults
    steps:
      - restore_cached_workspace
      - run:
          command: yarn workspace @packages/server test ./test/e2e/non_root*spec* --browser electron
      - verify-mocha-results
      - store_test_results:
          path: /tmp/cypress
      - store_artifacts:
          path: /tmp/artifacts
      - store-npm-logs

  runner-integration-tests-chrome:
    <<: *defaults
    parallelism: 2
    steps:
      - run-runner-integration-tests:
          browser: chrome
          percy: true

  runner-integration-tests-firefox:
    <<: *defaults
    parallelism: 2
    steps:
      - run-runner-integration-tests:
          browser: firefox

  runner-ct-integration-tests-chrome:
    <<: *defaults
    parallelism: 1
    steps:
      - run-runner-ct-integration-tests:
          browser: chrome
          percy: true

  driver-integration-tests-chrome:
    <<: *defaults
    parallelism: 5
    steps:
      - run-driver-integration-tests:
          browser: chrome

  driver-integration-tests-firefox:
    <<: *defaults
    parallelism: 5
    steps:
      - run-driver-integration-tests:
          browser: firefox

  desktop-gui-integration-tests-2x:
    <<: *defaults
    parallelism: 2
    steps:
      - restore_cached_workspace
      - run:
          command: yarn build-prod
          working_directory: packages/desktop-gui
      - run:
          command: |
            CYPRESS_KONFIG_ENV=production \
            CYPRESS_RECORD_KEY=$PACKAGES_RECORD_KEY \
            PERCY_PARALLEL_NONCE=$CIRCLE_WORKFLOW_ID \
            PERCY_PARALLEL_TOTAL=-1 \
            yarn percy exec -- \
            yarn cypress:run --record --parallel --group 2x-desktop-gui
          working_directory: packages/desktop-gui
      - verify-mocha-results
      - store_test_results:
          path: /tmp/cypress
      - store_artifacts:
          path: /tmp/artifacts
      - store-npm-logs


  desktop-gui-component-tests:
    <<: *defaults
    parallelism: 1
    steps:
      - restore_cached_workspace
      - run:
          # will use PERCY_TOKEN environment variable if available
          command: |
            CYPRESS_KONFIG_ENV=production \
            PERCY_PARALLEL_NONCE=$CIRCLE_WORKFLOW_ID \
            PERCY_PARALLEL_TOTAL=-1 \
            yarn percy exec -- \
            yarn cypress:run:ct
          working_directory: packages/desktop-gui
      - verify-mocha-results
      # we don't really need any artifacts - we are only interested in visual screenshots
      - store-npm-logs

  reporter-integration-tests:
    <<: *defaults
    steps:
      - restore_cached_workspace
      - run:
          command: yarn build-for-tests
          working_directory: packages/reporter
      - run:
          command: |
            CYPRESS_KONFIG_ENV=production \
            CYPRESS_RECORD_KEY=$PACKAGES_RECORD_KEY \
            PERCY_PARALLEL_NONCE=$CIRCLE_WORKFLOW_ID \
            PERCY_PARALLEL_TOTAL=-1 \
            yarn percy exec -- \
            yarn cypress:run --record --parallel --group reporter
          working_directory: packages/reporter
      - verify-mocha-results
      - store_test_results:
          path: /tmp/cypress
      - store_artifacts:
          path: /tmp/artifacts
      - store-npm-logs

  ui-components-integration-tests:
    <<: *defaults
    steps:
      - restore_cached_workspace
      - run:
          command: yarn build-for-tests
          working_directory: packages/ui-components
      - run:
          command: |
            CYPRESS_KONFIG_ENV=production \
            CYPRESS_RECORD_KEY=$PACKAGES_RECORD_KEY \
            yarn cypress:run --record --parallel --group ui-components
          working_directory: packages/ui-components
      - verify-mocha-results
      - store_test_results:
          path: /tmp/cypress
      - store_artifacts:
          path: /tmp/artifacts
      - store-npm-logs

  npm-webpack-preprocessor:
    <<: *defaults
    steps:
      - restore_cached_workspace
      - run:
          name: Build
          command: yarn workspace @cypress/webpack-preprocessor build
      - run:
          name: Run tests
          command: yarn workspace @cypress/webpack-preprocessor test
      - run:
          name: Test babelrc
          command: yarn test
          working_directory: npm/webpack-preprocessor/examples/use-babelrc
      - run:
          name: Build ts-loader
          command: yarn install
          working_directory: npm/webpack-preprocessor/examples/use-ts-loader
      - run:
          name: Types ts-loader
          command: yarn types
          working_directory: npm/webpack-preprocessor/examples/use-ts-loader
      - run:
          name: Test ts-loader
          command: yarn test
          working_directory: npm/webpack-preprocessor/examples/use-ts-loader
      - run:
          name: Start React app
          command: yarn start
          background: true
          working_directory: npm/webpack-preprocessor/examples/react-app
      - run:
          name: Test React app
          command: yarn test
          working_directory: npm/webpack-preprocessor/examples/react-app
      - store-npm-logs

  npm-webpack-dev-server:
    <<: *defaults
    steps:
      - restore_cached_workspace
      - run:
          name: Run tests
          command: yarn workspace @cypress/webpack-dev-server test
  npm-vite-dev-server:
    <<: *defaults
    steps:
      - restore_cached_workspace
      - run:
          name: Run tests
          command: yarn test --reporter cypress-circleci-reporter --reporter-options resultsDir=./test_results
          working_directory: npm/vite-dev-server
      - store_test_results:
          path: npm/vite-dev-server/test_results
      - store_artifacts:
          path: npm/vite-dev-server/cypress/videos
      - store-npm-logs

  npm-webpack-batteries-included-preprocessor:
    <<: *defaults
    steps:
      - restore_cached_workspace
      - run:
          name: Run tests
          command: yarn workspace @cypress/webpack-batteries-included-preprocessor test

  npm-vue:
    <<: *defaults
    parallelism: 3
    steps:
      - restore_cached_workspace
      - run:
          name: Build
          command: yarn workspace @cypress/vue build
      - run:
          name: Run tests
          command: yarn test-ci
          working_directory: npm/vue
      - store_test_results:
          path: npm/vue/test_results
      - store_artifacts:
          path: npm/vue/test_results
      - store-npm-logs

  npm-design-system:
    <<: *defaults
    steps:
      - restore_cached_workspace
      - run:
          name: Build
          command: yarn workspace @cypress/design-system build
      - run:
          name: Run tests
          command: yarn test
          working_directory: npm/design-system
      - store-npm-logs


  npm-react:
    <<: *defaults
    parallelism: 8
    steps:
      - restore_cached_workspace
      - restore_cache:
          name: Restore yarn cache
          key: v{{ .Environment.CACHE_VERSION }}-{{ arch }}-npm-react-babel-cache
      - run:
          name: Build
          command: yarn workspace @cypress/react build
      - run:
          name: Run tests
          command: yarn test-ci
          working_directory: npm/react
      - store_test_results:
          path: npm/react/test_results
      - store_artifacts:
          path: npm/react/test_results
      - store-npm-logs

  npm-mount-utils:
    <<: *defaults
    steps:
      - restore_cached_workspace
      - run:
          name: Build
          command: yarn workspace @cypress/mount-utils build
      - store-npm-logs

  npm-create-cypress-tests:
    <<: *defaults
    steps:
      - restore_cached_workspace
      - run: yarn workspace create-cypress-tests build
      - run:
          name: Run unit test
          command: yarn workspace create-cypress-tests test

  npm-eslint-plugin-dev:
    <<: *defaults
    steps:
      - restore_cached_workspace
      - run:
          name: Run tests
          command: yarn workspace @cypress/eslint-plugin-dev test

  npm-release:
    <<: *defaults
    steps:
      - restore_cached_workspace
      - run:
          name: Release packages after all jobs pass
          command: yarn npm-release

  create-build-artifacts:
    <<: *defaults
    shell: /bin/bash --login
    steps:
      - restore_cached_workspace
      - build-binary
      - build-npm-package
      - run:
          name: Check current branch to persist artifacts
          command: |
            if [[ "$CIRCLE_BRANCH" != "develop" && "$CIRCLE_BRANCH" != "7.0-release" ]]; then
              echo "Not uploading artifacts or posting install comment for this branch."
              circleci-agent step halt
            fi
      - upload-binary
      - upload-npm-package
      - post-install-comment

  test-kitchensink:
    <<: *defaults
    steps:
      - clone-repo-and-checkout-release-branch:
          repo: cypress-example-kitchensink
      - install-required-node
      - run:
          name: Install prod dependencies
          command: yarn --production
          working_directory: /tmp/cypress-example-kitchensink
      - run:
          name: Example server
          command: yarn start
          working_directory: /tmp/cypress-example-kitchensink
          background: true
      - run:
          name: Run Kitchensink example project
          command: |
            . ./scripts/load-nvm.sh
            yarn cypress:run --project /tmp/cypress-example-kitchensink
      - store_artifacts:
          path: /tmp/cypress-example-kitchensink/cypress/screenshots
      - store_artifacts:
          path: /tmp/cypress-example-kitchensink/cypress/videos
      - store-npm-logs

  "test-kitchensink-against-staging":
    <<: *defaults
    steps:
      - clone-repo-and-checkout-release-branch:
          repo: cypress-example-kitchensink
      - run:
          name: Install prod dependencies
          command: yarn --production
          working_directory: /tmp/cypress-example-kitchensink
      - run:
          name: Example server
          command: yarn start
          working_directory: /tmp/cypress-example-kitchensink
          background: true
      - run:
          name: Run Kitchensink example project
          command: |
            CYPRESS_PROJECT_ID=$TEST_KITCHENSINK_PROJECT_ID \
            CYPRESS_RECORD_KEY=$TEST_KITCHENSINK_RECORD_KEY \
            CYPRESS_INTERNAL_ENV=staging \
            CYPRESS_video=false \
            yarn cypress:run --project /tmp/cypress-example-kitchensink --record
      - store-npm-logs

  "test-against-staging":
    <<: *defaults
    steps:
      - clone-repo-and-checkout-release-branch:
          repo: cypress-test-tiny
      - run:
          name: Run test project
          command: |
            CYPRESS_PROJECT_ID=$TEST_TINY_PROJECT_ID \
            CYPRESS_RECORD_KEY=$TEST_TINY_RECORD_KEY \
            CYPRESS_INTERNAL_ENV=staging \
            yarn cypress:run --project /tmp/cypress-test-tiny --record
      - store-npm-logs

  "test-binary-and-npm-against-other-projects":
    <<: *defaults
    steps:
      # needs uploaded NPM and test binary
      - restore_cached_workspace
      - run: ls -la
      # make sure JSON files with uploaded urls are present
      - run: ls -la binary-url.json npm-package-url.json
      - run: cat binary-url.json
      - run: cat npm-package-url.json
      - run: mkdir /tmp/testing
      - run:
          name: create dummy package
          working_directory: /tmp/testing
          command: npm init -y
      - run:
          # install NPM from unique urls
          name: Install Cypress
          command: |
            node scripts/test-unique-npm-and-binary.js \
              --npm npm-package-url.json \
              --binary binary-url.json \
              --cwd /tmp/testing
      - run:
          name: Verify Cypress binary
          working_directory: /tmp/testing
          command: $(yarn bin)/cypress verify
      - run:
          name: Running other test projects with new NPM package and binary
          command: |
            node scripts/test-other-projects.js \
              --npm npm-package-url.json \
              --binary binary-url.json \
              --provider circle
      - store-npm-logs

  "test-npm-module-and-verify-binary":
    <<: *defaults
    steps:
      - restore_cached_workspace
      # make sure we have cypress.zip received
      - run: ls -l
      - run: ls -l cypress.zip cypress.tgz
      - run: mkdir test-binary
      - run:
          name: Create new NPM package
          working_directory: test-binary
          command: npm init -y
      - run:
          # install NPM from built NPM package folder
          name: Install Cypress
          working_directory: test-binary
          # force installing the freshly built binary
          command: CYPRESS_INSTALL_BINARY=/root/cypress/cypress.zip npm i /root/cypress/cypress.tgz
      - run:
          name: Cypress version
          working_directory: test-binary
          command: $(yarn bin)/cypress version
      - run:
          name: Verify Cypress binary
          working_directory: test-binary
          command: $(yarn bin)/cypress verify
      - run:
          name: Cypress help
          working_directory: test-binary
          command: $(yarn bin)/cypress help
      - run:
          name: Cypress info
          working_directory: test-binary
          command: $(yarn bin)/cypress info
      - store-npm-logs

  test-npm-module-on-minimum-node-version:
    <<: *defaults
    docker:
      - image: cypress/base:12.0.0-libgbm
    steps:
      - restore_workspace_binaries
      - run: mkdir test-binary
      - run:
          name: Create new NPM package
          working_directory: test-binary
          command: npm init -y
      - run:
          name: Install Cypress
          working_directory: test-binary
          command: CYPRESS_INSTALL_BINARY=/root/cypress/cypress.zip npm install /root/cypress/cypress.tgz
      - run:
          name: Verify Cypress binary
          working_directory: test-binary
          command: $(npm bin)/cypress verify
      - run:
          name: Print Cypress version
          working_directory: test-binary
          command: $(npm bin)/cypress version
      - run:
          name: Cypress info
          working_directory: test-binary
          command: $(npm bin)/cypress info

  test-types-cypress-and-jest:
    parameters:
      executor:
        description: Executor name to use
        type: executor
        default: cy-doc
      wd:
        description: Working directory, should be OUTSIDE cypress monorepo folder
        type: string
        default: /root/test-cypress-and-jest
    <<: *defaults
    steps:
      - restore_workspace_binaries
      - run: mkdir <<parameters.wd>>
      - run:
          name: Create new NPM package ⚗️
          working_directory: <<parameters.wd>>
          command: npm init -y
      - run:
          name: Install dependencies 📦
          working_directory: <<parameters.wd>>
          environment:
            CYPRESS_INSTALL_BINARY: /root/cypress/cypress.zip
          # let's install Cypress, Jest and any other package that might conflict
          # https://github.com/cypress-io/cypress/issues/6690
          command: |
            npm install /root/cypress/cypress.tgz \
              typescript jest @types/jest enzyme @types/enzyme
      - run:
          name: Test types clash ⚔️
          working_directory: <<parameters.wd>>
          command: |
            echo "console.log('hello world')" > hello.ts
            npx tsc hello.ts --noEmit

  # testing scaffolding examples and running them
  # against example.cypress.io
  test-cypress-scaffold:
    parameters:
      executor:
        description: Executor name to use
        type: executor
        default: cy-doc
      wd:
        description: Working directory, should be OUTSIDE cypress monorepo folder
        type: string
        default: /root/test-scaffold
    <<: *defaults
    steps:
      - restore_workspace_binaries
      - run: mkdir <<parameters.wd>>
      - run:
          name: Create new NPM package ⚗️
          working_directory: <<parameters.wd>>
          command: npm init -y
      - run:
          name: Install dependencies 📦
          working_directory: <<parameters.wd>>
          environment:
            CYPRESS_INSTALL_BINARY: /root/cypress/cypress.zip
          # let's install Cypress, Jest and any other package that might conflict
          # https://github.com/cypress-io/cypress/issues/6690
          command: |
            npm install /root/cypress/cypress.tgz \
              typescript jest @types/jest enzyme @types/enzyme
      - run:
          name: Scaffold and test examples 🏗
          working_directory: <<parameters.wd>>
          environment:
            CYPRESS_INTERNAL_FORCE_SCAFFOLD: "1"
          command: |
            echo '{}' > cypress.json
            npx cypress run

  test-full-typescript-project:
    parameters:
      executor:
        description: Executor name to use
        type: executor
        default: cy-doc
      wd:
        description: Working directory, should be OUTSIDE cypress monorepo folder
        type: string
        default: /root/test-full-typescript
    <<: *defaults
    steps:
      - restore_workspace_binaries
      - run: mkdir <<parameters.wd>>
      - run:
          name: Create new NPM package ⚗️
          working_directory: <<parameters.wd>>
          command: npm init -y
      - run:
          name: Install dependencies 📦
          working_directory: <<parameters.wd>>
          environment:
            CYPRESS_INSTALL_BINARY: /root/cypress/cypress.zip
          command: |
            npm install /root/cypress/cypress.tgz typescript
      - run:
          name: Scaffold full TypeScript project 🏗
          working_directory: <<parameters.wd>>
          command: npx @bahmutov/cly@1 init --typescript
      - run:
          name: Run project tests 🗳
          working_directory: <<parameters.wd>>
          command: npx cypress run

  # install NPM + binary zip and run against staging API
  "test-binary-against-staging":
    <<: *defaults
    steps:
      - restore_workspace_binaries
      - clone-repo-and-checkout-release-branch:
          repo: cypress-test-tiny
      - run:
          name: Install Cypress
          working_directory: /tmp/cypress-test-tiny
          # force installing the freshly built binary
          command: CYPRESS_INSTALL_BINARY=~/cypress/cypress.zip npm i ~/cypress/cypress.tgz
      - run:
          name: Run test project
          working_directory: /tmp/cypress-test-tiny
          command: |
            CYPRESS_PROJECT_ID=$TEST_TINY_PROJECT_ID \
            CYPRESS_RECORD_KEY=$TEST_TINY_RECORD_KEY \
            CYPRESS_INTERNAL_ENV=staging \
            $(yarn bin)/cypress run --record
      - store-npm-logs

  "test-binary-against-recipes-firefox":
    <<: *defaults
    steps:
      - test-binary-against-repo:
          repo: cypress-example-recipes
          command: npm run test:ci:firefox

  # This is a special job. It allows you to test the current
  # built test runner against a pull request in the repo
  # cypress-example-recipes.
  # Imagine you are working on a feature and want to show / test a recipe
  # You would need to run the built test runner before release
  # against a PR that cannot be merged until the new version
  # of the test runner is released.
  # Use:
  #   specify pull request number
  #   and the recipe folder

  # test-binary-against-recipe-pull-request:
  #   <<: *defaults
  #   steps:
  #     # test a specific pull request by number from cypress-example-recipes
  #     - test-binary-against-repo:
  #         repo: cypress-example-recipes
  #         command: npm run test:ci
  #         pull_request_id: 515
  #         folder: examples/fundamentals__typescript

  "test-binary-against-kitchensink":
    <<: *defaults
    steps:
      - test-binary-against-repo:
          repo: cypress-example-kitchensink
          browser: "electron"

  test-binary-against-awesome-typescript-loader:
    <<: *defaults
    steps:
      - test-binary-against-repo:
          repo: cypress-test-awesome-typescript-loader
          browser: "electron"

  "test-binary-against-kitchensink-firefox":
    <<: *defaults
    steps:
      - test-binary-against-repo:
          repo: cypress-example-kitchensink
          browser: firefox

  "test-binary-against-kitchensink-chrome":
    <<: *defaults
    steps:
      - test-binary-against-repo:
          repo: cypress-example-kitchensink
          browser: chrome

  "test-binary-against-todomvc-firefox":
    <<: *defaults
    steps:
      - test-binary-against-repo:
          repo: cypress-example-todomvc
          browser: firefox

  "test-binary-against-documentation-firefox":
    <<: *defaults
    steps:
      - test-binary-against-repo:
          repo: cypress-documentation
          browser: firefox
          command: "yarn cypress run"
          wait-on: http://localhost:3000
          server-start-command: yarn serve:dist

  "test-binary-against-conduit-chrome":
    <<: *defaults
    steps:
      - test-binary-against-repo:
          repo: cypress-example-conduit-app
          browser: chrome
          command: "npm run cypress:run"

  "test-binary-against-api-testing-firefox":
    <<: *defaults
    steps:
      - test-binary-against-repo:
          repo: cypress-example-api-testing
          browser: firefox
          command: "npm run cy:run"

  "test-binary-against-piechopper-firefox":
    <<: *defaults
    steps:
      - test-binary-against-repo:
          repo: cypress-example-piechopper
          browser: firefox
          command: "npm run cypress:run"

  "test-binary-against-cypress-realworld-app":
    <<: *defaults
    executor: cy-doc-plus
    steps:
      - test-binary-against-rwa:
          repo: cypress-realworld-app
          browser: chrome
          wait-on: http://localhost:3000

  test-binary-as-specific-user:
    <<: *defaults
    steps:
      - restore_workspace_binaries
      # the user should be "node"
      - run: whoami
      - run: pwd
      # prints the current user's effective user id
      # for root it is 0
      # for other users it is a positive integer
      - run: node -e 'console.log(process.geteuid())'
      # make sure the binary and NPM package files are present
      - run: ls -l
      - run: ls -l cypress.zip cypress.tgz
      - run: mkdir test-binary
      - run:
          name: Create new NPM package
          working_directory: test-binary
          command: npm init -y
      - run:
          # install NPM from built NPM package folder
          name: Install Cypress
          working_directory: test-binary
          # force installing the freshly built binary
          command: CYPRESS_INSTALL_BINARY=~/cypress/cypress.zip npm i ~/cypress/cypress.tgz
      - run:
          name: Cypress help
          working_directory: test-binary
          command: $(yarn bin)/cypress help
      - run:
          name: Cypress info
          working_directory: test-binary
          command: $(yarn bin)/cypress info
      - run:
          name: Add Cypress demo
          working_directory: test-binary
          command: npx @bahmutov/cly init
      - run:
          name: Verify Cypress binary
          working_directory: test-binary
          command: DEBUG=cypress:cli $(yarn bin)/cypress verify
      - run:
          name: Run Cypress binary
          working_directory: test-binary
          command: DEBUG=cypress:cli $(yarn bin)/cypress run
      - store-npm-logs

linux-workflow: &linux-workflow
  jobs:
    - node_modules_install:
        arch: 'linux'
    - build:
        requires:
          - node_modules_install
    - lint:
        name: Linux lint
        requires:
          - build
    - percy-finalize:
        context: test-runner:poll-circle-workflow
        required_env_var: PERCY_TOKEN # skips job if not defined (external PR)
        requires:
          - build
    - lint-types:
        requires:
          - build
    # unit, integration and e2e tests
    - cli-visual-tests:
        requires:
          - build
    - unit-tests:
        requires:
          - build
    - server-unit-tests:
        requires:
          - build
    - server-integration-tests:
        requires:
          - build
    - server-performance-tests:
        requires:
          - build
    - server-e2e-tests-chrome:
        requires:
          - build
    - server-e2e-tests-electron:
        requires:
          - build
    - server-e2e-tests-firefox:
        requires:
          - build
    - server-e2e-tests-non-root:
        executor: non-root-docker-user
        requires:
          - build
    - driver-integration-tests-chrome:
        requires:
          - build
    - driver-integration-tests-firefox:
        requires:
          - build
    - runner-integration-tests-chrome:
        requires:
          - build
    - runner-integration-tests-firefox:
        requires:
          - build
    - runner-ct-integration-tests-chrome:
        requires:
          - build

    ## TODO: add these back in when flaky tests are fixed
    # - driver-integration-tests-electron:
    #     requires:
    #       - build
    - desktop-gui-integration-tests-2x:
        requires:
          - build
    - desktop-gui-component-tests:
        requires:
          - build
    - reporter-integration-tests:
        requires:
          - build
    - ui-components-integration-tests:
        requires:
          - build

    - npm-webpack-dev-server:
        requires:
          - build
<<<<<<< HEAD
    - npm-vite-dev-server:
        requires:
          - build
    - npm-rollup-dev-server:
        requires:
          - build
=======
    # TODO: add this back when flake with vite-electron has been resolved
    # See branch `fix-branch`
    # - npm-vite-dev-server:
    #     requires:
    #       - build
>>>>>>> 61aa287c
    - npm-webpack-preprocessor:
        requires:
          - build
    - npm-webpack-batteries-included-preprocessor:
        requires:
          - build
    - npm-design-system:
        requires:
          - build
    - npm-vue:
        requires:
          - build
    - npm-react:
        requires:
          - build
    - npm-mount-utils:
        requires:
          - build
    - npm-create-cypress-tests:
        requires:
          - build
    - npm-eslint-plugin-dev:
        requires:
          - build
    # This release definition must be updated with any new jobs
    # Any attempts to automate this are welcome
    # If CircleCI provided an "after all" hook, then this wouldn't be necessary
    - npm-release:
        requires:          
          - build
          - npm-eslint-plugin-dev
          - npm-create-cypress-tests
          - npm-react
          - npm-mount-utils
          - npm-vue
          - npm-design-system
          - npm-webpack-batteries-included-preprocessor
          - npm-webpack-preprocessor
          # - npm-vite-dev-server
          - npm-webpack-dev-server
          - ui-components-integration-tests
          - reporter-integration-tests
          - Linux lint
          - desktop-gui-component-tests
          - desktop-gui-integration-tests-2x
          - runner-ct-integration-tests-chrome
          - runner-integration-tests-firefox
          - runner-integration-tests-chrome
          - driver-integration-tests-firefox
          - driver-integration-tests-chrome
          - server-e2e-tests-non-root
          - server-e2e-tests-firefox
          - server-e2e-tests-electron
          - server-e2e-tests-chrome
          - server-performance-tests
          - server-integration-tests
          - server-unit-tests
          - unit-tests
          - cli-visual-tests

    # various testing scenarios, like building full binary
    # and testing it on a real project
    - test-against-staging:
        context: test-runner:record-tests
        filters:
          branches:
            only:
              - develop
              - 7.0-release
        requires:
          - build
    - test-kitchensink:
        requires:
          - build
    - test-kitchensink-against-staging:
        context: test-runner:record-tests
        filters:
          branches:
            only:
              - develop
              - 7.0-release
        requires:
          - build
    - create-build-artifacts:
        context:
          - test-runner:upload
          - test-runner:commit-status-checks
        requires:
          - build
    - test-npm-module-on-minimum-node-version:
        requires:
          - create-build-artifacts
    - test-types-cypress-and-jest:
        requires:
          - create-build-artifacts
    - test-cypress-scaffold:
        requires:
          - create-build-artifacts
    - test-full-typescript-project:
        requires:
          - create-build-artifacts
    - test-binary-against-kitchensink:
        requires:
          - create-build-artifacts
    # when working on a feature or a fix,
    # you are probably working in a branch
    # and you want to run a specific PR in the cypress-example-recipes
    # against this branch. This workflow job includes
    # the job but only when it runs on specific branch
    # DO NOT DELETE THIS JOB BEFORE MERGING TO DEVELOP
    # on "develop" this branch will be ignored anyway
    # and someone else might use this job definition for another
    # feature branch and would just update the branch filter
    # - test-binary-against-recipe-pull-request:
    #     name: Test cypress run parsing
    #     filters:
    #       branches:
    #         only:
    #           - cli-to-module-api-7760
        # requires:
        #   - create-build-artifacts
    - test-binary-against-awesome-typescript-loader:
        requires:
          - create-build-artifacts
    - test-binary-and-npm-against-other-projects:
        context: test-runner:trigger-test-jobs
        filters:
          branches:
            only:
              - develop
              - 7.0-release
        requires:
          - create-build-artifacts
    - test-npm-module-and-verify-binary:
        filters:
          branches:
            only:
              - develop
              - 7.0-release
        requires:
          - create-build-artifacts
    - test-binary-against-staging:
        context: test-runner:record-tests
        filters:
          branches:
            only:
              - develop
              - 7.0-release
        requires:
          - create-build-artifacts

    - test-binary-against-kitchensink-chrome:
        <<: *onlyMainBranches
    - test-binary-against-conduit-chrome:
        <<: *onlyMainBranches
    - test-binary-against-recipes-firefox:
        <<: *onlyMainBranches
    - test-binary-against-kitchensink-firefox:
        <<: *onlyMainBranches
    - test-binary-against-todomvc-firefox:
        <<: *onlyMainBranches
    - test-binary-against-documentation-firefox:
        <<: *onlyMainBranches
    - test-binary-against-api-testing-firefox:
        <<: *onlyMainBranches
    - test-binary-against-piechopper-firefox:
        <<: *onlyMainBranches
    - test-binary-against-cypress-realworld-app:
        executor: cy-doc-plus
        filters:
          branches:
            only:
              - develop
              - 7.0-release
        requires:
          - create-build-artifacts

    - test-binary-as-specific-user:
        name: "test binary as a non-root user"
        executor: non-root-docker-user
        requires:
          - create-build-artifacts
    - test-binary-as-specific-user:
        name: "test binary as a root user"
        requires:
          - create-build-artifacts

mac-workflow: &mac-workflow
  jobs:
    - node_modules_install:
        name: darwin-node-modules-install
        executor: mac
        arch: darwin
        is-mac: true
        <<: *macBuildFilters

    - build:
        name: darwin-build
        executor: mac
        requires:
          - darwin-node-modules-install        
        <<: *macBuildFilters

    - lint:
        name: darwin-lint
        executor: mac
        <<: *macBuildFilters
        requires:
          - darwin-build

    # maybe run all unit tests?

    - create-build-artifacts:
        name: darwin-create-build-artifacts
        context:
          - test-runner:sign-mac-binary
          - test-runner:upload
          - test-runner:commit-status-checks
        executor: mac
        <<: *macBuildFilters
        requires:
          - darwin-build

    - test-kitchensink:
        name: darwin-test-kitchensink
        executor: mac
        <<: *macBuildFilters
        requires:
          - darwin-build

    - test-binary-against-kitchensink:
        name: darwin-test-binary-against-kitchensink
        executor: mac
        <<: *macBuildFilters
        requires:
          - darwin-create-build-artifacts

    - test-binary-against-staging:
        context: test-runner:record-tests
        name: darwin-test-binary-against-staging
        executor: mac
        filters:
          branches:
            only:
              - develop
              - 7.0-release
        requires:
          - darwin-create-build-artifacts

    - test-binary-and-npm-against-other-projects:
        context: test-runner:trigger-test-jobs
        name: darwin-test-binary-and-npm-against-other-projects
        executor: mac
        filters:
          branches:
            only:
              - develop
              - 7.0-release
        requires:
          - darwin-create-build-artifacts

workflows:
  linux:
    <<: *linux-workflow
  mac:
    <<: *mac-workflow<|MERGE_RESOLUTION|>--- conflicted
+++ resolved
@@ -1911,20 +1911,9 @@
     - npm-webpack-dev-server:
         requires:
           - build
-<<<<<<< HEAD
     - npm-vite-dev-server:
         requires:
           - build
-    - npm-rollup-dev-server:
-        requires:
-          - build
-=======
-    # TODO: add this back when flake with vite-electron has been resolved
-    # See branch `fix-branch`
-    # - npm-vite-dev-server:
-    #     requires:
-    #       - build
->>>>>>> 61aa287c
     - npm-webpack-preprocessor:
         requires:
           - build
