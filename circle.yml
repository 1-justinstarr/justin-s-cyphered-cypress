version: 2.1

defaults: &defaults
  parallelism: 1
  working_directory: ~/cypress
  parameters: &defaultsParameters
    executor:
      type: executor
      default: cy-doc
    only-cache-for-root-user:
      type: boolean
      default: false
  executor: <<parameters.executor>>
  environment: &defaultsEnvironment
    ## set specific timezone
    TZ: "/usr/share/zoneinfo/America/New_York"

    ## store artifacts here
    CIRCLE_ARTIFACTS: /tmp/artifacts

    ## set so that e2e tests are consistent
    COLUMNS: 100
    LINES: 24

# filters and requires for testing binary with Firefox
mainBuildFilters: &mainBuildFilters
  filters:
    branches:
      only:
        - develop
        - 10.0-release
<<<<<<< HEAD
        - rebase/develop-10.0-release-2022-03-04
=======
        - fix-beta-build-caching
>>>>>>> 047aefc4

# usually we don't build Mac app - it takes a long time
# but sometimes we want to really confirm we are doing the right thing
# so just add your branch to the list here to build and test on Mac
macWorkflowFilters: &mac-workflow-filters
  when:
    or:
    - equal: [ develop, << pipeline.git.branch >> ]
<<<<<<< HEAD
    - equal: [ '10.0-release', << pipeline.git.branch >> ]
    - equal: [ rebase/develop-10.0-release-2022-03-04, << pipeline.git.branch >> ]
=======
>>>>>>> 047aefc4
    - equal: [ fix-beta-build-caching, << pipeline.git.branch >> ]
    - matches:
          pattern: "-release$"
          value: << pipeline.git.branch >>

windowsWorkflowFilters: &windows-workflow-filters
  when:
    or:
    - equal: [ develop, << pipeline.git.branch >> ]
<<<<<<< HEAD
    - equal: [ '10.0-release', << pipeline.git.branch >> ]
=======
>>>>>>> 047aefc4
    - equal: [ fix-beta-build-caching, << pipeline.git.branch >> ]
    - matches:
          pattern: "-release$"
          value: << pipeline.git.branch >>
    - matches:
          pattern: "win*"
          value: << pipeline.git.branch >>

executors:
  # the Docker image with Cypress dependencies and Chrome browser
  cy-doc:
    docker:
      - image: cypress/browsers:node16.5.0-chrome94-ff93
    # by default, we use "medium" to balance performance + CI costs. bump or reduce on a per-job basis if needed.
    resource_class: medium
    environment:
      PLATFORM: linux

  # Docker image with non-root "node" user
  non-root-docker-user:
    docker:
      - image: cypress/browsers:node16.5.0-chrome94-ff93
        user: node
    environment:
      PLATFORM: linux

  # executor to run on Mac OS
  # https://circleci.com/docs/2.0/executor-types/#using-macos
  # https://circleci.com/docs/2.0/testing-ios/#supported-xcode-versions
  mac:
    macos:
      # Executor should have Node >= required version
      xcode: "13.0.0"
    resource_class: macos.x86.medium.gen2
    environment:
      PLATFORM: mac

  # executor to run on Windows - based off of the windows-orb default executor since it is
  # not customizable enough to align with our existing setup.
  # https://github.com/CircleCI-Public/windows-orb/blob/master/src/executors/default.yml
  # https://circleci.com/docs/2.0/hello-world-windows/#software-pre-installed-in-the-windows-image
  windows: &windows-executor
    machine:
      image: windows-server-2019-vs2019:stable
      shell: bash.exe -eo pipefail
    resource_class: windows.medium
    environment:
      PLATFORM: windows

commands:
  restore_workspace_binaries:
    steps:
      - attach_workspace:
          at: ~/
      # make sure we have cypress.zip received
      - run: ls -l
      - run: ls -l cypress.zip cypress.tgz
      - run: node --version
      - run: npm --version

  restore_cached_workspace:
    steps:
      - attach_workspace:
          at: ~/
      - install-required-node
      - unpack-dependencies

  restore_cached_binary:
    steps:
      - attach_workspace:
          at: ~/

  prepare-modules-cache:
    parameters:
      dont-move:
        type: boolean
        default: false
    steps:
      - run: node scripts/circle-cache.js --action prepare
      - unless:
          condition: << parameters.dont-move >>
          steps:
            - run:
                name: Move to /tmp dir for consistent caching across root/non-root users
                command: |
                  mkdir -p /tmp/node_modules_cache
                  mv ~/cypress/node_modules /tmp/node_modules_cache/root_node_modules
                  mv ~/cypress/cli/node_modules /tmp/node_modules_cache/cli_node_modules
                  mv ~/cypress/system-tests/node_modules /tmp/node_modules_cache/system-tests_node_modules
                  mv ~/cypress/globbed_node_modules /tmp/node_modules_cache/globbed_node_modules

  build-and-persist:
    description: Save entire folder as artifact for other jobs to run without reinstalling
    steps:
      - run:
          name: Build all codegen
          command: yarn gulp buildProd
      - run:
          name: Build packages
          command: yarn build
      - prepare-modules-cache # So we don't throw these in the workspace cache
      - persist_to_workspace:
          root: ~/
          paths:
            - cypress
            - .ssh
            - node_modules # contains the npm i -g modules

  install_cache_helpers_dependencies:
    steps:
      - run:
          # Dependencies needed by circle-cache.js, before we "yarn" or unpack cached node_modules
          name: Cache Helper Dependencies
          working_directory: ~/
          command: npm i glob@7.1.6 fs-extra@10.0.0 minimist@1.2.5 fast-json-stable-stringify@2.1.0

  unpack-dependencies:
    description: 'Unpacks dependencies associated with the current workflow'
    steps:
      - install_cache_helpers_dependencies
      - run:
          name: Generate Circle Cache Key
          command: node scripts/circle-cache.js --action cacheKey > circle_cache_key
      - run:
          name: Generate platform key
          command: echo $PLATFORM > platform_key
      - restore_cache:
          name: Restore cache state, to check for known modules cache existence
          key: v{{ .Environment.CACHE_VERSION }}-{{ checksum "platform_key" }}-node-modules-cache-{{ checksum "circle_cache_key" }}
      - run:
          name: Move node_modules back from /tmp
          command: |
            if [[ -d "/tmp/node_modules_cache" ]]; then
              mv /tmp/node_modules_cache/root_node_modules ~/cypress/node_modules
              mv /tmp/node_modules_cache/cli_node_modules ~/cypress/cli/node_modules
              mv /tmp/node_modules_cache/system-tests_node_modules ~/cypress/system-tests/node_modules
              mv /tmp/node_modules_cache/globbed_node_modules ~/cypress/globbed_node_modules
              rm -rf /tmp/node_modules_cache
            fi
      - run:
          name: Restore all node_modules to proper workspace folders
          command: node scripts/circle-cache.js --action unpack

  restore_cached_system_tests_deps:
    description: 'Restore the cached node_modules for projects in "system-tests/projects/**"'
    steps:
      - run:
          name: Generate Circle Cache key for system tests
          command: ./system-tests/scripts/cache-key.sh > system_tests_cache_key
      - run:
          name: Generate platform key
          command: echo $PLATFORM > platform_key
      - restore_cache:
          name: Restore system tests node_modules cache
          keys:
            - v{{ .Environment.CACHE_VERSION }}-{{ checksum "platform_key" }}-system-tests-projects-node-modules-cache-{{ checksum "system_tests_cache_key" }}
            - v{{ .Environment.CACHE_VERSION }}-{{ checksum "platform_key" }}-system-tests-projects-node-modules-cache-

  update_cached_system_tests_deps:
    description: 'Update the cached node_modules for projects in "system-tests/projects/**"'
    steps:
      - run:
          name: Generate Circle Cache key for system tests
          command: ./system-tests/scripts/cache-key.sh > system_tests_cache_key
      - run:
          name: Generate platform key
          command: echo $PLATFORM > platform_key
      - restore_cache:
          name: Restore cache state, to check for known modules cache existence
          keys:
            - v{{ .Environment.CACHE_VERSION }}-{{ checksum "platform_key" }}-system-tests-projects-node-modules-cache-state-{{ checksum "system_tests_cache_key" }}
      - run:
          name: Send root honeycomb event for this CI build
          command: cd system-tests/scripts && node ./send-root-honecomb-event.js
      - run:
          name: Bail if specific cache exists
          command: |
            if [[ -f "/tmp/system_tests_node_modules_installed" ]]; then
              echo "No updates to system tests node modules, exiting"
              circleci-agent step halt
            fi
      - restore_cache:
          name: Restore system tests node_modules cache
          keys:
            - v{{ .Environment.CACHE_VERSION }}-{{ checksum "platform_key" }}-system-tests-projects-node-modules-cache-{{ checksum "system_tests_cache_key" }}
            - v{{ .Environment.CACHE_VERSION }}-{{ checksum "platform_key" }}-system-tests-projects-node-modules-cache-
      - run:
          name: Update system-tests node_modules cache
          command: yarn workspace @tooling/system-tests projects:yarn:install
      - save_cache:
          name: Save system tests node_modules cache
          key: v{{ .Environment.CACHE_VERSION }}-{{ checksum "platform_key" }}-system-tests-projects-node-modules-cache-{{ checksum "system_tests_cache_key" }}
          paths:
            - ~/.cache/cy-system-tests-node-modules
      - run: touch /tmp/system_tests_node_modules_installed
      - save_cache:
          name: Save system tests node_modules cache state key
          key: v{{ .Environment.CACHE_VERSION }}-{{ checksum "platform_key" }}-system-tests-projects-node-modules-cache-state-{{ checksum "system_tests_cache_key" }}
          paths:
            - /tmp/system_tests_node_modules_installed

  caching-dependency-installer:
    description: 'Installs & caches the dependencies based on yarn lock & package json dependencies'
    parameters:
      only-cache-for-root-user:
        type: boolean
        default: false
    steps:
      - install_cache_helpers_dependencies
      - run:
          name: Generate Circle Cache Key
          command: node scripts/circle-cache.js --action cacheKey > circle_cache_key
      - run:
          name: Generate platform key
          command: echo $PLATFORM > platform_key
      - restore_cache:
          name: Restore cache state, to check for known modules cache existence
          key: v{{ .Environment.CACHE_VERSION }}-{{ checksum "platform_key" }}-node-modules-cache-state-{{ checksum "circle_cache_key" }}
      - run:
          name: Bail if cache exists
          command: |
            if [[ -f "node_modules_installed" ]]; then
              echo "Node modules already cached for dependencies, exiting"
              circleci-agent step halt
            fi
      - run: date +%Y-%U > cache_date
      - restore_cache:
          name: Restore weekly yarn cache
          keys:
            - v{{ .Environment.CACHE_VERSION }}-{{ checksum "platform_key" }}-deps-root-weekly-{{ checksum "cache_date" }}
      - run:
          name: Install Node Modules
          command: |
            yarn --prefer-offline --frozen-lockfile --cache-folder ~/.yarn
          no_output_timeout: 20m
      - prepare-modules-cache:
          dont-move: <<parameters.only-cache-for-root-user>> # we don't move, so we don't hit any issues unpacking symlinks
      - when:
          condition: <<parameters.only-cache-for-root-user>> # we don't move to /tmp since we don't need to worry about different users
          steps:
            - save_cache:
                name: Saving node modules for root, cli, and all globbed workspace packages
                key: v{{ .Environment.CACHE_VERSION }}-{{ checksum "platform_key" }}-node-modules-cache-{{ checksum "circle_cache_key" }}
                paths:
                  - node_modules
                  - cli/node_modules
                  - system-tests/node_modules
                  - globbed_node_modules
      - unless:
          condition: <<parameters.only-cache-for-root-user>>
          steps:
            - save_cache:
                name: Saving node modules for root, cli, and all globbed workspace packages
                key: v{{ .Environment.CACHE_VERSION }}-{{ checksum "platform_key" }}-node-modules-cache-{{ checksum "circle_cache_key" }}
                paths:
                  - /tmp/node_modules_cache
      - run: touch node_modules_installed
      - save_cache:
          name: Saving node-modules cache state key
          key: v{{ .Environment.CACHE_VERSION }}-{{ checksum "platform_key" }}-node-modules-cache-state-{{ checksum "circle_cache_key" }}
          paths:
            - node_modules_installed
      - save_cache:
          name: Save weekly yarn cache
          key: v{{ .Environment.CACHE_VERSION }}-{{ checksum "platform_key" }}-deps-root-weekly-{{ checksum "cache_date" }}
          paths:
            - ~/.yarn

  verify-build-setup:
    description: Common commands run when setting up for build or yarn install
    parameters:
      executor:
        type: executor
        default: cy-doc
    steps:
      - run: pwd
      - run:
          name: print global yarn cache path
          command: echo $(yarn global bin)
      - run:
          name: print yarn version
          command: yarn versions
      - unless:
          condition:
            # stop-only does not correctly match on windows: https://github.com/bahmutov/stop-only/issues/78
            equal: [ *windows-executor, << parameters.executor >> ]
          steps:
            - run:
                name: Stop .only
                 # this will catch ".only"s in js/coffee as well
                command: yarn stop-only-all
      - run:
          name: Check terminal variables
          ## make sure the TERM is set to 'xterm' in node (Linux only)
          ## else colors (and tests) will fail
          ## See the following information
          ##   * http://andykdocs.de/development/Docker/Fixing+the+Docker+TERM+variable+issue
          ##   * https://unix.stackexchange.com/questions/43945/whats-the-difference-between-various-term-variables
          command: yarn check-terminal

  install-required-node:
    # https://discuss.circleci.com/t/switch-nodejs-version-on-machine-executor-solved/26675/2
    description: Install Node version matching .node-version
    steps:
      - run:
          name: Install Node
          command: |
            node_version=$(cat .node-version)
            [ -s "${HOME}/.nvm/nvm.sh" ] && \. "${HOME}/.nvm/nvm.sh" # This loads nvm
            if ! type nvm > /dev/null; then
              echo "Installing NVM"
              curl -o- https://raw.githubusercontent.com/creationix/nvm/v0.30.0/install.sh | bash
              [ -s "${HOME}/.nvm/nvm.sh" ] && \. "${HOME}/.nvm/nvm.sh" # This loads nvm
            fi
            echo "Installing Node $node_version"
            nvm install ${node_version}
            echo "Using Node $node_version"
            nvm use ${node_version}
            [[ $PLATFORM != 'windows' ]] && nvm alias default ${node_version} || sleep 2s
            echo "Installing Yarn"
            npm install yarn -g # ensure yarn is installed with the correct node engine
            yarn check-node-version
      - run:
          name: Check  Node
          command: yarn check-node-version

  install-chrome:
    description: Install Google Chrome
    parameters:
      channel:
        description: browser channel to install
        type: string
      version:
        description: browser version to install
        type: string
    steps:
      - run:
          name: Install Google Chrome (<<parameters.channel>>)
          command: |
            echo "Installing Chrome (<<parameters.channel>>) v<<parameters.version>>"
            wget -O /usr/src/google-chrome-<<parameters.channel>>_<<parameters.version>>_amd64.deb "http://dl.google.com/linux/chrome/deb/pool/main/g/google-chrome-<<parameters.channel>>/google-chrome-<<parameters.channel>>_<<parameters.version>>-1_amd64.deb" && \
            dpkg -i /usr/src/google-chrome-<<parameters.channel>>_<<parameters.version>>_amd64.deb ; \
            apt-get install -f -y && \
            rm -f /usr/src/google-chrome-<<parameters.channel>>_<<parameters.version>>_amd64.deb
            which google-chrome-<<parameters.channel>> || (printf "\n\033[0;31mChrome was not successfully downloaded - bailing\033[0m\n\n" && exit 1)
            echo "Location of Google Chrome Installation: `which google-chrome-<<parameters.channel>>`"
            echo "Google Chrome Version: `google-chrome-<<parameters.channel>> --version`"

  run-driver-integration-tests:
    parameters:
      browser:
        description: browser shortname to target
        type: string
      install-chrome-channel:
        description: chrome channel to install
        type: string
        default: ''
    steps:
      - restore_cached_workspace
      - when:
          condition: <<parameters.install-chrome-channel>>
          steps:
            - install-chrome:
                channel: <<parameters.install-chrome-channel>>
                version: $(node ./scripts/get-browser-version.js chrome:<<parameters.install-chrome-channel>>)
      - run:
          environment:
            CYPRESS_KONFIG_ENV: production
          command: |
            echo Current working directory is $PWD
            echo Total containers $CIRCLE_NODE_TOTAL

            if [[ -v PACKAGES_RECORD_KEY ]]; then
              # internal PR
              CYPRESS_RECORD_KEY=$PACKAGES_RECORD_KEY \
              yarn cypress:run --record --parallel --group 5x-driver-<<parameters.browser>> --browser <<parameters.browser>>
            else
              # external PR
              TESTFILES=$(circleci tests glob "cypress/e2e/**/*.cy.*" | circleci tests split --total=$CIRCLE_NODE_TOTAL)
              echo "Test files for this machine are $TESTFILES"

              if [[ -z "$TESTFILES" ]]; then
                echo "Empty list of test files"
              fi
              yarn cypress:run --browser <<parameters.browser>> --spec $TESTFILES
            fi
          working_directory: packages/driver
      - verify-mocha-results
      - store_test_results:
          path: /tmp/cypress
      - store_artifacts:
          path: /tmp/artifacts
      - store-npm-logs

  run-new-ui-tests:
    parameters:
      package:
        description: package to target
        type: enum
        enum: ['frontend-shared', 'launchpad', 'app']
      browser:
        description: browser shortname to target
        type: string
      percy:
        description: enable percy
        type: boolean
        default: false
      type:
        description: ct or e2e
        type: enum
        enum: ['ct', 'e2e']
      debug:
        description: debug option
        type: string
        default: ''
    steps:
      - restore_cached_workspace
      - run:
          # TODO: How can we have preinstalled browsers on CircleCI?
          name: 'Install Chrome on Windows'
          command: |
            # install with `--ignore-checksums` to avoid checksum error
            # https://www.gep13.co.uk/blog/chocolatey-error-hashes-do-not-match
            [[ $PLATFORM == 'windows' && '<<parameters.browser>>' == 'chrome' ]] && choco install googlechrome --ignore-checksums || [[ $PLATFORM != 'windows' ]]
      - run:
          command: |
            cmd=$([[ <<parameters.percy>> == 'true' ]] && echo 'yarn percy exec --parallel -- --') || true
            DEBUG=<<parameters.debug>> \
            CYPRESS_KONFIG_ENV=production \
            CYPRESS_RECORD_KEY=$TEST_LAUNCHPAD_RECORD_KEY \
            PERCY_PARALLEL_NONCE=$CIRCLE_SHA1 \
            PERCY_ENABLE=${PERCY_TOKEN:-0} \
            PERCY_PARALLEL_TOTAL=-1 \
            $cmd yarn workspace @packages/<<parameters.package>> cypress:run:<<parameters.type>> --browser <<parameters.browser>> --record --parallel --group <<parameters.package>>-<<parameters.type>>
      - store_test_results:
          path: /tmp/cypress
      - store_artifacts:
          path: ./packages/<<parameters.package>>/cypress/videos
      - store-npm-logs

  run-system-tests:
    parameters:
      browser:
        description: browser shortname to target
        type: string
    steps:
      - restore_cached_workspace
      - restore_cached_system_tests_deps
      - run:
          name: Run system tests
          command: |
            ALL_SPECS=`circleci tests glob "/root/cypress/system-tests/test/*spec*"`
            SPECS=
            for file in $ALL_SPECS; do
              # filter out non_root tests, they have their own stage
              if [[ "$file" == *"non_root"* ]]; then
                echo "Skipping $file"
                continue
              fi
              SPECS="$SPECS $file"
            done
            SPECS=`echo $SPECS | xargs -n 1 | circleci tests split --split-by=timings`
            echo SPECS=$SPECS
            yarn workspace @tooling/system-tests test:ci $SPECS --browser <<parameters.browser>>
      - verify-mocha-results
      - store_test_results:
          path: /tmp/cypress
      - store_artifacts:
          path: /tmp/artifacts
      - store-npm-logs

  run-binary-system-tests:
    steps:
      - restore_cached_workspace
      - restore_cached_system_tests_deps
      - run:
          name: Run system tests
          command: |
            ALL_SPECS=`circleci tests glob "$HOME/cypress/system-tests/test-binary/*spec*"`
            SPECS=`echo $ALL_SPECS | xargs -n 1 | circleci tests split --split-by=timings`
            echo SPECS=$SPECS
            yarn workspace @tooling/system-tests test:ci $SPECS
      - verify-mocha-results
      - store_test_results:
          path: /tmp/cypress
      - store_artifacts:
          path: /tmp/artifacts
      - store-npm-logs

  store-npm-logs:
    description: Saves any NPM debug logs as artifacts in case there is a problem
    steps:
      - store_artifacts:
          path: ~/.npm/_logs

  post-install-comment:
    description: Post GitHub comment with a blurb on how to install pre-release version
    steps:
      - run:
          name: Post pre-release install comment
          command: |
            node scripts/add-install-comment.js \
              --npm npm-package-url.json \
              --binary binary-url.json

  verify-mocha-results:
    description: Double-check that Mocha tests ran as expected.
    parameters:
      expectedResultCount:
        description: The number of result files to expect, ie, the number of Mocha test suites that ran.
        type: integer
        ## by default, assert that at least 1 test ran
        default: 0
    steps:
      - run: yarn verify:mocha:results <<parameters.expectedResultCount>>

  clone-repo-and-checkout-branch:
    description: |
      Clones an external repo and then checks out the branch that matches the next version otherwise uses 'master' branch.
    parameters:
      repo:
        description: "Name of the github repo to clone like: cypress-example-kitchensink"
        type: string
      pull_request_id:
        description: Pull request number to check out before installing and testing
        type: integer
        default: 0
    steps:
      - restore_cached_binary
      - run:
          name: "Cloning test project and checking out release branch: <<parameters.repo>>"
          working_directory: ~/
          command: |
            git clone --depth 1 --no-single-branch https://github.com/cypress-io/<<parameters.repo>>.git /tmp/<<parameters.repo>>

            # install some deps for get-next-version
            npm i semver@7.3.2 conventional-recommended-bump@6.1.0 conventional-changelog-angular@5.0.12
            NEXT_VERSION=$(node ./cypress/scripts/get-next-version.js)

            cd /tmp/<<parameters.repo>> && (git checkout $NEXT_VERSION || true)
      - when:
            condition: <<parameters.pull_request_id>>
            steps:
              - run:
                  name: Check out PR <<parameters.pull_request_id>>
                  working_directory: /tmp/<<parameters.repo>>
                  command: |
                    git fetch origin pull/<<parameters.pull_request_id>>/head:pr-<<parameters.pull_request_id>>
                    git checkout pr-<<parameters.pull_request_id>>

  test-binary-against-rwa:
    description: |
      Takes the built binary and NPM package, clones the RWA repo
      and runs the new version of Cypress against it.
    parameters:
      repo:
        description: "Name of the github repo to clone like"
        type: string
        default: "cypress-realworld-app"
      browser:
        description: Name of the browser to use, like "electron", "chrome", "firefox"
        type: enum
        enum: ["", "electron", "chrome", "firefox"]
        default: ""
      command:
        description: Test command to run to start Cypress tests
        type: string
        default: "yarn cypress:run"
      # if the repo to clone and test is a monorepo, you can
      # run tests inside a specific subfolder
      folder:
        description: Subfolder to test in
        type: string
        default: ""
      # you can test new features in the test runner against recipes or other repos
      # by opening a pull request in those repos and running this test job
      # against a pull request number in the example repo
      pull_request_id:
        description: Pull request number to check out before installing and testing
        type: integer
        default: 0
      wait-on:
        description: Whether to use wait-on to wait on a server to be booted
        type: string
        default: ""
      server-start-command:
        description: Server start command for repo
        type: string
        default: "CI=true yarn start"
    steps:
      - clone-repo-and-checkout-branch:
          repo: <<parameters.repo>>
      - when:
          condition: <<parameters.pull_request_id>>
          steps:
            - run:
                name: Check out PR <<parameters.pull_request_id>>
                working_directory: /tmp/<<parameters.repo>>
                command: |
                  git fetch origin pull/<<parameters.pull_request_id>>/head:pr-<<parameters.pull_request_id>>
                  git checkout pr-<<parameters.pull_request_id>>
                  git log -n 2
      - run:
          command: yarn
          working_directory: /tmp/<<parameters.repo>>
      - run:
          name: Install Cypress
          working_directory: /tmp/<<parameters.repo>>
          # force installing the freshly built binary
          command: |
            CYPRESS_INSTALL_BINARY=~/cypress/cypress.zip npm i --legacy-peer-deps ~/cypress/cypress.tgz && [[ -f yarn.lock ]] && yarn
      - run:
          name: Print Cypress version
          working_directory: /tmp/<<parameters.repo>>
          command: npx cypress version
      - run:
          name: Types check 🧩 (maybe)
          working_directory: /tmp/<<parameters.repo>>
          command: yarn types
      - run:
          working_directory: /tmp/<<parameters.repo>>
          command: <<parameters.server-start-command>>
          background: true
      - run:
          condition: <<parameters.wait-on>>
          name: "Waiting on server to boot: <<parameters.wait-on>>"
          command: "npx wait-on <<parameters.wait-on>>"
      - when:
          condition: <<parameters.folder>>
          steps:
            - when:
                condition: <<parameters.browser>>
                steps:
                  - run:
                      name: Run tests using browser "<<parameters.browser>>"
                      working_directory: /tmp/<<parameters.repo>>/<<parameters.folder>>
                      command: |
                        <<parameters.command>> -- --browser <<parameters.browser>>
            - unless:
                condition: <<parameters.browser>>
                steps:
                  - run:
                      name: Run tests using command
                      working_directory: /tmp/<<parameters.repo>>/<<parameters.folder>>
                      command: <<parameters.command>>

            - store_artifacts:
                name: screenshots
                path: /tmp/<<parameters.repo>>/<<parameters.folder>>/cypress/screenshots
            - store_artifacts:
                name: videos
                path: /tmp/<<parameters.repo>>/<<parameters.folder>>/cypress/videos
      - unless:
          condition: <<parameters.folder>>
          steps:
            - when:
                condition: <<parameters.browser>>
                steps:
                  - run:
                      name: Run tests using browser "<<parameters.browser>>"
                      working_directory: /tmp/<<parameters.repo>>
                      command: <<parameters.command>> -- --browser <<parameters.browser>>
            - unless:
                condition: <<parameters.browser>>
                steps:
                  - run:
                      name: Run tests using command
                      working_directory: /tmp/<<parameters.repo>>
                      command: <<parameters.command>>
            - store_artifacts:
                name: screenshots
                path: /tmp/<<parameters.repo>>/cypress/screenshots
            - store_artifacts:
                name: videos
                path: /tmp/<<parameters.repo>>/cypress/videos
      - store-npm-logs

  test-binary-against-repo:
    description: |
      Takes the built binary and NPM package, clones given example repo
      and runs the new version of Cypress against it.
    parameters:
      repo:
        description: "Name of the github repo to clone like: cypress-example-kitchensink"
        type: string
      browser:
        description: Name of the browser to use, like "electron", "chrome", "firefox"
        type: enum
        enum: ["", "electron", "chrome", "firefox"]
        default: ""
      command:
        description: Test command to run to start Cypress tests
        type: string
        default: "npm run e2e"
      build-project:
        description: Should the project build script be executed
        type: boolean
        default: true
      # if the repo to clone and test is a monorepo, you can
      # run tests inside a specific subfolder
      folder:
        description: Subfolder to test in
        type: string
        default: ""
      # you can test new features in the test runner against recipes or other repos
      # by opening a pull request in those repos and running this test job
      # against a pull request number in the example repo
      pull_request_id:
        description: Pull request number to check out before installing and testing
        type: integer
        default: 0
      wait-on:
        description: Whether to use wait-on to wait on a server to be booted
        type: string
        default: ""
      server-start-command:
        description: Server start command for repo
        type: string
        default: "npm start --if-present"
    steps:
      - clone-repo-and-checkout-branch:
          repo: <<parameters.repo>>
          pull_request_id: <<parameters.pull_request_id>>
      - run:
          # Install deps + Cypress binary with yarn if yarn.lock present
          command: |
            if [[ -f yarn.lock ]]; then
              yarn --frozen-lockfile
              CYPRESS_INSTALL_BINARY=~/cypress/cypress.zip yarn add -D ~/cypress/cypress.tgz
            else
              npm install
              CYPRESS_INSTALL_BINARY=~/cypress/cypress.zip npm install --legacy-peer-deps ~/cypress/cypress.tgz
            fi
          working_directory: /tmp/<<parameters.repo>>
      - run:
          name: Scaffold new config file
          working_directory: /tmp/<<parameters.repo>>
          environment:
            CYPRESS_INTERNAL_FORCE_SCAFFOLD: "1"
          command: |
            if [[ -f cypress.json ]]; then
              rm -rf cypress.json
              echo 'module.exports = {}' > cypress.config.js
            fi
      - run:
          name: Rename support file
          working_directory: /tmp/<<parameters.repo>>
          command: |
            if [[ -f cypress/support/index.js ]]; then
              mv cypress/support/index.js cypress/support/e2e.js
            fi
      - run:
          name: Print Cypress version
          working_directory: /tmp/<<parameters.repo>>
          command: npx cypress version
      - run:
          name: Types check 🧩 (maybe)
          working_directory: /tmp/<<parameters.repo>>
          command: |
            [[ -f yarn.lock ]] && yarn types || npm run types --if-present
      - when:
          condition: <<parameters.build-project>>
          steps:
          - run:
              name: Build 🏗 (maybe)
              working_directory: /tmp/<<parameters.repo>>
              command: |
                [[ -f yarn.lock ]] && yarn build || npm run build --if-present
      - run:
          working_directory: /tmp/<<parameters.repo>>
          command: <<parameters.server-start-command>>
          background: true
      - run:
          condition: <<parameters.wait-on>>
          name: "Waiting on server to boot: <<parameters.wait-on>>"
          command: "npx wait-on <<parameters.wait-on>> --timeout 120000"
      - when:
          condition: <<parameters.folder>>
          steps:
            - when:
                condition: <<parameters.browser>>
                steps:
                  - run:
                      name: Run tests using browser "<<parameters.browser>>"
                      working_directory: /tmp/<<parameters.repo>>/<<parameters.folder>>
                      command: |
                        <<parameters.command>> -- --browser <<parameters.browser>>
            - unless:
                condition: <<parameters.browser>>
                steps:
                  - run:
                      name: Run tests using command
                      working_directory: /tmp/<<parameters.repo>>/<<parameters.folder>>
                      command: <<parameters.command>>

            - store_artifacts:
                name: screenshots
                path: /tmp/<<parameters.repo>>/<<parameters.folder>>/cypress/screenshots
            - store_artifacts:
                name: videos
                path: /tmp/<<parameters.repo>>/<<parameters.folder>>/cypress/videos
      - unless:
          condition: <<parameters.folder>>
          steps:
            - when:
                condition: <<parameters.browser>>
                steps:
                  - run:
                      name: Run tests using browser "<<parameters.browser>>"
                      working_directory: /tmp/<<parameters.repo>>
                      command: <<parameters.command>> -- --browser <<parameters.browser>>
            - unless:
                condition: <<parameters.browser>>
                steps:
                  - run:
                      name: Run tests using command
                      working_directory: /tmp/<<parameters.repo>>
                      command: <<parameters.command>>
            - store_artifacts:
                name: screenshots
                path: /tmp/<<parameters.repo>>/cypress/screenshots
            - store_artifacts:
                name: videos
                path: /tmp/<<parameters.repo>>/cypress/videos
      - store-npm-logs

  wait-on-circle-jobs:
    description: Polls certain Circle CI jobs until they finish
    parameters:
      job-names:
        description: comma separated list of circle ci job names to wait for
        type: string
    steps:
      - run:
          name: "Waiting on Circle CI jobs: <<parameters.job-names>>"
          command: node ./scripts/wait-on-circle-jobs.js --job-names="<<parameters.job-names>>"

  build-binary:
    steps:
      - run:
          name: Check environment variables before code sign (if on Mac/Windows)
          # NOTE
          # our code sign works via electron-builder
          # by default, electron-builder will NOT sign app built in a pull request
          # even our internal one (!)
          # Usually this is not a problem, since we only build and test binary
          # built on "develop" and "master" branches
          # but if you need to really build and sign a binary in a PR
          # set variable CSC_FOR_PULL_REQUEST=true
          command: |
            set -e
            NEEDS_CODE_SIGNING=`node -p 'process.platform === "win32" || process.platform === "darwin"'`
            if [[ "$NEEDS_CODE_SIGNING" == "true" ]]; then
              echo "Checking for required environment variables..."
              if [ -z "$CSC_LINK" ]; then
                echo "Need to provide environment variable CSC_LINK"
                echo "with base64 encoded certificate .p12 file"
                exit 1
              fi
              if [ -z "$CSC_KEY_PASSWORD" ]; then
                echo "Need to provide environment variable CSC_KEY_PASSWORD"
                echo "with password for unlocking certificate .p12 file"
                exit 1
              fi
              echo "Succeeded."
            else
              echo "Not code signing for this platform"
            fi
      - run:
          name: Build the Cypress binary
          environment:
            DEBUG: electron-builder,electron-osx-sign*
          # notarization on Mac can take a while
          no_output_timeout: "45m"
          command: |
            node --version
            yarn binary-build --platform $PLATFORM --version $(node ./scripts/get-next-version.js)
      - run:
          name: Zip the binary
          command: yarn binary-zip --platform $PLATFORM
      - store-npm-logs
      - persist_to_workspace:
          root: ~/
          paths:
            - cypress/cypress.zip

  build-cypress-npm-package:
    parameters:
      executor:
        type: executor
        default: cy-doc
    steps:
      - run:
          name: Bump NPM version
          command: yarn get-next-version --npm
      - run:
          name: Build NPM package
          command: yarn build --scope cypress
      - run:
          command: ls -la types
          working_directory: cli/build
      - unless:
          condition:
            equal: [ *windows-executor, << parameters.executor >> ]
          steps:
            - run:
                name: list NPM package contents
                command: yarn workspace cypress size
      - run:
          name: pack NPM package
          working_directory: cli/build
          command: yarn pack --filename ../../cypress.tgz
      - run:
          name: list created NPM package
          command: ls -l
      - store-npm-logs
      - persist_to_workspace:
          root: ~/
          paths:
            - cypress/cypress.tgz

  upload-build-artifacts:
    steps:
      - run: ls -l
      - run:
          name: Upload unique binary to S3
          command: |
            node scripts/binary.js upload-build-artifact \
              --type binary \
              --file cypress.zip \
              --version $(node -p "require('./package.json').version")
      - run:
          name: Upload NPM package to S3
          command: |
            node scripts/binary.js upload-build-artifact \
              --type npm-package \
              --file cypress.tgz \
              --version $(node -p "require('./package.json').version")
      - store-npm-logs
      - run: ls -l
      - run: cat binary-url.json
      - run: cat npm-package-url.json
      - persist_to_workspace:
          root: ~/
          paths:
            - cypress/binary-url.json
            - cypress/npm-package-url.json

jobs:
  ## Checks if we already have a valid cache for the node_modules_install and if it has,
  ## skips ahead to the build step, otherwise installs and caches the node_modules
  node_modules_install:
    <<: *defaults
    parameters:
      <<: *defaultsParameters
      resource_class:
        type: string
        default: medium
    resource_class: << parameters.resource_class >>
    steps:
      - checkout
      - install-required-node
      - verify-build-setup:
          executor: << parameters.executor >>
      - persist_to_workspace:
          root: ~/
          paths:
            - cypress
            - .nvm # mac / linux
            - ProgramData/nvm # windows
      - caching-dependency-installer:
          only-cache-for-root-user: <<parameters.only-cache-for-root-user>>
      - store-npm-logs

  ## restores node_modules from previous step & builds if first step skipped
  build:
    <<: *defaults
    parameters:
      <<: *defaultsParameters
      resource_class:
        type: string
        default: medium+
    resource_class: << parameters.resource_class >>
    steps:
      - restore_cached_workspace
      - run:
          name: Top level packages
          command: yarn list --depth=0 || true
      - build-and-persist
      - store-npm-logs

  lint:
    <<: *defaults
    steps:
      - restore_cached_workspace
      - run:
          name: Linting 🧹
          command: |
            yarn clean
            git clean -df
            yarn lint
      - run:
          name: cypress info (dev)
          command: node cli/bin/cypress info --dev
      - store-npm-logs

  check-ts:
    <<: *defaults
    steps:
      - restore_cached_workspace
      - install-required-node
      - run:
          name: Check TS Types
          command: NODE_OPTIONS=--max_old_space_size=4096 yarn gulp checkTs


  # a special job that keeps polling Circle and when all
  # individual jobs are finished, it closes the Percy build
  percy-finalize:
    <<: *defaults
    resource_class: small
    parameters:
      <<: *defaultsParameters
      required_env_var:
        type: env_var_name
    steps:
      - restore_cached_workspace
      - run:
          # if this is an external pull request, the environment variables
          # are NOT set for security reasons, thus no need to poll -
          # and no need to finalize Percy, since there will be no visual tests
          name: Check if <<parameters.required_env_var>> is set
          command: |
            if [[ -v <<parameters.required_env_var>> ]]; then
              echo "Internal PR, good to go"
            else
              echo "This is an external PR, cannot access other services"
              circleci-agent step halt
            fi
      - wait-on-circle-jobs:
          job-names: >
            cli-visual-tests,
            reporter-integration-tests,
            npm-design-system,
            run-app-component-tests-chrome,
            run-app-integration-tests-chrome,
            run-frontend-shared-component-tests-chrome,
            run-launchpad-component-tests-chrome,
            run-launchpad-integration-tests-chrome
      - run:
          command: |
            PERCY_PARALLEL_NONCE=$CIRCLE_SHA1 \
            yarn percy build:finalize

  cli-visual-tests:
    <<: *defaults
    resource_class: small
    steps:
      - restore_cached_workspace
      - run: mkdir -p cli/visual-snapshots
      - run:
          command: node cli/bin/cypress info --dev | yarn --silent term-to-html | node scripts/sanitize --type cli-info > cli/visual-snapshots/cypress-info.html
          environment:
            FORCE_COLOR: 2
      - run:
          command: node cli/bin/cypress help | yarn --silent term-to-html > cli/visual-snapshots/cypress-help.html
          environment:
            FORCE_COLOR: 2
      - store_artifacts:
          path: cli/visual-snapshots
      - run:
          name: Upload CLI snapshots for diffing
          command: |
            PERCY_PARALLEL_NONCE=$CIRCLE_SHA1 \
            PERCY_ENABLE=${PERCY_TOKEN:-0} \
            PERCY_PARALLEL_TOTAL=-1 \
            yarn percy snapshot ./cli/visual-snapshots

  unit-tests:
    <<: *defaults
    parameters:
      <<: *defaultsParameters
      resource_class:
        type: string
        default: medium
    resource_class: << parameters.resource_class >>
    parallelism: 1
    steps:
      - restore_cached_workspace
      # make sure mocha runs
      - run: yarn test-mocha
      - when:
          condition:
            # several snapshots fails for windows due to paths.
            # until these are fixed, run the tests that are working.
            equal: [ *windows-executor, << parameters.executor >> ]
          steps:
            - run: yarn test-scripts scripts/**/*spec.js
            # make sure our snapshots are compared correctly
            - run: yarn test-mocha-snapshot
      - unless:
          condition:
            equal: [ *windows-executor, << parameters.executor >> ]
          steps:
            - run: yarn test-scripts
            # make sure our snapshots are compared correctly
            - run: yarn test-mocha-snapshot
            # make sure packages with TypeScript can be transpiled to JS
            - run: yarn lerna run build-prod --stream
            # run unit tests from each individual package
            - run: yarn test
            # run type checking for each individual package
            - run: yarn lerna run types
            - verify-mocha-results:
                expectedResultCount: 10
      - store_test_results:
          path: /tmp/cypress
      # CLI tests generate HTML files with sample CLI command output
      - store_artifacts:
          path: cli/test/html
      - store_artifacts:
          path: packages/errors/__snapshot-images__
      - store-npm-logs

  unit-tests-release:
    <<: *defaults
    resource_class: small
    parallelism: 1
    steps:
      - restore_cached_workspace
      - run: yarn test-npm-package-release-script

  lint-types:
    <<: *defaults
    parallelism: 1
    steps:
      - restore_cached_workspace
      - run:
          command: ls -la types
          working_directory: cli
      - run:
          command: ls -la chai
          working_directory: cli/types
      - run:
          name: "Lint types 🧹"
          command: yarn workspace cypress dtslint
  # todo(lachlan): do we need this? yarn check-ts does something very similar
  #     - run:
  #         name: "TypeScript check 🧩"
  #         command: yarn type-check --ignore-progress
      - store-npm-logs

  server-unit-tests:
    <<: *defaults
    parallelism: 1
    steps:
      - restore_cached_workspace
      - run: yarn test-unit --scope @packages/server
      - verify-mocha-results:
          expectedResultCount: 1
      - store_test_results:
          path: /tmp/cypress
      - store-npm-logs

  server-integration-tests:
    <<: *defaults
    parallelism: 1
    steps:
      - restore_cached_workspace
      - run: yarn test-integration --scope @packages/server
      - verify-mocha-results:
          expectedResultCount: 1
      - store_test_results:
          path: /tmp/cypress
      - store-npm-logs

  server-performance-tests:
    <<: *defaults
    steps:
      - restore_cached_workspace
      - run:
          command: yarn workspace @packages/server test-performance
      - verify-mocha-results:
          expectedResultCount: 1
      - store_test_results:
          path: /tmp/cypress
      - store_artifacts:
          path: /tmp/artifacts
      - store-npm-logs

  system-tests-node-modules-install:
    <<: *defaults
    steps:
      - restore_cached_workspace
      - update_cached_system_tests_deps

  binary-system-tests:
    parallelism: 2
    working_directory: ~/cypress
    environment:
      <<: *defaultsEnvironment
      PLATFORM: linux
    machine:
      # using `machine` gives us a Linux VM that can run Docker
      image: ubuntu-2004:202111-02
      docker_layer_caching: true
    resource_class: medium
    steps:
      - run-binary-system-tests

  system-tests-chrome:
    <<: *defaults
    parallelism: 8
    steps:
      - run-system-tests:
          browser: chrome

  system-tests-electron:
    <<: *defaults
    parallelism: 8
    steps:
      - run-system-tests:
          browser: electron

  system-tests-firefox:
    <<: *defaults
    parallelism: 8
    steps:
      - run-system-tests:
          browser: firefox

  system-tests-non-root:
    <<: *defaults
    steps:
      - restore_cached_workspace
      - run:
          command: yarn workspace @tooling/system-tests test:ci "test/non_root*spec*" --browser electron
      - verify-mocha-results
      - store_test_results:
          path: /tmp/cypress
      - store_artifacts:
          path: /tmp/artifacts
      - store-npm-logs

  run-frontend-shared-component-tests-chrome:
    <<: *defaults
    parameters:
      <<: *defaultsParameters
      percy:
        type: boolean
        default: false
    parallelism: 3
    steps:
      - run-new-ui-tests:
          browser: chrome
          percy: << parameters.percy >>
          package: frontend-shared
          type: ct

  run-launchpad-component-tests-chrome:
    <<: *defaults
    parameters:
      <<: *defaultsParameters
      percy:
        type: boolean
        default: false
    parallelism: 7
    steps:
      - run-new-ui-tests:
          browser: chrome
          percy: << parameters.percy >>
          package: launchpad
          type: ct
          # debug: cypress:*,engine:socket

  run-launchpad-integration-tests-chrome:
    <<: *defaults
    parameters:
      <<: *defaultsParameters
      resource_class:
        type: string
        default: medium
      percy:
        type: boolean
        default: false
    resource_class: << parameters.resource_class >>
    parallelism: 3
    steps:
      - run-new-ui-tests:
          browser: chrome
          percy: << parameters.percy >>
          package: launchpad
          type: e2e

  run-app-component-tests-chrome:
    <<: *defaults
    parameters:
      <<: *defaultsParameters
      percy:
        type: boolean
        default: false
    parallelism: 7
    steps:
      - run-new-ui-tests:
          browser: chrome
          percy: << parameters.percy >>
          package: app
          type: ct

  run-app-integration-tests-chrome:
    <<: *defaults
    parameters:
      <<: *defaultsParameters
      resource_class:
        type: string
        default: medium
      percy:
        type: boolean
        default: false
    resource_class: << parameters.resource_class >>
    parallelism: 8
    steps:
      - run-new-ui-tests:
          browser: chrome
          percy: << parameters.percy >>
          package: app
          type: e2e

  driver-integration-tests-chrome:
    <<: *defaults
    parallelism: 5
    steps:
      - run-driver-integration-tests:
          browser: chrome
          install-chrome-channel: stable

  driver-integration-tests-chrome-beta:
    <<: *defaults
    parallelism: 5
    steps:
      - run-driver-integration-tests:
          browser: chrome:beta
          install-chrome-channel: beta

  driver-integration-tests-firefox:
    <<: *defaults
    parallelism: 5
    steps:
      - run-driver-integration-tests:
          browser: firefox

  driver-integration-tests-electron:
    <<: *defaults
    parallelism: 5
    steps:
      - run-driver-integration-tests:
          browser: electron

  reporter-integration-tests:
    <<: *defaults
    parallelism: 3
    steps:
      - restore_cached_workspace
      - run:
          command: yarn build-for-tests
          working_directory: packages/reporter
      - run:
          command: |
            CYPRESS_KONFIG_ENV=production \
            CYPRESS_RECORD_KEY=$PACKAGES_RECORD_KEY \
            PERCY_PARALLEL_NONCE=$CIRCLE_SHA1 \
            PERCY_ENABLE=${PERCY_TOKEN:-0} \
            PERCY_PARALLEL_TOTAL=-1 \
            yarn percy exec --parallel -- -- \
            yarn cypress:run --record --parallel --group reporter
          working_directory: packages/reporter
      - verify-mocha-results
      - store_test_results:
          path: /tmp/cypress
      - store_artifacts:
          path: /tmp/artifacts
      - store-npm-logs

  ui-components-integration-tests:
    <<: *defaults
    steps:
      - restore_cached_workspace
      - run:
          command: yarn build-for-tests
          working_directory: packages/ui-components
      - run:
          command: |
            CYPRESS_KONFIG_ENV=production \
            CYPRESS_RECORD_KEY=$PACKAGES_RECORD_KEY \
            yarn cypress:run --record --parallel --group ui-components
          working_directory: packages/ui-components
      - verify-mocha-results
      - store_test_results:
          path: /tmp/cypress
      - store_artifacts:
          path: /tmp/artifacts
      - store-npm-logs

  npm-webpack-preprocessor:
    <<: *defaults
    steps:
      - restore_cached_workspace
      - run:
          name: Build
          command: yarn workspace @cypress/webpack-preprocessor build
      - run:
          name: Test babelrc
          command: yarn test
          working_directory: npm/webpack-preprocessor/examples/use-babelrc
      - run:
          name: Build ts-loader
          command: yarn install
          working_directory: npm/webpack-preprocessor/examples/use-ts-loader
      - run:
          name: Types ts-loader
          command: yarn types
          working_directory: npm/webpack-preprocessor/examples/use-ts-loader
      - run:
          name: Test ts-loader
          command: yarn test
          working_directory: npm/webpack-preprocessor/examples/use-ts-loader
      - run:
          name: Start React app
          command: yarn start
          background: true
          working_directory: npm/webpack-preprocessor/examples/react-app
      - run:
          name: Test React app
          command: yarn test
          working_directory: npm/webpack-preprocessor/examples/react-app
      - run:
          name: Run tests
          command: yarn workspace @cypress/webpack-preprocessor test
      - store-npm-logs

  npm-webpack-dev-server:
    <<: *defaults
    steps:
      - restore_cached_workspace
      - run:
          name: Run tests
          command: yarn workspace @cypress/webpack-dev-server test

  npm-vite-dev-server:
    <<: *defaults
    steps:
      - restore_cached_workspace
      - run:
          name: Run tests
          command: yarn test --reporter mocha-multi-reporters --reporter-options configFile=../../mocha-reporter-config.json
          working_directory: npm/vite-dev-server
      - store_test_results:
          path: npm/vite-dev-server/test_results
      - store_artifacts:
          path: npm/vite-dev-server/cypress/videos
      - store-npm-logs

  npm-webpack-batteries-included-preprocessor:
    <<: *defaults
    resource_class: small
    steps:
      - restore_cached_workspace
      - run:
          name: Run tests
          command: yarn workspace @cypress/webpack-batteries-included-preprocessor test

  npm-vue:
    <<: *defaults
    steps:
      - restore_cached_workspace
      - run:
          name: Build
          command: yarn workspace @cypress/vue build
      - run:
          name: Type Check
          command: yarn typecheck
          working_directory: npm/vue
      - run:
          name: Run component tests
          command: yarn test:ci:ct
          working_directory: npm/vue
      - run:
          name: Run e2e tests
          command: yarn test:ci:e2e
          working_directory: npm/vue
      - store_test_results:
          path: npm/vue/test_results
      - store_artifacts:
          path: npm/vue/test_results
      - store-npm-logs

  npm-design-system:
    <<: *defaults
    steps:
      - restore_cached_workspace
      - run:
          name: Build
          command: yarn workspace @cypress/design-system build
      - run:
          name: Run tests
          # will use PERCY_TOKEN environment variable if available
          #
          command: |
            CYPRESS_KONFIG_ENV=production \
            PERCY_PARALLEL_NONCE=$CIRCLE_SHA1 \
            PERCY_ENABLE=${PERCY_TOKEN:-0} \
            PERCY_PARALLEL_TOTAL=-1 \
            yarn percy exec --parallel -- -- \
            yarn test --reporter mocha-multi-reporters --reporter-options configFile=../../mocha-reporter-config.json
          working_directory: npm/design-system
      - store_test_results:
          path: npm/design-system/test_results
      - store-npm-logs

  npm-angular:
    <<: *defaults
    steps:
      - restore_cached_workspace
      - run:
          name: Build
          command: yarn workspace @cypress/angular build
      - run:
          name: Run tests
          command: yarn test-ci
          working_directory: npm/angular
      - store_test_results:
          path: npm/angular/test_results
      - store_artifacts:
          path: npm/angular/test_results
      - store-npm-logs

  npm-react:
    <<: *defaults
    parallelism: 8
    steps:
      - restore_cached_workspace
      - run:
          name: Build
          command: yarn workspace @cypress/react build
      - run:
          name: Run tests
          command: yarn test-ci
          working_directory: npm/react
      - store_test_results:
          path: npm/react/test_results
      - store_artifacts:
          path: npm/react/test_results
      - store-npm-logs

  npm-mount-utils:
    <<: *defaults
    steps:
      - restore_cached_workspace
      - run:
          name: Build
          command: yarn workspace @cypress/mount-utils build
      - store-npm-logs

  npm-create-cypress-tests:
    <<: *defaults
    resource_class: small
    steps:
      - restore_cached_workspace
      - run: yarn workspace create-cypress-tests build
      - run:
          name: Run unit test
          command: yarn workspace create-cypress-tests test

  npm-eslint-plugin-dev:
    <<: *defaults
    steps:
      - restore_cached_workspace
      - run:
          name: Run tests
          command: yarn workspace @cypress/eslint-plugin-dev test

  npm-cypress-schematic:
      <<: *defaults
      resource_class: small
      steps:
        - restore_cached_workspace
        - run:
            name: Build + Install
            command: |
              yarn workspace @cypress/schematic build:all
            working_directory: npm/cypress-schematic
        - run:
            name: Launch
            command: |
              yarn launch:test
            working_directory: npm/cypress-schematic
        - run:
            name: Run unit tests
            command: |
              yarn test
            working_directory: npm/cypress-schematic
        - store-npm-logs

  npm-release:
    <<: *defaults
    resource_class: medium+
    steps:
      - restore_cached_workspace
      - run:
          name: Release packages after all jobs pass
          command: yarn npm-release

  create-build-artifacts:
    <<: *defaults
    parameters:
      <<: *defaultsParameters
      resource_class:
        type: string
        default: medium+
    resource_class: << parameters.resource_class >>
    steps:
      - restore_cached_workspace
      - build-binary
      - build-cypress-npm-package:
          executor: << parameters.executor >>
      - run:
          name: Check current branch to persist artifacts
          command: |
<<<<<<< HEAD
            if [[ "$CIRCLE_BRANCH" != "develop" && "$CIRCLE_BRANCH" != "rebase/develop-10.0-release-2022-03-04" && "$CIRCLE_BRANCH" != "10.0-release" ]]; then
=======
            if [[ "$CIRCLE_BRANCH" != "develop" && "$CIRCLE_BRANCH" != "fix-beta-build-caching" ]]; then
>>>>>>> 047aefc4
              echo "Not uploading artifacts or posting install comment for this branch."
              circleci-agent step halt
            fi
      - upload-build-artifacts
      - post-install-comment

  test-kitchensink:
    <<: *defaults
    steps:
      - clone-repo-and-checkout-branch:
          repo: cypress-example-kitchensink
          pull_request_id: 524
      - install-required-node
      - run:
          name: Remove cypress.json
          description: Remove cypress.json in case it exists
          working_directory: /tmp/cypress-example-kitchensink
          environment:
            CYPRESS_INTERNAL_FORCE_SCAFFOLD: "1"
          command: rm -rf cypress.json
      - run:
          name: Install prod dependencies
          command: yarn --production
          working_directory: /tmp/cypress-example-kitchensink
      - run:
          name: Example server
          command: yarn start
          working_directory: /tmp/cypress-example-kitchensink
          background: true
      - run:
          name: Rename support file
          working_directory: /tmp/cypress-example-kitchensink
          command: |
            if [[ -f cypress/support/index.js ]]; then
              mv cypress/support/index.js cypress/support/e2e.js
            fi
      - run:
          name: Run Kitchensink example project
          command: |
            yarn cypress:run --project /tmp/cypress-example-kitchensink
      - store_artifacts:
          path: /tmp/cypress-example-kitchensink/cypress/screenshots
      - store_artifacts:
          path: /tmp/cypress-example-kitchensink/cypress/videos
      - store-npm-logs

  test-kitchensink-against-staging:
    <<: *defaults
    steps:
      - clone-repo-and-checkout-branch:
          repo: cypress-example-kitchensink
      - install-required-node
      - run:
          name: Install prod dependencies
          command: yarn --production
          working_directory: /tmp/cypress-example-kitchensink
      - run:
          name: Example server
          command: yarn start
          working_directory: /tmp/cypress-example-kitchensink
          background: true
      - run:
          name: Run Kitchensink example project
          command: |
            CYPRESS_PROJECT_ID=$TEST_KITCHENSINK_PROJECT_ID \
            CYPRESS_RECORD_KEY=$TEST_KITCHENSINK_RECORD_KEY \
            CYPRESS_INTERNAL_ENV=staging \
            CYPRESS_video=false \
            yarn cypress:run --project /tmp/cypress-example-kitchensink --record
      - store-npm-logs

  test-against-staging:
    <<: *defaults
    steps:
      - clone-repo-and-checkout-branch:
          repo: cypress-test-tiny
      - run:
          name: Run test project
          command: |
            CYPRESS_PROJECT_ID=$TEST_TINY_PROJECT_ID \
            CYPRESS_RECORD_KEY=$TEST_TINY_RECORD_KEY \
            CYPRESS_INTERNAL_ENV=staging \
            yarn cypress:run --project /tmp/cypress-test-tiny --record
      - store-npm-logs

  test-npm-module-and-verify-binary:
    <<: *defaults
    steps:
      - restore_cached_workspace
      # make sure we have cypress.zip received
      - run: ls -l
      - run: ls -l cypress.zip cypress.tgz
      - run: mkdir test-binary
      - run:
          name: Create new NPM package
          working_directory: test-binary
          command: npm init -y
      - run:
          # install NPM from built NPM package folder
          name: Install Cypress
          working_directory: test-binary
          # force installing the freshly built binary
          command: CYPRESS_INSTALL_BINARY=/root/cypress/cypress.zip npm i /root/cypress/cypress.tgz
      - run:
          name: Cypress version
          working_directory: test-binary
          command: $(yarn bin cypress) version
      - run:
          name: Verify Cypress binary
          working_directory: test-binary
          command: $(yarn bin cypress) verify
      - run:
          name: Cypress help
          working_directory: test-binary
          command: $(yarn bin cypress) help
      - run:
          name: Cypress info
          working_directory: test-binary
          command: $(yarn bin cypress) info
      - store-npm-logs

  test-npm-module-on-minimum-node-version:
    <<: *defaults
    resource_class: small
    docker:
      - image: cypress/base:12.0.0-libgbm
    steps:
      - restore_workspace_binaries
      - run: mkdir test-binary
      - run:
          name: Create new NPM package
          working_directory: test-binary
          command: npm init -y
      - run:
          name: Install Cypress
          working_directory: test-binary
          command: CYPRESS_INSTALL_BINARY=/root/cypress/cypress.zip npm install /root/cypress/cypress.tgz
      - run:
          name: Verify Cypress binary
          working_directory: test-binary
          command: $(npm bin)/cypress verify
      - run:
          name: Print Cypress version
          working_directory: test-binary
          command: $(npm bin)/cypress version
      - run:
          name: Cypress info
          working_directory: test-binary
          command: $(npm bin)/cypress info

  test-types-cypress-and-jest:
    parameters:
      executor:
        description: Executor name to use
        type: executor
        default: cy-doc
      wd:
        description: Working directory, should be OUTSIDE cypress monorepo folder
        type: string
        default: /root/test-cypress-and-jest
    <<: *defaults
    resource_class: small
    steps:
      - restore_workspace_binaries
      - run: mkdir <<parameters.wd>>
      - run:
          name: Create new NPM package ⚗️
          working_directory: <<parameters.wd>>
          command: npm init -y
      - run:
          name: Install dependencies 📦
          working_directory: <<parameters.wd>>
          environment:
            CYPRESS_INSTALL_BINARY: /root/cypress/cypress.zip
          # let's install Cypress, Jest and any other package that might conflict
          # https://github.com/cypress-io/cypress/issues/6690
          command: |
            npm install /root/cypress/cypress.tgz \
              typescript jest @types/jest enzyme @types/enzyme
      - run:
          name: Test types clash ⚔️
          working_directory: <<parameters.wd>>
          command: |
            echo "console.log('hello world')" > hello.ts
            npx tsc hello.ts --noEmit

  test-full-typescript-project:
    parameters:
      executor:
        description: Executor name to use
        type: executor
        default: cy-doc
      wd:
        description: Working directory, should be OUTSIDE cypress monorepo folder
        type: string
        default: /root/test-full-typescript
    <<: *defaults
    resource_class: small
    steps:
      - restore_workspace_binaries
      - run: mkdir <<parameters.wd>>
      - run:
          name: Create new NPM package ⚗️
          working_directory: <<parameters.wd>>
          command: npm init -y
      - run:
          name: Install dependencies 📦
          working_directory: <<parameters.wd>>
          environment:
            CYPRESS_INSTALL_BINARY: /root/cypress/cypress.zip
          command: |
            npm install /root/cypress/cypress.tgz typescript
      - run:
          name: Scaffold full TypeScript project 🏗
          working_directory: <<parameters.wd>>
          command: npx @bahmutov/cly@1 init --typescript
      # TODO: fork/update @bahmutov/cly@1 to scaffold `cypress/e2e/spec.cy.ts`
      # instead of `cypress/integration/spec.ts` when Cypress v10 is released.
      - run:
          name: Update example spec
          working_directory: <<parameters.wd>>
          command: |
            mkdir cypress/e2e
            mv cypress/integration/spec.ts cypress/e2e/spec.cy.ts
      - run:
          name: Scaffold new config file
          working_directory: <<parameters.wd>>
          environment:
            CYPRESS_INTERNAL_FORCE_SCAFFOLD: "1"
          command: |
            rm -rf cypress.json
            echo "export default {
                    e2e: {
                      setupNodeEvents (on, config) {
                        on('task', {
                          log (x) {
                            console.log(x)

                            return null
                          },
                        })

                        return config
                      },
                    },
                  }" > cypress.config.ts
      - run:
          name: Rename support file
          working_directory: <<parameters.wd>>
          command: mv cypress/support/index.ts cypress/support/e2e.js
      - run:
          name: Run project tests 🗳
          working_directory: <<parameters.wd>>
          command: npx cypress run

  # install NPM + binary zip and run against staging API
  test-binary-against-staging:
    <<: *defaults
    steps:
      - restore_workspace_binaries
      - clone-repo-and-checkout-branch:
          repo: cypress-test-tiny
      - run:
          name: Install Cypress
          working_directory: /tmp/cypress-test-tiny
          # force installing the freshly built binary
          command: CYPRESS_INSTALL_BINARY=~/cypress/cypress.zip npm i --legacy-peer-deps ~/cypress/cypress.tgz
      - run:
          name: Run test project
          working_directory: /tmp/cypress-test-tiny
          command: |
            CYPRESS_PROJECT_ID=$TEST_TINY_PROJECT_ID \
            CYPRESS_RECORD_KEY=$TEST_TINY_RECORD_KEY \
            CYPRESS_INTERNAL_ENV=staging \
            $(yarn bin cypress) run --record
      - store-npm-logs

  test-binary-against-recipes-firefox:
    <<: *defaults
    steps:
      - test-binary-against-repo:
          repo: cypress-example-recipes
          command: npm run test:ci:firefox

  test-binary-against-recipes-chrome:
    <<: *defaults
    parallelism: 3
    steps:
      - test-binary-against-repo:
          repo: cypress-example-recipes
          command: npm run test:ci:chrome

  test-binary-against-recipes:
    <<: *defaults
    parallelism: 3
    steps:
      - test-binary-against-repo:
          repo: cypress-example-recipes
          command: npm run test:ci

  # This is a special job. It allows you to test the current
  # built test runner against a pull request in the repo
  # cypress-example-recipes.
  # Imagine you are working on a feature and want to show / test a recipe
  # You would need to run the built test runner before release
  # against a PR that cannot be merged until the new version
  # of the test runner is released.
  # Use:
  #   specify pull request number
  #   and the recipe folder

  # test-binary-against-recipe-pull-request:
  #   <<: *defaults
  #   steps:
  #     # test a specific pull request by number from cypress-example-recipes
  #     - test-binary-against-repo:
  #         repo: cypress-example-recipes
  #         command: npm run test:ci
  #         pull_request_id: 515
  #         folder: examples/fundamentals__typescript

  test-binary-against-kitchensink:
    <<: *defaults
    steps:
      - test-binary-against-repo:
          repo: cypress-example-kitchensink
          browser: "electron"
          pull_request_id: 524

  test-binary-against-kitchensink-firefox:
    <<: *defaults
    steps:
      - test-binary-against-repo:
          repo: cypress-example-kitchensink
          browser: firefox
          pull_request_id: 524

  test-binary-against-kitchensink-chrome:
    <<: *defaults
    steps:
      - test-binary-against-repo:
          repo: cypress-example-kitchensink
          browser: chrome
          pull_request_id: 524

  test-binary-against-todomvc-firefox:
    <<: *defaults
    steps:
      - test-binary-against-repo:
          repo: cypress-example-todomvc
          browser: firefox

  test-binary-against-conduit-chrome:
    <<: *defaults
    steps:
      - test-binary-against-repo:
          repo: cypress-example-conduit-app
          browser: chrome
          command: "npm run cypress:run"
          wait-on: http://localhost:3000

  test-binary-against-api-testing-firefox:
    <<: *defaults
    steps:
      - test-binary-against-repo:
          repo: cypress-example-api-testing
          browser: firefox
          command: "npm run cy:run"

  test-binary-against-piechopper-firefox:
    <<: *defaults
    steps:
      - test-binary-against-repo:
          repo: cypress-example-piechopper
          browser: firefox
          command: "npm run cypress:run"

  test-binary-against-cypress-realworld-app:
    <<: *defaults
    resource_class: medium+
    steps:
      - test-binary-against-rwa:
          repo: cypress-realworld-app
          browser: chrome
          wait-on: http://localhost:3000

  test-binary-as-specific-user:
    <<: *defaults
    steps:
      - restore_workspace_binaries
      # the user should be "node"
      - run: whoami
      - run: pwd
      # prints the current user's effective user id
      # for root it is 0
      # for other users it is a positive integer
      - run: node -e 'console.log(process.geteuid())'
      # make sure the binary and NPM package files are present
      - run: ls -l
      - run: ls -l cypress.zip cypress.tgz
      - run: mkdir test-binary
      - run:
          name: Create new NPM package
          working_directory: test-binary
          command: npm init -y
      - run:
          # install NPM from built NPM package folder
          name: Install Cypress
          working_directory: test-binary
          # force installing the freshly built binary
          command: CYPRESS_INSTALL_BINARY=~/cypress/cypress.zip npm i ~/cypress/cypress.tgz
      - run:
          name: Cypress help
          working_directory: test-binary
          command: $(yarn bin cypress) help
      - run:
          name: Cypress info
          working_directory: test-binary
          command: $(yarn bin cypress) info
      - run:
          name: Add Cypress demo
          working_directory: test-binary
          command: npx @bahmutov/cly init
      # TODO: fork/update @bahmutov/cly@1 to scaffold `cypress/e2e/spec.cy.ts`
      # instead of `cypress/integration/spec.js` when Cypress v10 is released.
      - run:
          name: Update example spec
          working_directory: test-binary
          command: |
            mkdir cypress/e2e
            mv cypress/integration/spec.js cypress/e2e/spec.cy.js
      - run:
          name: Scaffold new config file
          working_directory: test-binary
          environment:
            CYPRESS_INTERNAL_FORCE_SCAFFOLD: "1"
          command: |
            rm -rf cypress.json
            echo 'module.exports = {}' > cypress.config.js
      - run:
          name: Rename support file
          working_directory: test-binary
          command: mv cypress/support/index.js cypress/support/e2e.js
      - run:
          name: Verify Cypress binary
          working_directory: test-binary
          command: DEBUG=cypress:cli $(yarn bin cypress) verify
      - run:
          name: Run Cypress binary
          working_directory: test-binary
          command: DEBUG=cypress:cli $(yarn bin cypress) run
      - store-npm-logs

linux-workflow: &linux-workflow
  jobs:
    - node_modules_install
    - build:
        requires:
          - node_modules_install
    - check-ts:
        requires:
          - build
    - lint:
        name: linux-lint
        requires:
          - build
    - percy-finalize:
        context: test-runner:poll-circle-workflow
        required_env_var: PERCY_TOKEN # skips job if not defined (external PR)
        requires:
          - build
    - lint-types:
        requires:
          - build
    # unit, integration and e2e tests
    - cli-visual-tests:
        requires:
          - build
    - unit-tests:
        requires:
          - build
    - unit-tests-release:
        context: test-runner:npm-release
        requires:
          - build
    - server-unit-tests:
        requires:
          - build
    - server-integration-tests:
        requires:
          - build
    - server-performance-tests:
        requires:
          - build
    - system-tests-node-modules-install:
        context: test-runner:performance-tracking
        requires:
          - build
    - system-tests-chrome:
        context: test-runner:performance-tracking
        requires:
          - system-tests-node-modules-install
    - system-tests-electron:
        context: test-runner:performance-tracking
        requires:
          - system-tests-node-modules-install
    - system-tests-firefox:
        context: test-runner:performance-tracking
        requires:
          - system-tests-node-modules-install
    - system-tests-non-root:
        context: test-runner:performance-tracking
        executor: non-root-docker-user
        requires:
          - system-tests-node-modules-install
    - driver-integration-tests-chrome:
        requires:
          - build
    - driver-integration-tests-chrome-beta:
        requires:
          - build
    - driver-integration-tests-firefox:
        requires:
          - build
    - driver-integration-tests-electron:
        requires:
          - build
    - run-frontend-shared-component-tests-chrome:
        context: test-runner:launchpad-tests
        percy: true
        requires:
          - build
    - run-launchpad-integration-tests-chrome:
        context: test-runner:launchpad-tests
        percy: true
        requires:
          - build
    - run-launchpad-component-tests-chrome:
        context: test-runner:launchpad-tests
        percy: true
        requires:
          - build
    - run-app-integration-tests-chrome:
        context: test-runner:launchpad-tests
        percy: true
        requires:
          - build
    - run-app-component-tests-chrome:
        context: test-runner:launchpad-tests
        percy: true
        requires:
          - build
    - reporter-integration-tests:
        requires:
          - build
    - ui-components-integration-tests:
        requires:
          - build
    - npm-webpack-dev-server:
        requires:
          - build
    - npm-vite-dev-server:
        requires:
          - build
    - npm-webpack-preprocessor:
        requires:
          - build
    - npm-webpack-batteries-included-preprocessor:
        requires:
          - build
    - npm-design-system:
        requires:
          - build
    - npm-vue:
        requires:
          - build
    - npm-react:
        requires:
          - build
    - npm-angular:
        requires:
          - build
    - npm-mount-utils:
        requires:
          - build
    - npm-create-cypress-tests:
        requires:
          - build
    - npm-eslint-plugin-dev:
        requires:
          - build
    - npm-cypress-schematic:
        requires:
          - build
    # This release definition must be updated with any new jobs
    # Any attempts to automate this are welcome
    # If CircleCI provided an "after all" hook, then this wouldn't be necessary
    - npm-release:
        context: test-runner:npm-release
        requires:
          - build
          - check-ts
          - npm-angular
          - npm-eslint-plugin-dev
          - npm-create-cypress-tests
          - npm-react
          - npm-mount-utils
          - npm-vue
          - npm-webpack-batteries-included-preprocessor
          - npm-webpack-preprocessor
          - npm-vite-dev-server
          - npm-webpack-dev-server
          - npm-cypress-schematic
          - lint-types
          - linux-lint
          - percy-finalize
          - driver-integration-tests-firefox
          - driver-integration-tests-chrome
          - driver-integration-tests-chrome-beta
          - driver-integration-tests-electron
          - system-tests-non-root
          - system-tests-firefox
          - system-tests-electron
          - system-tests-chrome
          - server-performance-tests
          - server-integration-tests
          - server-unit-tests
          - test-kitchensink
          - ui-components-integration-tests
          - unit-tests
          - unit-tests-release
          - cli-visual-tests
          - reporter-integration-tests
          - npm-design-system
          - run-app-component-tests-chrome
          - run-app-integration-tests-chrome
          - run-frontend-shared-component-tests-chrome
          - run-launchpad-component-tests-chrome
          - run-launchpad-integration-tests-chrome

    # various testing scenarios, like building full binary
    # and testing it on a real project
    - test-against-staging:
        context: test-runner:record-tests
        <<: *mainBuildFilters
        requires:
          - build
    - test-kitchensink:
        requires:
          - build
    - test-kitchensink-against-staging:
        context: test-runner:record-tests
        <<: *mainBuildFilters
        requires:
          - build
    - create-build-artifacts:
        context:
          - test-runner:upload
          - test-runner:commit-status-checks
        requires:
          - build
    - test-npm-module-on-minimum-node-version:
        requires:
          - create-build-artifacts
    - test-types-cypress-and-jest:
        requires:
          - create-build-artifacts
    - test-full-typescript-project:
        requires:
          - create-build-artifacts
    - test-binary-against-kitchensink:
        requires:
          - create-build-artifacts
    - test-npm-module-and-verify-binary:
        <<: *mainBuildFilters
        requires:
          - create-build-artifacts
    - test-binary-against-staging:
        context: test-runner:record-tests
        <<: *mainBuildFilters
        requires:
          - create-build-artifacts
    - test-binary-against-kitchensink-chrome:
        <<: *mainBuildFilters
        requires:
          - create-build-artifacts
    - test-binary-against-recipes-firefox:
        <<: *mainBuildFilters
        requires:
          - create-build-artifacts
    - test-binary-against-recipes-chrome:
        <<: *mainBuildFilters
        requires:
          - create-build-artifacts
    - test-binary-against-recipes:
        <<: *mainBuildFilters
        requires:
          - create-build-artifacts
    - test-binary-against-kitchensink-firefox:
        <<: *mainBuildFilters
        requires:
          - create-build-artifacts
    - test-binary-against-todomvc-firefox:
        <<: *mainBuildFilters
        requires:
          - create-build-artifacts
    - test-binary-against-cypress-realworld-app:
        <<: *mainBuildFilters
        requires:
          - create-build-artifacts
    - test-binary-as-specific-user:
        name: "test binary as a non-root user"
        executor: non-root-docker-user
        requires:
          - create-build-artifacts
    - test-binary-as-specific-user:
        name: "test binary as a root user"
        requires:
          - create-build-artifacts
    - binary-system-tests:
        requires:
          - create-build-artifacts
          - system-tests-node-modules-install

mac-workflow: &mac-workflow
  jobs:
    - node_modules_install:
        name: darwin-node-modules-install
        executor: mac
        resource_class: macos.x86.medium.gen2
        only-cache-for-root-user: true

    - build:
        name: darwin-build
        executor: mac
        resource_class: macos.x86.medium.gen2
        requires:
          - darwin-node-modules-install

    - lint:
        name: darwin-lint
        executor: mac
        requires:
          - darwin-build

    # maybe run all unit tests?

    - create-build-artifacts:
        name: darwin-create-build-artifacts
        context:
          - test-runner:sign-mac-binary
          - test-runner:upload
          - test-runner:commit-status-checks
        executor: mac
        resource_class: macos.x86.medium.gen2
        requires:
          - darwin-build

    - test-kitchensink:
        name: darwin-test-kitchensink
        executor: mac
        requires:
          - darwin-build

windows-workflow: &windows-workflow
  jobs:
    - node_modules_install:
        name: windows-node-modules-install
        executor: windows
        resource_class: windows.medium
        only-cache-for-root-user: true

    - build:
        name: windows-build
        executor: windows
        resource_class: windows.medium
        requires:
          - windows-node-modules-install

    - run-app-integration-tests-chrome:
        name: windows-run-app-integration-tests-chrome
        executor: windows
        resource_class: windows.medium
        context: test-runner:launchpad-tests
        requires:
          - windows-build

    - run-launchpad-integration-tests-chrome:
        name: windows-run-launchpad-integration-tests-chrome
        executor: windows
        resource_class: windows.medium
        context: test-runner:launchpad-tests
        requires:
          - windows-build

    - lint:
        name: windows-lint
        executor: windows
        requires:
          - windows-build

    - unit-tests:
        name: windows-unit-tests
        executor: windows
        resource_class: windows.medium
        requires:
          - windows-build

    - create-build-artifacts:
        name: windows-create-build-artifacts
        executor: windows
        resource_class: windows.medium
        context:
          - test-runner:sign-windows-binary
          - test-runner:upload
          - test-runner:commit-status-checks
        requires:
          - windows-build

workflows:
  linux:
    <<: *linux-workflow
  mac:
    <<: *mac-workflow
    <<: *mac-workflow-filters
  windows:
    <<: *windows-workflow
    <<: *windows-workflow-filters<|MERGE_RESOLUTION|>--- conflicted
+++ resolved
@@ -29,11 +29,8 @@
       only:
         - develop
         - 10.0-release
-<<<<<<< HEAD
         - rebase/develop-10.0-release-2022-03-04
-=======
         - fix-beta-build-caching
->>>>>>> 047aefc4
 
 # usually we don't build Mac app - it takes a long time
 # but sometimes we want to really confirm we are doing the right thing
@@ -42,11 +39,8 @@
   when:
     or:
     - equal: [ develop, << pipeline.git.branch >> ]
-<<<<<<< HEAD
     - equal: [ '10.0-release', << pipeline.git.branch >> ]
     - equal: [ rebase/develop-10.0-release-2022-03-04, << pipeline.git.branch >> ]
-=======
->>>>>>> 047aefc4
     - equal: [ fix-beta-build-caching, << pipeline.git.branch >> ]
     - matches:
           pattern: "-release$"
@@ -56,10 +50,7 @@
   when:
     or:
     - equal: [ develop, << pipeline.git.branch >> ]
-<<<<<<< HEAD
     - equal: [ '10.0-release', << pipeline.git.branch >> ]
-=======
->>>>>>> 047aefc4
     - equal: [ fix-beta-build-caching, << pipeline.git.branch >> ]
     - matches:
           pattern: "-release$"
@@ -1688,11 +1679,7 @@
       - run:
           name: Check current branch to persist artifacts
           command: |
-<<<<<<< HEAD
-            if [[ "$CIRCLE_BRANCH" != "develop" && "$CIRCLE_BRANCH" != "rebase/develop-10.0-release-2022-03-04" && "$CIRCLE_BRANCH" != "10.0-release" ]]; then
-=======
-            if [[ "$CIRCLE_BRANCH" != "develop" && "$CIRCLE_BRANCH" != "fix-beta-build-caching" ]]; then
->>>>>>> 047aefc4
+            if [[ "$CIRCLE_BRANCH" != "develop" && "$CIRCLE_BRANCH" != "rebase/develop-10.0-release-2022-03-04" && "$CIRCLE_BRANCH" != "10.0-release" && "$CIRCLE_BRANCH" != "fix-beta-build-caching" ]]; then
               echo "Not uploading artifacts or posting install comment for this branch."
               circleci-agent step halt
             fi
