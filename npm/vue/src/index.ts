/// <reference types="cypress" />
<<<<<<< HEAD
import { Component, ComponentPublicInstance } from 'vue'
import { MountingOptions, VueWrapper, mount as VTUmount } from '@vue/test-utils'

const ROOT_ID = '__cy_root'
const DEFAULT_COMP_NAME = 'unknown'

// when we mount a Vue component, we add it to the global Cypress object
// so here we extend the global Cypress namespace and its Cypress interface
declare global {
  // eslint-disable-next-line no-redeclare
  namespace Cypress {
    interface Cypress {
      vueWrapper: VueWrapper<ComponentPublicInstance>
      vue: ComponentPublicInstance
    }
=======
import Vue from 'vue'
import {
  createLocalVue,
  mount as testUtilsMount,
  VueTestUtilsConfigOptions,
  Wrapper,
  enableAutoDestroy,
} from '@vue/test-utils'
import {
  injectStylesBeforeElement,
  StyleOptions,
  ROOT_ID,
  setupHooks,
} from '@cypress/mount-utils'

const defaultOptions: (keyof MountOptions)[] = [
  'vue',
  'extensions',
]

const registerGlobalComponents = (Vue, options) => {
  const globalComponents = Cypress._.get(options, 'extensions.components')

  if (Cypress._.isPlainObject(globalComponents)) {
    Cypress._.forEach(globalComponents, (component, id) => {
      Vue.component(id, component)
    })
  }
}

const installFilters = (Vue, options) => {
  const filters: VueFilters | undefined = Cypress._.get(
    options,
    'extensions.filters',
  )

  if (Cypress._.isPlainObject(filters)) {
    Object.keys(filters).forEach((name) => {
      Vue.filter(name, filters[name])
    })
  }
}

const installPlugins = (Vue, options, props) => {
  const plugins: VuePlugins =
      Cypress._.get(props, 'plugins') ||
      Cypress._.get(options, 'extensions.use') ||
      Cypress._.get(options, 'extensions.plugins') ||
      []

  // @ts-ignore
  plugins.forEach((p) => {
    Array.isArray(p) ? Vue.use(...p) : Vue.use(p)
  })
}

const installMixins = (Vue, options) => {
  const mixins =
    Cypress._.get(options, 'extensions.mixin') ||
    Cypress._.get(options, 'extensions.mixins')

  if (Cypress._.isArray(mixins)) {
    mixins.forEach((mixin) => {
      Vue.mixin(mixin)
    })
>>>>>>> a2bc5159
  }
}

interface StyleOptions{
  /**
   * @deprecated all server options are used now so there is no need for this option anymore
   */
  style?: string
  /**
   * @deprecated all server options are used now so there is no need for this option anymore
   */
  stylesheets?: string | string[]
}

type CyMountOptions<Props> = Omit<MountingOptions<Props>, 'attachTo'> & {
  log?: boolean
  /**
<<<<<<< HEAD
   * @deprecated use vue-test-utils `global` instead
   */
  extensions?: MountingOptions<Props>['global'] & {
    use?: MountingOptions<Props>['global']['plugins']
    mixin?: MountingOptions<Props>['global']['mixins']
=======
   * Extra Vue plugins, mixins, local components to register while
   * mounting this component
   *
   * @memberof MountOptions
   * @see https://github.com/cypress-io/cypress/tree/master/npm/vue#examples
   */
  extensions: MountOptionsExtensions
}

/**
 * Utility type for union of options passed to "mount(..., options)"
 */
type MountOptionsArgument = Partial<ComponentOptions & MountOptions & StyleOptions & VueTestUtilsConfigOptions>

// when we mount a Vue component, we add it to the global Cypress object
// so here we extend the global Cypress namespace and its Cypress interface
declare global {
  // eslint-disable-next-line no-redeclare
  namespace Cypress {
    interface Cypress {
      /**
       * Mounted Vue instance is available under Cypress.vue
       * @memberof Cypress
       * @example
       *  mount(Greeting)
       *  .then(() => {
       *    Cypress.vue.message = 'Hello There'
       *  })
       *  // new message is displayed
       *  cy.contains('Hello There').should('be.visible')
       */
      vue: Vue
      vueWrapper: Wrapper<Vue>
    }
>>>>>>> a2bc5159
  }
} & StyleOptions

<<<<<<< HEAD
let initialInnerHtml = ''

Cypress.on('run:start', () => {
  initialInnerHtml = document.head.innerHTML
  Cypress.on('test:before:run', () => {
    Cypress.vueWrapper?.unmount()
    // @ts-ignore
    const document: Document = cy.state('document')
    let el = document.getElementById(ROOT_ID)

    el.innerHTML = ''
    document.head.innerHTML = initialInnerHtml
=======
function registerAutoDestroy ($destroy: () => void) {
  Cypress.on('test:before:run', () => {
    $destroy()
>>>>>>> a2bc5159
  })
})

function setupStyles (el: HTMLElement, options: StyleOptions) {
  if (typeof options.stylesheets === 'string') {
    options.stylesheets = [options.stylesheets]
  }

<<<<<<< HEAD
  if (Array.isArray(options.stylesheets)) {
    options.stylesheets.forEach((href) => {
      const link = document.createElement('link')

      link.type = 'text/css'
      link.rel = 'stylesheet'
      link.href = href
      el.append(link)
    })
  }
=======
const injectStyles = (options: StyleOptions) => {
  const el = document.getElementById(ROOT_ID)

  return injectStylesBeforeElement(options, document, el)
}

/**
 * Mounts a Vue component inside Cypress browser.
 * @param {object} component imported from Vue file
 * @example
 *  import Greeting from './Greeting.vue'
 *  import { mount } from '@cypress/vue'
 *  it('works', () => {
 *    // pass props, additional extensions, etc
 *    mount(Greeting, { ... })
 *    // use any Cypress command to test the component
 *    cy.get('#greeting').should('be.visible')
 *  })
 */
export const mount = (
  component: VueComponent,
  optionsOrProps: MountOptionsArgument = {},
) => {
  const options: Partial<MountOptions> = Cypress._.pick(
    optionsOrProps,
    defaultOptions,
  )
  const props: Partial<ComponentOptions> = Cypress._.omit(
    optionsOrProps,
    defaultOptions,
  )

  return cy
  .window({
    log: false,
  })
  .then(() => {
    const { style, stylesheets, stylesheet, styles, cssFiles, cssFile } = optionsOrProps

    injectStyles({
      style,
      stylesheets,
      stylesheet,
      styles,
      cssFiles,
      cssFile,
    })
  })
  .then((win) => {
    const localVue = createLocalVue()
>>>>>>> a2bc5159

  if (options.style) {
    const style = document.createElement('style')

    style.appendChild(document.createTextNode(options.style))
    el.append(style)
  }
}

export function mount<Props = any> (
  comp: Component<Props>,
  options: CyMountOptions<Props> = {},
) {
  // TODO: get the real displayName and props from VTU shallowMount
  const componentName = DEFAULT_COMP_NAME

  const message = `<${componentName} ... />`
  let logInstance: Cypress.Log

  // then wait for cypress to load
  return cy.then(() => {
    if (options.log !== false) {
      logInstance = Cypress.log({
        name: 'mount',
        message: [message],
      })
    }

    // @ts-ignore
    const document: Document = cy.state('document')

    let el = document.getElementById(ROOT_ID)

<<<<<<< HEAD
    setupStyles(el, options)

    // merge the extensions with global
    if (options.extensions) {
      options.extensions.plugins = [].concat(options.extensions.plugins || [], options.extensions.use || [])
      options.extensions.mixins = [].concat(options.extensions.mixins || [], options.extensions.mixin || [])
      options.global = { ...options.extensions, ...options.global }
    }

=======
>>>>>>> a2bc5159
    const componentNode = document.createElement('div')

    componentNode.id = '__cy_vue_root'

    el.append(componentNode)

    // mount the component using VTU and return the wrapper in Cypress.VueWrapper
    const wrapper = VTUmount(comp as any, { attachTo: componentNode, ...options })

    Cypress.vueWrapper = wrapper
    Cypress.vue = wrapper.vm

    return cy
    .wrap(wrapper, { log: false })
    .wait(1, { log: false })
    .then(() => {
      if (logInstance) {
        logInstance.snapshot('mounted')
        logInstance.end()
      }

      // by returning undefined we keep the previous subject
      // which is the mounted component
      return undefined
    })
  })
}

/**
 * Helper function for mounting a component quickly in test hooks.
 * @example
 *  import {mountCallback} from '@cypress/vue'
 *  beforeEach(mountVue(component, options))
 */
<<<<<<< HEAD
export function mountCallback<Props = any> (
  component: Component<Props>,
  options: CyMountOptions<Props> = {},
): () => void {
  return () => mount<Props>(component, options)
}
=======
export const mountCallback = (
  component: VueComponent,
  options?: MountOptionsArgument,
) => {
  return () => mount(component, options)
}

setupHooks()
>>>>>>> a2bc5159
<|MERGE_RESOLUTION|>--- conflicted
+++ resolved
@@ -1,9 +1,13 @@
 /// <reference types="cypress" />
-<<<<<<< HEAD
 import { Component, ComponentPublicInstance } from 'vue'
 import { MountingOptions, VueWrapper, mount as VTUmount } from '@vue/test-utils'
+import {
+  injectStylesBeforeElement,
+  StyleOptions,
+  ROOT_ID,
+  setupHooks,
+} from '@cypress/mount-utils'
 
-const ROOT_ID = '__cy_root'
 const DEFAULT_COMP_NAME = 'unknown'
 
 // when we mount a Vue component, we add it to the global Cypress object
@@ -15,136 +19,20 @@
       vueWrapper: VueWrapper<ComponentPublicInstance>
       vue: ComponentPublicInstance
     }
-=======
-import Vue from 'vue'
-import {
-  createLocalVue,
-  mount as testUtilsMount,
-  VueTestUtilsConfigOptions,
-  Wrapper,
-  enableAutoDestroy,
-} from '@vue/test-utils'
-import {
-  injectStylesBeforeElement,
-  StyleOptions,
-  ROOT_ID,
-  setupHooks,
-} from '@cypress/mount-utils'
-
-const defaultOptions: (keyof MountOptions)[] = [
-  'vue',
-  'extensions',
-]
-
-const registerGlobalComponents = (Vue, options) => {
-  const globalComponents = Cypress._.get(options, 'extensions.components')
-
-  if (Cypress._.isPlainObject(globalComponents)) {
-    Cypress._.forEach(globalComponents, (component, id) => {
-      Vue.component(id, component)
-    })
   }
-}
-
-const installFilters = (Vue, options) => {
-  const filters: VueFilters | undefined = Cypress._.get(
-    options,
-    'extensions.filters',
-  )
-
-  if (Cypress._.isPlainObject(filters)) {
-    Object.keys(filters).forEach((name) => {
-      Vue.filter(name, filters[name])
-    })
-  }
-}
-
-const installPlugins = (Vue, options, props) => {
-  const plugins: VuePlugins =
-      Cypress._.get(props, 'plugins') ||
-      Cypress._.get(options, 'extensions.use') ||
-      Cypress._.get(options, 'extensions.plugins') ||
-      []
-
-  // @ts-ignore
-  plugins.forEach((p) => {
-    Array.isArray(p) ? Vue.use(...p) : Vue.use(p)
-  })
-}
-
-const installMixins = (Vue, options) => {
-  const mixins =
-    Cypress._.get(options, 'extensions.mixin') ||
-    Cypress._.get(options, 'extensions.mixins')
-
-  if (Cypress._.isArray(mixins)) {
-    mixins.forEach((mixin) => {
-      Vue.mixin(mixin)
-    })
->>>>>>> a2bc5159
-  }
-}
-
-interface StyleOptions{
-  /**
-   * @deprecated all server options are used now so there is no need for this option anymore
-   */
-  style?: string
-  /**
-   * @deprecated all server options are used now so there is no need for this option anymore
-   */
-  stylesheets?: string | string[]
 }
 
 type CyMountOptions<Props> = Omit<MountingOptions<Props>, 'attachTo'> & {
   log?: boolean
   /**
-<<<<<<< HEAD
    * @deprecated use vue-test-utils `global` instead
    */
   extensions?: MountingOptions<Props>['global'] & {
     use?: MountingOptions<Props>['global']['plugins']
     mixin?: MountingOptions<Props>['global']['mixins']
-=======
-   * Extra Vue plugins, mixins, local components to register while
-   * mounting this component
-   *
-   * @memberof MountOptions
-   * @see https://github.com/cypress-io/cypress/tree/master/npm/vue#examples
-   */
-  extensions: MountOptionsExtensions
-}
+  }
+} & Partial<StyleOptions>
 
-/**
- * Utility type for union of options passed to "mount(..., options)"
- */
-type MountOptionsArgument = Partial<ComponentOptions & MountOptions & StyleOptions & VueTestUtilsConfigOptions>
-
-// when we mount a Vue component, we add it to the global Cypress object
-// so here we extend the global Cypress namespace and its Cypress interface
-declare global {
-  // eslint-disable-next-line no-redeclare
-  namespace Cypress {
-    interface Cypress {
-      /**
-       * Mounted Vue instance is available under Cypress.vue
-       * @memberof Cypress
-       * @example
-       *  mount(Greeting)
-       *  .then(() => {
-       *    Cypress.vue.message = 'Hello There'
-       *  })
-       *  // new message is displayed
-       *  cy.contains('Hello There').should('be.visible')
-       */
-      vue: Vue
-      vueWrapper: Wrapper<Vue>
-    }
->>>>>>> a2bc5159
-  }
-} & StyleOptions
-
-<<<<<<< HEAD
 let initialInnerHtml = ''
 
 Cypress.on('run:start', () => {
@@ -157,90 +45,8 @@
 
     el.innerHTML = ''
     document.head.innerHTML = initialInnerHtml
-=======
-function registerAutoDestroy ($destroy: () => void) {
-  Cypress.on('test:before:run', () => {
-    $destroy()
->>>>>>> a2bc5159
   })
 })
-
-function setupStyles (el: HTMLElement, options: StyleOptions) {
-  if (typeof options.stylesheets === 'string') {
-    options.stylesheets = [options.stylesheets]
-  }
-
-<<<<<<< HEAD
-  if (Array.isArray(options.stylesheets)) {
-    options.stylesheets.forEach((href) => {
-      const link = document.createElement('link')
-
-      link.type = 'text/css'
-      link.rel = 'stylesheet'
-      link.href = href
-      el.append(link)
-    })
-  }
-=======
-const injectStyles = (options: StyleOptions) => {
-  const el = document.getElementById(ROOT_ID)
-
-  return injectStylesBeforeElement(options, document, el)
-}
-
-/**
- * Mounts a Vue component inside Cypress browser.
- * @param {object} component imported from Vue file
- * @example
- *  import Greeting from './Greeting.vue'
- *  import { mount } from '@cypress/vue'
- *  it('works', () => {
- *    // pass props, additional extensions, etc
- *    mount(Greeting, { ... })
- *    // use any Cypress command to test the component
- *    cy.get('#greeting').should('be.visible')
- *  })
- */
-export const mount = (
-  component: VueComponent,
-  optionsOrProps: MountOptionsArgument = {},
-) => {
-  const options: Partial<MountOptions> = Cypress._.pick(
-    optionsOrProps,
-    defaultOptions,
-  )
-  const props: Partial<ComponentOptions> = Cypress._.omit(
-    optionsOrProps,
-    defaultOptions,
-  )
-
-  return cy
-  .window({
-    log: false,
-  })
-  .then(() => {
-    const { style, stylesheets, stylesheet, styles, cssFiles, cssFile } = optionsOrProps
-
-    injectStyles({
-      style,
-      stylesheets,
-      stylesheet,
-      styles,
-      cssFiles,
-      cssFile,
-    })
-  })
-  .then((win) => {
-    const localVue = createLocalVue()
->>>>>>> a2bc5159
-
-  if (options.style) {
-    const style = document.createElement('style')
-
-    style.appendChild(document.createTextNode(options.style))
-    el.append(style)
-  }
-}
 
 export function mount<Props = any> (
   comp: Component<Props>,
@@ -266,8 +72,7 @@
 
     let el = document.getElementById(ROOT_ID)
 
-<<<<<<< HEAD
-    setupStyles(el, options)
+    injectStylesBeforeElement(options, document, el)
 
     // merge the extensions with global
     if (options.extensions) {
@@ -276,8 +81,6 @@
       options.global = { ...options.extensions, ...options.global }
     }
 
-=======
->>>>>>> a2bc5159
     const componentNode = document.createElement('div')
 
     componentNode.id = '__cy_vue_root'
@@ -312,20 +115,11 @@
  *  import {mountCallback} from '@cypress/vue'
  *  beforeEach(mountVue(component, options))
  */
-<<<<<<< HEAD
 export function mountCallback<Props = any> (
   component: Component<Props>,
   options: CyMountOptions<Props> = {},
 ): () => void {
   return () => mount<Props>(component, options)
 }
-=======
-export const mountCallback = (
-  component: VueComponent,
-  options?: MountOptionsArgument,
-) => {
-  return () => mount(component, options)
-}
 
-setupHooks()
->>>>>>> a2bc5159
+setupHooks()