{
  "name": "@cypress/vue",
  "version": "0.0.0-development",
  "description": "Browser-based Component Testing for Vue.js with Cypress.io ✌️🌲",
  "main": "dist/cypress-vue.cjs.js",
  "scripts": {
    "build": "rimraf dist && yarn rollup -c rollup.config.js",
    "build-prod": "yarn build",
    "cy:open": "node ../../scripts/cypress.js open-ct --project ${PWD}",
    "cy:run": "node ../../scripts/cypress.js run-ct --project ${PWD}",
    "test": "yarn cy:run",
    "watch": "yarn build --watch --watch.exclude ./dist/**/*",
    "test-ci": "node ../../scripts/run-ct-examples.js --examplesList=./examples.env"
  },
  "dependencies": {
<<<<<<< HEAD
    "@vue/test-utils": "^2.0.0-rc.4"
=======
    "@cypress/mount-utils": "0.0.0-development",
    "@vue/test-utils": "^1.1.3"
>>>>>>> a2bc5159
  },
  "devDependencies": {
    "@babel/core": "7.9.0",
    "@babel/plugin-transform-modules-commonjs": "7.10.4",
    "@babel/preset-env": "7.9.5",
    "@cypress/code-coverage": "3.8.1",
    "@cypress/webpack-dev-server": "0.0.0-development",
    "@intlify/vue-i18n-loader": "2.0.0-rc.1",
    "@rollup/plugin-commonjs": "^17.1.0",
    "@rollup/plugin-node-resolve": "^11.1.1",
    "@vue/cli-plugin-babel": "~4.4.0",
    "@vue/cli-service": "~4.4.0",
    "@vue/compiler-sfc": "^3.0.5",
    "axios": "0.19.2",
    "babel-loader": "8.1.0",
    "babel-plugin-istanbul": "6.0.0",
    "css-loader": "3.4.2",
    "cypress": "0.0.0-development",
    "debug": "4.3.2",
    "eslint-plugin-vue": "^6.2.2",
    "find-webpack": "2.1.0",
    "mocha": "7.1.1",
    "mocha-junit-reporter": "^2.0.0",
    "mocha-multi-reporters": "^1.5.1",
    "rollup": "^2.38.5",
    "rollup-plugin-istanbul": "2.0.1",
    "rollup-plugin-typescript2": "^0.29.0",
    "tailwindcss": "1.1.4",
    "typescript": "3.9.6",
    "vue": "3.0.11",
    "vue-i18n": "9.0.0-rc.6",
    "vue-loader": "16.1.2",
    "vue-router": "^4.0.0",
    "vue-style-loader": "4.1.2",
    "vuex": "^4.0.0",
    "webpack": "4.42.0"
  },
  "peerDependencies": {
    "@cypress/webpack-dev-server": "*",
<<<<<<< HEAD
    "babel-loader": "8",
    "cypress": ">=7.0.0",
    "vue": ">=3.0.0"
=======
    "cypress": ">=4.5.0",
    "vue": "^2.0.0"
>>>>>>> a2bc5159
  },
  "files": [
    "dist/**/*",
    "src/**/*.js"
  ],
  "engines": {
    "node": ">=8"
  },
  "types": "dist",
  "license": "MIT",
  "repository": {
    "type": "git",
    "url": "https://github.com/cypress-io/cypress.git"
  },
  "homepage": "https://github.com/cypress-io/cypress/blob/master/npm/vue/#readme",
  "bugs": "https://github.com/cypress-io/cypress/issues/new?assignees=&labels=npm%3A%20%40cypress%2Fvue&template=1-bug-report.md&title=",
  "keywords": [
    "cypress",
    "vue"
  ],
  "unpkg": "dist/cypress-vue.browser.js",
  "module": "dist/cypress-vue.esm-bundler.js",
  "peerDependenciesMeta": {
    "@cypress/webpack-dev-server": {
      "optional": true
    },
    "babel-loader": {
      "optional": true
    }
  },
  "publishConfig": {
    "access": "public",
    "registry": "http://registry.npmjs.org/"
  }
}<|MERGE_RESOLUTION|>--- conflicted
+++ resolved
@@ -13,12 +13,8 @@
     "test-ci": "node ../../scripts/run-ct-examples.js --examplesList=./examples.env"
   },
   "dependencies": {
-<<<<<<< HEAD
+    "@cypress/mount-utils": "0.0.0-development",
     "@vue/test-utils": "^2.0.0-rc.4"
-=======
-    "@cypress/mount-utils": "0.0.0-development",
-    "@vue/test-utils": "^1.1.3"
->>>>>>> a2bc5159
   },
   "devDependencies": {
     "@babel/core": "7.9.0",
@@ -58,14 +54,9 @@
   },
   "peerDependencies": {
     "@cypress/webpack-dev-server": "*",
-<<<<<<< HEAD
     "babel-loader": "8",
     "cypress": ">=7.0.0",
     "vue": ">=3.0.0"
-=======
-    "cypress": ">=4.5.0",
-    "vue": "^2.0.0"
->>>>>>> a2bc5159
   },
   "files": [
     "dist/**/*",
