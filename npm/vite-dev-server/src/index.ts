--- conflicted
+++ resolved
@@ -30,21 +30,8 @@
   }
 }
 
-<<<<<<< HEAD
-export function devServer (options: Cypress.DevServerConfig, viteConfig?: CypressViteDevServerConfig) {
-  return startDevServer({ options, viteConfig })
-=======
-export type CypressViteDevServerConfig = Omit<InlineConfig, 'base' | 'root'> & {
-  /**
-   * Path to an index.html file that will serve as the template in
-   * which your components will be rendered.
-   */
-  indexHtmlFile?: string
-}
-
 export function devServer (cypressDevServerConfig: Cypress.DevServerConfig, devServerConfig?: CypressViteDevServerConfig) {
   const { indexHtmlFile, ...viteConfig } = devServerConfig ?? {}
 
   return startDevServer({ options: cypressDevServerConfig, viteConfig, indexHtmlFile })
->>>>>>> 26d6a292
 }