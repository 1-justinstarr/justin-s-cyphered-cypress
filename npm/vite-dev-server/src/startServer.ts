--- conflicted
+++ resolved
@@ -18,15 +18,11 @@
    * @optional
    */
   viteConfig?: Omit<InlineConfig, 'base' | 'root'>
-<<<<<<< HEAD
-
   /**
    * Path to an index.html file that will serve as the template in
    * which your components will be rendered.
    */
   indexHtml?: string
-=======
->>>>>>> 32464f3b
 }
 
 const resolveServerConfig = async ({ viteConfig, options, indexHtml }: StartDevServerOptions): Promise<InlineConfig> => {
