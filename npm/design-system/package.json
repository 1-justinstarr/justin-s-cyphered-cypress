--- conflicted
+++ resolved
@@ -84,11 +84,7 @@
     "tsconfig-paths-webpack-plugin": "^3.5.1",
     "typed-scss-modules": "^4.1.1",
     "typescript": "^4.2.3",
-<<<<<<< HEAD
-    "vite": "2.4.4",
-=======
     "vite": "2.5.0",
->>>>>>> bd1c7cd0
     "webpack": "^4.44.2"
   },
   "peerDependencies": {
