import * as React from 'react'
import cs from 'classnames'
import { FontAwesomeIcon } from '@fortawesome/react-fontawesome'
import { library } from '@fortawesome/fontawesome-svg-core'
import { fas } from '@fortawesome/free-solid-svg-icons'
<<<<<<< HEAD
=======

library.add(fas)
>>>>>>> 8f7b596c

import styles from './LeftNav.module.scss'
import { LeftNavProps, NavButtonProps, NavLocation, NavItem } from './types'

library.add(fas)

interface NavItemDefinedLocation extends NavItem {
  location: NavLocation
  _index: number
}

interface GroupedItems {
  top: NavItemDefinedLocation[]
  bottom: NavItemDefinedLocation[]
}

export const LeftNav: React.FC<LeftNavProps> = ({ items, activeIndex, leftNavClasses, navButtonClasses }) => {
  const mappedItems = items.reduce<GroupedItems>((acc, curr, index) => {
    if (curr.location === 'bottom') {
      return {
        top: acc.top,
        bottom: acc.bottom.concat({
          ...curr,
          _index: curr._index || index,
          location: 'bottom',
        }),
      }
    }

    return {
      top: acc.top.concat({
        ...curr,
        _index: curr._index || index,
        location: 'top',
      }),
      bottom: acc.bottom,
    }
  }, { top: [], bottom: [] })

  const navItem = (item: NavItemDefinedLocation) => (
    <NavButtonCell
      key={item.id}
      item={item}
      isActive={item._index === activeIndex}
      navButtonClasses={navButtonClasses}
      index={item._index}
    />
  )

  const topNav = (
    <nav
      className={styles.top}
      key='nav-section-top'
    >
      {mappedItems.top.map((item) => navItem(item))}
    </nav>
  )

  const bottomNav = (
    <nav
      className={styles.bottom}
      key='nav-section-bottom'
    >
      {mappedItems.bottom.map((item) => navItem(item))}
    </nav>
  )

  const nav = (
    <nav className={cs(styles.leftNav, leftNavClasses || '')}>
      {topNav}
      {bottomNav}
    </nav>
  )

  return nav
}

export const NavButtonCell: React.FC<NavButtonProps> = ({ item: { title, icon, interaction, itemClasses, itemClassesActive = '', itemClassesInactive = '', location }, isActive, navButtonClasses, index }) => {
  const commonClasses = cs(styles.item, itemClasses, navButtonClasses, {
    [styles.active]: isActive,
    [styles.inactive]: !isActive,
    [itemClassesActive]: isActive,
    [itemClassesInactive]: !isActive,
  })

  const faIcon = <FontAwesomeIcon className={styles.icon} icon={icon} size="1x" />

  if (interaction.type === 'anchor') {
    const anchorProps = {
      href: interaction.href,
      className: cs(styles.itemAnchor, commonClasses),
      onClick: (event: React.MouseEvent<HTMLAnchorElement, MouseEvent>) => {
        if (!interaction.onClick) {
          return
        }

        interaction.onClick({ event, index })
      },
      title,
    }

    if (interaction.targetBlank) {
      return (
        <a
          {...anchorProps}
          target='_blank'
        >
          {faIcon}
        </a>
      )
    }

    return (
      <a {...anchorProps}>
        {faIcon}
      </a>
    )
  }

  return (
    <a
      className={commonClasses}
      title={title}
      onClick={(event) => interaction.onClick({ event, index })}
    >
      {faIcon}
    </a>
  )
}<|MERGE_RESOLUTION|>--- conflicted
+++ resolved
@@ -3,11 +3,8 @@
 import { FontAwesomeIcon } from '@fortawesome/react-fontawesome'
 import { library } from '@fortawesome/fontawesome-svg-core'
 import { fas } from '@fortawesome/free-solid-svg-icons'
-<<<<<<< HEAD
-=======
 
 library.add(fas)
->>>>>>> 8f7b596c
 
 import styles from './LeftNav.module.scss'
 import { LeftNavProps, NavButtonProps, NavLocation, NavItem } from './types'
