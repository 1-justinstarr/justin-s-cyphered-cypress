--- conflicted
+++ resolved
@@ -41,11 +41,7 @@
   private readonly projectRoot: string
   private readonly devServerEvents: EventEmitter
 
-<<<<<<< HEAD
-  constructor(options: CypressCTOptionsPluginOptions) {
-=======
   constructor (options: CypressCTOptionsPluginOptionsWithEmitter) {
->>>>>>> 25f59d13
     this.files = options.files
     this.supportFile = options.supportFile
     this.projectRoot = options.projectRoot
@@ -61,25 +57,6 @@
   }
 
   private setupCustomHMR = (compiler: webpack.Compiler) => {
-<<<<<<< HEAD
-    compiler.hooks.afterCompile.tap('CypressCTOptionsPlugin', (compilation) => {
-      const stats = compilation.getStats()
-
-      if (stats.hasErrors()) {
-        this.errorEmitted = true
-        this.devServerEvents.emit('dev-server:compile:error', stats.toJson().errors[0])
-      } else if (this.errorEmitted) {
-        // compilation succeed but assets haven't emitted to the output yet
-        this.devServerEvents.emit('dev-server:compile:error', null)
-      }
-    })
-
-    compiler.hooks.afterEmit.tap('CypressCTOptionsPlugin', (compilation) => {
-      if (!compilation.getStats().hasErrors()) {
-        this.devServerEvents.emit('dev-server:compile:success')
-      }
-    })
-=======
     compiler.hooks.afterCompile.tap(
       'CypressCTOptionsPlugin',
       (compilation) => {
@@ -103,7 +80,6 @@
         }
       },
     )
->>>>>>> 25f59d13
   }
 
   /**
@@ -127,30 +103,20 @@
     // Webpack 5
     /* istanbul ignore next */
     if ('NormalModule' in webpack) {
-<<<<<<< HEAD
-      // @ts-ignore
-      webpack.NormalModule.getCompilationHooks(compilation).loader.tap('CypressCTOptionsPlugin', this.pluginFunc)
-=======
       webpack.NormalModule.getCompilationHooks(compilation).loader.tap(
         'CypressCTOptionsPlugin',
         (context) => this.pluginFunc(context as CypressCTWebpackContext),
       )
->>>>>>> 25f59d13
 
       return
     }
 
     // Webpack 4
-<<<<<<< HEAD
-    compilation.hooks.normalModuleLoader.tap('CypressCTOptionsPlugin', this.pluginFunc)
-  }
-=======
     compilation.hooks.normalModuleLoader.tap(
       'CypressCTOptionsPlugin',
       (context) => this.pluginFunc(context as CypressCTWebpackContext),
     )
   };
->>>>>>> 25f59d13
 
   apply(compiler: Compiler): void {
     this.setupCustomHMR(compiler)
