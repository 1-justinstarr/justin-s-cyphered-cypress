{
  "name": "@cypress/webpack-dev-server",
  "version": "0.0.0-development",
  "description": "Launches Webpack Dev Server for Component Testing",
  "main": "dist/index.js",
  "scripts": {
    "build": "tsc || echo 'built, with type errors'",
    "build-prod": "tsc || echo 'built, with type errors'",
    "check-ts": "tsc --noEmit",
<<<<<<< HEAD
    "test": "node ./test-wds-3.js",
=======
    "test": "node ./test-deps.js",
>>>>>>> bd1c7cd0
    "test-all": "tsc && mocha -r @packages/ts/register test/**/*.spec.ts test/*.spec.ts --exit",
    "watch": "tsc -w"
  },
  "dependencies": {
    "debug": "^4.3.2",
    "semver": "^7.3.4",
    "webpack-merge": "^5.4.0"
  },
  "devDependencies": {
    "@types/webpack": ">=4",
    "@types/webpack-dev-server": "^4.0.0",
    "chai": "^4.2.0",
    "html-webpack-plugin": "4.x",
    "mocha": "^8.1.3",
    "snap-shot-it": "7.9.3",
    "speed-measure-webpack-plugin": "1.4.2",
    "typescript": "^4.2.3",
    "webpack": "^4.44.2",
    "webpack-dev-server": "^4.0.0"
  },
  "peerDependencies": {
    "html-webpack-plugin": ">=4",
    "webpack": ">=4",
    "webpack-dev-server": ">=3.0.0"
  },
  "files": [
    "dist",
    "index-template.html"
  ],
  "license": "MIT",
  "repository": {
    "type": "git",
    "url": "https://github.com/cypress-io/cypress.git"
  },
  "homepage": "https://github.com/cypress-io/cypress/tree/master/npm/webpack-dev-server#readme",
  "bugs": "https://github.com/cypress-io/cypress/issues/new?template=1-bug-report.md",
  "publishConfig": {
    "access": "public"
  }
}<|MERGE_RESOLUTION|>--- conflicted
+++ resolved
@@ -7,11 +7,7 @@
     "build": "tsc || echo 'built, with type errors'",
     "build-prod": "tsc || echo 'built, with type errors'",
     "check-ts": "tsc --noEmit",
-<<<<<<< HEAD
-    "test": "node ./test-wds-3.js",
-=======
     "test": "node ./test-deps.js",
->>>>>>> bd1c7cd0
     "test-all": "tsc && mocha -r @packages/ts/register test/**/*.spec.ts test/*.spec.ts --exit",
     "watch": "tsc -w"
   },
