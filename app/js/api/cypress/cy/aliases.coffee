--- conflicted
+++ resolved
@@ -45,22 +45,6 @@
       command ?= @prop("current").get("name")
       @throwErr "cy.#{command}() could not find a registered alias for: '#{@_aliasDisplayName(name)}'. Available aliases are: '#{availableAliases.join(", ")}'."
 
-<<<<<<< HEAD
-    _forceLoggingOptions: (args) ->
-      ## if the obj has options and
-      ## log is false, set it to true
-      for arg, i in args by -1
-        if _.isObject(arg) and (arg.log is false or arg.command)
-          opts = _.clone(arg)
-          opts.log = true
-          delete opts.command
-          args[i] = opts
-          return
-
-    ## recursively inserts previous objects
-    ## up until it finds a parent command
-    _replayFrom: (current, memo = []) ->
-=======
     _getCommandsUntilFirstParentOrValidSubject: (command, memo = []) ->
       return null if not command
 
@@ -75,7 +59,6 @@
 
     ## recursively inserts previous commands
     _replayFrom: (current) ->
->>>>>>> 467dc5ed
       ## reset each chainerId to the
       ## current value
       chainerId = @prop("chainerId")
