--- conflicted
+++ resolved
@@ -88,13 +88,12 @@
         @Log.info "watching test file failed", {error: err, path: testFilePath}
         reject err
 
-<<<<<<< HEAD
   onFixture: (fixture, cb) ->
     @Fixtures(@app).get(fixture)
       .then(cb)
       .catch (err) ->
         cb({__error: err.message})
-=======
+
   _runSauce: (socket, spec, fn) ->
     { _ } = SecretSauce
 
@@ -153,7 +152,6 @@
           socket.emit "sauce:job:done", sessionID, runningTime, passed
         .catch (err) ->
           socket.emit "sauce:job:fail", clientObj.guid, err
->>>>>>> 589c964d
 
   _startListening: (chokidar, path) ->
     { _ } = SecretSauce
@@ -227,67 +225,7 @@
       ## we'll embed some additional meta data into
       ## the job name
       socket.on "run:sauce", (spec, fn) =>
-<<<<<<< HEAD
-        ## this will be used to group jobs
-        ## together for the runs related to 1
-        ## spec by setting custom-data on the job object
-        batchId = Date.now()
-
-        jobName = testFolder + "/" + spec
-        fn(jobName, batchId)
-
-        ## need to handle platform/browser/version incompatible configurations
-        ## and throw our own error
-        ## https://saucelabs.com/platforms/webdriver
-        jobs = [
-          { platform: "Windows 8.1", browser: "internet explorer",  version: 11 }
-          { platform: "Windows 7",   browser: "internet explorer",  version: 10 }
-          { platform: "Linux",       browser: "chrome",             version: 37 }
-          { platform: "Linux",       browser: "firefox",            version: 33 }
-          { platform: "OS X 10.9",   browser: "safari",             version: 7 }
-        ]
-
-        normalizeJobObject = (obj) ->
-          obj = _(obj).clone()
-
-          obj.browser = {
-            "internet explorer": "ie"
-          }[obj.browserName] or obj.browserName
-
-          obj.os = obj.platform
-
-          _(obj).pick "name", "browser", "version", "os", "batchId", "guid"
-
-        _.each jobs, (job) =>
-          options =
-            host:        "0.0.0.0"
-            port:        @app.get("port")
-            name:        jobName
-            batchId:     batchId
-            guid:        uuid.v4()
-            browserName: job.browser
-            version:     job.version
-            platform:    job.platform
-
-          clientObj = normalizeJobObject(options)
-          socket.emit "sauce:job:create", clientObj
-
-          df = jQuery.Deferred()
-
-          df.progress (sessionID) ->
-            ## pass up the sessionID to the previous client obj by its guid
-            socket.emit "sauce:job:start", clientObj.guid, sessionID
-
-          df.fail (err) ->
-            socket.emit "sauce:job:fail", clientObj.guid, err
-
-          df.done (sessionID, runningTime, passed) ->
-            socket.emit "sauce:job:done", sessionID, runningTime, passed
-
-          sauce options, df
-=======
         @_runSauce(socket, spec, fn)
->>>>>>> 589c964d
 
     @testsDir = path.join(projectRoot, testFolder)
 
@@ -606,12 +544,7 @@
       ## we must have the remoteHost which tell us where
       ## we should request the initial HTML payload from
       if not remoteHost
-<<<<<<< HEAD
         throw new Error("Missing remoteHost. Cannot proxy request: #{req.url}")
-=======
-        debugger
-        throw new Error("Missing remoteHost cookie!")
->>>>>>> 589c964d
 
       thr = @through (d) -> @queue(d)
 
