import fs from 'fs-extra'
import _path from 'path'
import chokidar from 'chokidar'
import cachedir from 'cachedir'
import execa from 'execa'
import tempDir from 'temp-dir'

const root = _path.join(__dirname, '..')

const serverRoot = _path.join(__dirname, '../../packages/server/')
const projects = _path.join(root, 'projects')
<<<<<<< HEAD
let tmpDir = _path.join(os.tmpdir(), 'cy-projects')
=======
const cyTmpDir = _path.join(tempDir, 'cy-projects')
>>>>>>> 52dfe1ef

// copy contents instead of deleting+creating new file, which can cause
// filewatchers to lose track of toFile.
const copyContents = (fromFile, toFile) => {
  return Promise.all([
    fs.open(toFile, 'w'),
    fs.readFile(fromFile),
  ])
  .then(([toFd, fromFileBuf]) => {
    return fs.write(toFd, fromFileBuf)
    .finally(() => {
      return fs.close(toFd)
    })
  })
}

// copies all of the project fixtures
// to the cyTmpDir .projects in the root
export function scaffold () {
  fs.copySync(projects, cyTmpDir)
}

/**
 * Given a project name, copy the project's test files to the temp dir.
 */
export function scaffoldProject (project: string): void {
  const from = _path.join(projects, project)
  const to = _path.join(cyTmpDir, project)

  fs.copySync(from, to)
}

/**
 * Symlink the cached `node_modules` directory to the temp project directory's `node_modules`.
 */
async function symlinkNodeModulesFromCache (project: string, cacheDir: string): Promise<void> {
  const from = _path.join(projectPath(project), 'node_modules')

  try {
    await fs.stat(cacheDir)
  } catch (err) {
    console.log(`📦 Creating a new node_modules cache dir at ${cacheDir}`)
    await fs.mkdirp(cacheDir)
  }

  try {
    await fs.symlink(cacheDir, from, 'junction')
  } catch (err) {
    if (err.code !== 'EEXIST') return
  }
  console.log(`📦 node_modules symlink created at ${from}`)
}

/**
 * Given a package name, returns the path to the module directory on disk.
 */
function pathToPackage (pkg: string): string {
  return _path.dirname(require.resolve(`${pkg}/package.json`))
}

/**
 * Given a path to a `package.json`, convert any references to development
 * versions of packages to absolute paths, so `yarn` will not reach out to
 * the Internet to obtain these packages once it runs in the temp dir.
 * @returns a list of dependency names that were updated
 */
async function makeWorkspacePackagesAbsolute (pathToPkgJson: string): Promise<string[]> {
  const pkgJson = await fs.readJson(pathToPkgJson)
  const updatedDeps: string[] = []

  for (const deps of [pkgJson.dependencies, pkgJson.devDependencies, pkgJson.optionalDependencies]) {
    for (const dep in deps) {
      const version = deps[dep]

      if (version.startsWith('file:')) {
        const absPath = pathToPackage(dep)

        console.log(`📦 Setting absolute path in package.json for ${dep}: ${absPath}.`)

        deps[dep] = `file:${absPath}`
        updatedDeps.push(dep)
      }
    }
  }

  await fs.writeJson(pathToPkgJson, pkgJson)

  return updatedDeps
}

function getYarnCommand (opts: {
  yarnV2: boolean
  updateYarnLock: boolean
  isCI: boolean
  runScripts: boolean
}): string {
  let cmd = `yarn install`

  if (opts.yarnV2) {
    // yarn v2's docs are no longer available on their site now that yarn v3 is out,
    // Internet Archive has them here:
    // @see https://web.archive.org/web/20210102223647/https://yarnpkg.com/cli/install
    if (!opts.runScripts) cmd += ' --skip-builds'

    if (!opts.updateYarnLock) cmd += ' --immutable'

    return cmd
  }

  cmd += ' --prefer-offline'

  if (!opts.runScripts) cmd += ' --ignore-scripts'

  if (!opts.updateYarnLock) cmd += ' --frozen-lockfile'

  // yarn v1 has a bug with integrity checking and local cache/dependencies
  // @see https://github.com/yarnpkg/yarn/issues/6407
  cmd += ' --update-checksums'

  // in CircleCI, this offline cache can be used
  if (opts.isCI) cmd += ` --cache-folder=~/.yarn-${process.platform} `
  else cmd += ` --cache-folder=${_path.join(tempDir, 'cy-system-tests-yarn-cache', String(Date.now()))}`

  return cmd
}

type Dependencies = Record<string, string>

/**
 * Type for package.json files for system-tests example projects.
 */
type SystemTestPkgJson = {
  /**
   * By default, scaffolding will run `yarn install` if there is a `package.json`.
   * This option, if set, disables that.
   */
  _cySkipYarnInstall?: boolean
  /**
   * Run the yarn v2-style install command instead of yarn v1-style.
   */
  _cyYarnV2?: boolean
  /**
   * By default, the automatic `yarn install` will not run postinstall scripts. This
   * option, if set, will cause postinstall scripts to run for this project.
   */
  _cyRunScripts?: boolean
  dependencies?: Dependencies
  devDependencies?: Dependencies
  optionalDependencies?: Dependencies
}

/**
 * Given a `system-tests` project name, detect and install the `node_modules`
 * specified in the project's `package.json`. No-op if no `package.json` is found.
 */
export async function scaffoldProjectNodeModules (project: string, updateYarnLock: boolean = !!process.env.UPDATE_YARN_LOCK): Promise<void> {
  const projectDir = projectPath(project)
  const relativePathToMonorepoRoot = _path.relative(
    _path.join(projects, project),
    _path.join(root, '..'),
  )
  const projectPkgJsonPath = _path.join(projectDir, 'package.json')

  const runCmd = async (cmd) => {
    console.log(`📦 Running "${cmd}" in ${projectDir}`)
    await execa(cmd, { cwd: projectDir, stdio: 'inherit', shell: true })
  }

  const cacheDir = _path.join(cachedir('cy-system-tests-node-modules'), project, 'node_modules')

  async function removeWorkspacePackages (packages: string[]): Promise<void> {
    for (const dep of packages) {
      const depDir = _path.join(cacheDir, dep)

      await fs.remove(depDir)
    }
  }

  try {
    // this will throw and exit early if the package.json does not exist
    const pkgJson: SystemTestPkgJson = require(projectPkgJsonPath)

    console.log(`📦 Found package.json for project ${project}.`)

    if (pkgJson._cySkipYarnInstall) {
      return console.log(`📦 cySkipYarnInstall set in package.json, skipping yarn steps`)
    }

    if (!pkgJson.dependencies && !pkgJson.devDependencies && !pkgJson.optionalDependencies) {
      return console.log(`📦 No dependencies found, skipping yarn steps`)
    }

    // 1. Ensure there is a cache directory set up for this test project's `node_modules`.
    await symlinkNodeModulesFromCache(project, cacheDir)

    // 2. Before running `yarn`, resolve workspace deps to absolute paths.
    // This is required to fix `yarn install` for workspace-only packages.
    const workspaceDeps = await makeWorkspacePackagesAbsolute(projectPkgJsonPath)

    await removeWorkspacePackages(workspaceDeps)

    // 3. Fix relative paths in temp dir's `yarn.lock`.
    const relativePathToProjectDir = _path.relative(projectDir, _path.join(root, '..'))
    const yarnLockPath = _path.join(projectDir, 'yarn.lock')

    console.log('📦 Writing yarn.lock with fixed relative paths to temp dir')
    try {
      const yarnLock = (await fs.readFile(yarnLockPath, 'utf8'))
      .replaceAll(relativePathToMonorepoRoot, relativePathToProjectDir)

      await fs.writeFile(yarnLockPath, yarnLock)
    } catch (err) {
      if (err.code !== 'ENOENT' || !updateYarnLock) throw err

      console.log('📦 No yarn.lock found, continuing')
    }

    // 4. Run `yarn install`.
    const cmd = getYarnCommand({
      updateYarnLock,
      yarnV2: pkgJson._cyYarnV2,
      isCI: !!process.env.CI,
      runScripts: pkgJson._cyRunScripts,
    })

    await runCmd(cmd)

    console.log(`📦 Copying yarn.lock and fixing relative paths for ${project}`)

    // Replace workspace dependency paths in `yarn.lock` with tokens so it can be the same
    // for all developers
    const yarnLock = (await fs.readFile(yarnLockPath, 'utf8'))
    .replaceAll(relativePathToProjectDir, relativePathToMonorepoRoot)

    await fs.writeFile(_path.join(projects, project, 'yarn.lock'), yarnLock)

    // 5. After `yarn install`, we must now symlink *over* all workspace dependencies, or else
    // `require` calls from `yarn install`'d workspace deps to peer deps will fail.
    await removeWorkspacePackages(workspaceDeps)
    for (const dep of workspaceDeps) {
      console.log(`📦 Symlinking workspace dependency: ${dep}`)
      const depDir = _path.join(cacheDir, dep)

      await fs.symlink(pathToPackage(dep), depDir, 'junction')
    }
  } catch (err) {
    if (err.code === 'MODULE_NOT_FOUND') return

    console.error(`⚠ An error occurred while installing the node_modules for ${project}.`)
    console.error([err.message, err.stack].join('\n'))
    throw err
  }
}

export async function scaffoldCommonNodeModules () {
  await Promise.all([
    '@cypress/code-coverage',
    '@cypress/webpack-dev-server',
    '@packages/socket',
    '@packages/ts',
    '@tooling/system-tests',
    'bluebird',
    'chai',
    'dayjs',
    'debug',
    'execa',
    'fs-extra',
    'https-proxy-agent',
    'jimp',
    'lazy-ass',
    'lodash',
    'proxyquire',
    'react',
    'semver',
    'systeminformation',
    'tslib',
    'typescript',
  ].map(symlinkNodeModule))
}

export async function symlinkNodeModule (pkg) {
  const from = _path.join(cyTmpDir, 'node_modules', pkg)
  const to = pathToPackage(pkg)

  await fs.ensureDir(_path.dirname(from))
  try {
    await fs.symlink(to, from, 'junction')
  } catch (err) {
    if (err.code === 'EEXIST') return

    throw err
  }
}

export function scaffoldWatch () {
  const watchdir = _path.resolve(__dirname, '../projects')

  console.log('watching files due to --no-exit', watchdir)

  chokidar.watch(watchdir, {
  })
  .on('change', (srcFilepath, stats) => {
    const tmpFilepath = _path.join(cyTmpDir, _path.relative(watchdir, srcFilepath))

    return copyContents(srcFilepath, tmpFilepath)
  })
  .on('error', console.error)
}

// removes all of the project fixtures
// from the cyTmpDir .projects in the root
export function remove () {
  return fs.removeSync(cyTmpDir)
}

export function removeProject (name) {
  return fs.removeSync(projectPath(name))
}

// returns the path to project fixture
// in the cyTmpDir
export function project (...args) {
  return this.projectPath.apply(this, args)
}

export function projectPath (name) {
  return _path.join(cyTmpDir, name)
}

export function get (fixture, encoding: BufferEncoding = 'utf8') {
  return fs.readFileSync(_path.join(serverRoot, 'test', 'support', 'fixtures', fixture), { encoding })
}

export function path (fixture) {
  return _path.join(serverRoot, 'test', 'support', 'fixtures', fixture)
}

export function setTmpDir (dir: string) {
  tmpDir = dir
}

export default module.exports<|MERGE_RESOLUTION|>--- conflicted
+++ resolved
@@ -9,11 +9,7 @@
 
 const serverRoot = _path.join(__dirname, '../../packages/server/')
 const projects = _path.join(root, 'projects')
-<<<<<<< HEAD
-let tmpDir = _path.join(os.tmpdir(), 'cy-projects')
-=======
 const cyTmpDir = _path.join(tempDir, 'cy-projects')
->>>>>>> 52dfe1ef
 
 // copy contents instead of deleting+creating new file, which can cause
 // filewatchers to lose track of toFile.
@@ -351,8 +347,4 @@
   return _path.join(serverRoot, 'test', 'support', 'fixtures', fixture)
 }
 
-export function setTmpDir (dir: string) {
-  tmpDir = dir
-}
-
 export default module.exports