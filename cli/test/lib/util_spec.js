require('../spec_helper')

const os = require('os')
const tty = require('tty')
const snapshot = require('../support/snapshot')
const supportsColor = require('supports-color')
const proxyquire = require('proxyquire')
const hasha = require('hasha')
const la = require('lazy-ass')

const util = require(`${lib}/util`)
const logger = require(`${lib}/logger`)

describe('util', () => {
  beforeEach(() => {
    sinon.stub(process, 'exit')
    sinon.stub(logger, 'error')
  })

  context('.isBrokenGtkDisplay', () => {
    it('detects only GTK message', () => {
      os.platform.returns('linux')
      const text = '[some noise here] Gtk: cannot open display: 99'

<<<<<<< HEAD
      expect(util.isDisplayError(text)).to.be.true
=======
      expect(util.isBrokenGtkDisplay(text)).to.be.true
>>>>>>> b6ece46c
      // and not for the other messages
      expect(util.isBrokenGtkDisplay('display was set incorrectly')).to.be.false
    })
  })

  context('.getGitHubIssueUrl', () => {
    it('returls url for issue number', () => {
      const url = util.getGitHubIssueUrl(4034)

      expect(url).to.equal('https://github.com/cypress-io/cypress/issues/4034')
    })

    it('throws for anything but a positive integer', () => {
      expect(() => {
        return util.getGitHubIssueUrl('4034')
      }).to.throw
      expect(() => {
        return util.getGitHubIssueUrl(-5)
      }).to.throw
      expect(() => {
        return util.getGitHubIssueUrl(5.19)
      }).to.throw
    })
  })

  context('.stdoutLineMatches', () => {
    const { stdoutLineMatches } = util

    it('is a function', () => {
      expect(stdoutLineMatches).to.be.a.function
    })

    it('matches entire output', () => {
      const line = '444'

      expect(stdoutLineMatches(line, line)).to.be.true
    })

    it('matches a line in output', () => {
      const line = '444'
      const stdout = ['start', line, 'something else'].join('\n')

      expect(stdoutLineMatches(line, stdout)).to.be.true
    })

    it('matches a trimmed line in output', () => {
      const line = '444'
      const stdout = ['start', `  ${line} `, 'something else'].join('\n')

      expect(stdoutLineMatches(line, stdout)).to.be.true
    })

    it('does not find match', () => {
      const line = '445'
      const stdout = ['start', '444', 'something else'].join('\n')

      expect(stdoutLineMatches(line, stdout)).to.be.false
    })
  })

  context('.normalizeModuleOptions', () => {
    const { normalizeModuleOptions } = util

    it('does not change other properties', () => {
      const options = {
        foo: 'bar',
      }

      snapshot('others_unchanged 1', normalizeModuleOptions(options))
    })

    it('passes string env unchanged', () => {
      const options = {
        env: 'foo=bar',
      }

      snapshot('env_as_string 1', normalizeModuleOptions(options))
    })

    it('converts environment object', () => {
      const options = {
        env: {
          foo: 'bar',
          magicNumber: 1234,
          host: 'kevin.dev.local',
        },
      }

      snapshot('env_as_object 1', normalizeModuleOptions(options))
    })

    it('converts config object', () => {
      const options = {
        config: {
          baseUrl: 'http://localhost:2000',
          watchForFileChanges: false,
        },
      }

      snapshot('config_as_object 1', normalizeModuleOptions(options))
    })

    it('converts reporterOptions object', () => {
      const options = {
        reporterOptions: {
          mochaFile: 'results/my-test-output.xml',
          toConsole: true,
        },
      }

      snapshot('reporter_options_as_object 1', normalizeModuleOptions(options))
    })

    it('converts specs array', () => {
      const options = {
        spec: [
          'a', 'b', 'c',
        ],
      }

      snapshot('spec_as_array 1', normalizeModuleOptions(options))
    })

    it('does not convert spec when string', () => {
      const options = {
        spec: 'x,y,z',
      }

      snapshot('spec_as_string 1', normalizeModuleOptions(options))
    })
  })

  context('.supportsColor', () => {
    it('is true on obj return for stdout and stderr', () => {
      sinon.stub(supportsColor, 'stdout').value({})
      sinon.stub(supportsColor, 'stderr').value({})

      expect(util.supportsColor()).to.be.true
    })

    it('is false on false return for stdout', () => {
      delete process.env.CI

      sinon.stub(supportsColor, 'stdout').value(false)
      sinon.stub(supportsColor, 'stderr').value({})

      expect(util.supportsColor()).to.be.false
    })

    it('is false on false return for stderr', () => {
      delete process.env.CI

      sinon.stub(supportsColor, 'stdout').value({})
      sinon.stub(supportsColor, 'stderr').value(false)

      expect(util.supportsColor()).to.be.false
    })

    it('is true when running in CI', () => {
      process.env.CI = '1'
      sinon.stub(supportsColor, 'stdout').value(false)

      expect(util.supportsColor()).to.be.true
    })

    it('is false when NO_COLOR has been set', () => {
      process.env.CI = '1'
      process.env.NO_COLOR = '1'
      sinon.stub(supportsColor, 'stdout').value({})
      sinon.stub(supportsColor, 'stderr').value({})

      expect(util.supportsColor()).to.be.FALSE
    })
  })

  context('.getEnvOverrides', () => {
    it('returns object with colors + process overrides', () => {
      // shouldn't be stubbing 'what we own' but its easiest in this case
      sinon.stub(util, 'supportsColor').returns(true)
      sinon.stub(tty, 'isatty').returns(true)

      expect(util.getEnvOverrides()).to.deep.eq({
        FORCE_STDIN_TTY: '1',
        FORCE_STDOUT_TTY: '1',
        FORCE_STDERR_TTY: '1',
        FORCE_COLOR: '1',
        DEBUG_COLORS: '1',
        MOCHA_COLORS: '1',
      })

      util.supportsColor.returns(false)
      tty.isatty.returns(false)

      expect(util.getEnvOverrides()).to.deep.eq({
        FORCE_STDIN_TTY: '0',
        FORCE_STDOUT_TTY: '0',
        FORCE_STDERR_TTY: '0',
        FORCE_COLOR: '0',
        DEBUG_COLORS: '0',
      })
    })
  })

  context('.getForceTty', () => {
    it('forces when each stream is a tty', () => {
      sinon.stub(tty, 'isatty')
      .withArgs(0).returns(true)
      .withArgs(1).returns(true)
      .withArgs(2).returns(true)

      expect(util.getForceTty()).to.deep.eq({
        FORCE_STDIN_TTY: true,
        FORCE_STDOUT_TTY: true,
        FORCE_STDERR_TTY: true,
      })

      tty.isatty
      .withArgs(0).returns(false)
      .withArgs(1).returns(false)
      .withArgs(2).returns(false)

      expect(util.getForceTty()).to.deep.eq({
        FORCE_STDIN_TTY: false,
        FORCE_STDOUT_TTY: false,
        FORCE_STDERR_TTY: false,
      })
    })
  })

  context('.exit', () => {
    it('calls process.exit', () => {
      process.exit.withArgs(2).withArgs(0)
      util.exit(2)
      util.exit(0)
    })
  })

  context('.logErrorExit1', () => {
    it('calls logger.error and process.exit', () => {
      const err = new Error('foo')

      logger.error.withArgs('foo')
      process.exit.withArgs(1)

      util.logErrorExit1(err)
    })
  })

  describe('.isSemver', () => {
    it('is true with 3-digit version', () => {
      expect(util.isSemver('1.2.3')).to.equal(true)
    })
    it('is true with 2-digit version', () => {
      expect(util.isSemver('1.2')).to.equal(true)
    })
    it('is true with 1-digit version', () => {
      expect(util.isSemver('1')).to.equal(true)
    })
    it('is false with URL', () => {
      expect(util.isSemver('www.cypress.io/download/1.2.3')).to.equal(false)
    })
    it('is false with file path', () => {
      expect(util.isSemver('0/path/1.2.3/mypath/2.3')).to.equal(false)
    })
  })

  context('.printNodeOptions', () => {
    describe('NODE_OPTIONS is not set', () => {

      it('does nothing if debug is not enabled', () => {
        const log = sinon.spy()

        log.enabled = false
        util.printNodeOptions(log)
        expect(log).not.have.been.called
      })

      it('prints message when debug is enabled', () => {
        const log = sinon.spy()

        log.enabled = true
        util.printNodeOptions(log)
        expect(log).to.be.calledWith('NODE_OPTIONS is not set')
      })
    })

    describe('NODE_OPTIONS is set', () => {
      beforeEach(() => {
        process.env.NODE_OPTIONS = 'foo'
      })

      it('does nothing if debug is not enabled', () => {
        const log = sinon.spy()

        log.enabled = false
        util.printNodeOptions(log)
        expect(log).not.have.been.called
      })

      it('prints value when debug is enabled', () => {
        const log = sinon.spy()

        log.enabled = true
        util.printNodeOptions(log)
        expect(log).to.be.calledWith('NODE_OPTIONS=%s', 'foo')
      })
    })
  })

  describe('.getOsVersionAsync', () => {
    let util
    let getos = sinon.stub().resolves(['distro-release'])

    beforeEach(() => {
      util = proxyquire(`${lib}/util`, { getos })
    })
    it('calls os.release on non-linux', () => {
      os.platform.returns('darwin')
      os.release.returns('some-release')
      util.getOsVersionAsync()
      .then(() => {
        expect(os.release).to.be.called
        expect(getos).to.not.be.called
      })
    })
    it('NOT calls os.release on linux', () => {
      os.platform.returns('linux')
      util.getOsVersionAsync()
      .then(() => {
        expect(os.release).to.not.be.called
        expect(getos).to.be.called
      })
    })
  })

  describe('.getEnv', () => {
    it('reads from package.json config', () => {
      process.env.npm_package_config_CYPRESS_FOO = 'bar'
      expect(util.getEnv('CYPRESS_FOO')).to.eql('bar')
    })
    it('reads from .npmrc config', () => {
      process.env.npm_config_CYPRESS_FOO = 'bar'
      expect(util.getEnv('CYPRESS_FOO')).to.eql('bar')
    })
    it('reads from env var', () => {
      process.env.CYPRESS_FOO = 'bar'
      expect(util.getEnv('CYPRESS_FOO')).to.eql('bar')
    })
    it('prefers env var over .npmrc config', () => {
      process.env.CYPRESS_FOO = 'bar'
      process.env.npm_config_CYPRESS_FOO = 'baz'
      expect(util.getEnv('CYPRESS_FOO')).to.eql('bar')
    })
    it('prefers .npmrc config over package config', () => {
      process.env.npm_package_config_CYPRESS_FOO = 'baz'
      process.env.npm_config_CYPRESS_FOO = 'bloop'
      expect(util.getEnv('CYPRESS_FOO')).to.eql('bloop')
    })
  })

  context('.getFileChecksum', () => {
    it('computes same hash as Hasha SHA512', () => {
      return Promise.all([
        util.getFileChecksum(__filename),
        hasha.fromFile(__filename, { algorithm: 'sha512' }),
      ]).then(([checksum, expectedChecksum]) => {
        la(checksum === expectedChecksum, 'our computed checksum', checksum,
          'is different from expected', expectedChecksum)
      })
    })
  })
})<|MERGE_RESOLUTION|>--- conflicted
+++ resolved
@@ -22,11 +22,7 @@
       os.platform.returns('linux')
       const text = '[some noise here] Gtk: cannot open display: 99'
 
-<<<<<<< HEAD
-      expect(util.isDisplayError(text)).to.be.true
-=======
       expect(util.isBrokenGtkDisplay(text)).to.be.true
->>>>>>> b6ece46c
       // and not for the other messages
       expect(util.isBrokenGtkDisplay('display was set incorrectly')).to.be.false
     })
