--- conflicted
+++ resolved
@@ -16,10 +16,6 @@
     "check-deps-pre": "npm run check-deps -- --prescript",
     "dtslint": "dtslint types",
     "postinstall": "node ./scripts/post-install.js",
-<<<<<<< HEAD
-    "lint": "bin-up eslint --fix *.js scripts/*.js bin/* lib/*.js lib/**/*.js test/*.js test/**/*.js",
-=======
->>>>>>> 5963b1ef
     "prerelease": "npm run build",
     "release": "cd build && releaser --no-node --no-changelog",
     "size": "t=\"$(npm pack .)\"; wc -c \"${t}\"; tar tvf \"${t}\"; rm \"${t}\";",
